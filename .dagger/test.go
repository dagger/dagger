--- conflicted
+++ resolved
@@ -62,6 +62,8 @@
 	race bool,
 	// +default=1
 	count int,
+	// +optional
+	verbose bool,
 ) (*dagger.Directory, error) {
 	engine := t.Dagger.Engine().
 		WithConfig(`registry."registry:5000"`, `http = true`).
@@ -121,7 +123,7 @@
 		tests = tests.WithMountedSecret("/root/.docker/config.json", t.Dagger.DockerCfg)
 	}
 
-	ran := t.goTest(tests, run, skip, "./dagql/idtui/", failfast, parallel, timeout, race, count, update)
+	ran := t.goTest(tests, run, skip, "./dagql/idtui/", failfast, parallel, timeout, race, count, update, verbose)
 	ran, err = ran.Sync(ctx)
 	if err != nil {
 		return nil, err
@@ -195,7 +197,16 @@
 	}
 	_, err = t.goTest(
 		cmd,
-		runTestRegex, skipTestRegex, pkg, failfast, parallel, timeout, race, count, false,
+		runTestRegex,
+		skipTestRegex,
+		pkg,
+		failfast,
+		parallel,
+		timeout,
+		race,
+		count,
+		false, // -update
+		verbose,
 	).Sync(ctx)
 	return err
 }
@@ -211,19 +222,17 @@
 	race bool,
 	count int,
 	update bool,
+	verbose bool,
 ) *dagger.Container {
 	cgoEnabledEnv := "0"
 	args := []string{
 		"go",
 		"test",
-<<<<<<< HEAD
-=======
 	}
 
 	// allow verbose
 	if verbose {
 		args = append(args, "-v")
->>>>>>> e8db9987
 	}
 
 	// Add ldflags
