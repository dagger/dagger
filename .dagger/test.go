--- conflicted
+++ resolved
@@ -35,7 +35,7 @@
 	// +optional
 	testVerbose bool,
 ) error {
-	cmd, err := t.testCmd(ctx)
+	cmd, _, err := t.testCmd(ctx)
 	if err != nil {
 		return err
 	}
@@ -156,7 +156,7 @@
 	// +optional
 	testVerbose bool,
 ) error {
-	cmd, err := t.testCmd(ctx)
+	cmd, _, err := t.testCmd(ctx)
 	if err != nil {
 		return err
 	}
@@ -174,8 +174,67 @@
 			envs:          envFile,
 			testVerbose:   testVerbose,
 		},
-<<<<<<< HEAD
-	)
+	).Sync(ctx)
+	return err
+}
+
+// Update specific tests
+func (t *Test) Update(
+	ctx context.Context,
+	// Only run these tests
+	// +optional
+	run string,
+	// Skip these tests
+	// +optional
+	skip string,
+	// +optional
+	// +default="./..."
+	pkg string,
+	// Abort test run on first failure
+	// +optional
+	failfast bool,
+	// How many tests to run in parallel - defaults to the number of CPUs
+	// +optional
+	parallel int,
+	// How long before timing out the test run
+	// +optional
+	timeout string,
+	// +optional
+	race bool,
+	// +default=1
+	// +optional
+	count int,
+	// +optional
+	envFile *dagger.Secret,
+	// Enable verbose output
+	// +optional
+	testVerbose bool,
+) (*dagger.Directory, error) {
+	cmd, _, err := t.testCmd(ctx)
+	if err != nil {
+		return nil, err
+	}
+	ran, err := t.test(
+		cmd,
+		&testOpts{
+			runTestRegex:  run,
+			skipTestRegex: skip,
+			pkg:           pkg,
+			failfast:      failfast,
+			parallel:      parallel,
+			timeout:       timeout,
+			race:          race,
+			count:         count,
+			envs:          envFile,
+			testVerbose:   testVerbose,
+			update:        true,
+		},
+	).Sync(ctx)
+	if err != nil {
+		return nil, err
+	}
+	path := strings.TrimSuffix(pkg, "...")
+	return dag.Directory().WithDirectory(path, ran.Directory(path)), nil
 }
 
 // Run specific tests while curling (pprof) dumps from their associated dev engine:
@@ -269,79 +328,12 @@
 	timeout       string
 	race          bool
 	count         int
+	update        bool
+	envs          *dagger.Secret
 	testVerbose   bool
-=======
-	).Sync(ctx)
-	return err
->>>>>>> c30c0aaf
-}
-
-// Update specific tests
-func (t *Test) Update(
-	ctx context.Context,
-<<<<<<< HEAD
-	opts *testOpts,
-) error {
-	cmd, _, err := t.testCmd(ctx)
-=======
-	// Only run these tests
-	// +optional
-	run string,
-	// Skip these tests
-	// +optional
-	skip string,
-	// +optional
-	// +default="./..."
-	pkg string,
-	// Abort test run on first failure
-	// +optional
-	failfast bool,
-	// How many tests to run in parallel - defaults to the number of CPUs
-	// +optional
-	parallel int,
-	// How long before timing out the test run
-	// +optional
-	timeout string,
-	// +optional
-	race bool,
-	// +default=1
-	// +optional
-	count int,
-	// +optional
-	envFile *dagger.Secret,
-	// Enable verbose output
-	// +optional
-	testVerbose bool,
-) (*dagger.Directory, error) {
-	cmd, err := t.testCmd(ctx)
->>>>>>> c30c0aaf
-	if err != nil {
-		return nil, err
-	}
-	ran, err := t.test(
-		cmd,
-		&testOpts{
-			runTestRegex:  run,
-			skipTestRegex: skip,
-			pkg:           pkg,
-			failfast:      failfast,
-			parallel:      parallel,
-			timeout:       timeout,
-			race:          race,
-			count:         count,
-			envs:          envFile,
-			testVerbose:   testVerbose,
-			update:        true,
-		},
-	).Sync(ctx)
-	if err != nil {
-		return nil, err
-	}
-	path := strings.TrimSuffix(pkg, "...")
-	return dag.Directory().WithDirectory(path, ran.Directory(path)), nil
-}
-
-<<<<<<< HEAD
+	bench         bool
+}
+
 type dumpOpts struct {
 	route    string
 	noFinal  bool
@@ -421,9 +413,9 @@
 		return nil, err
 	}
 
-	testContainer := t.goTest(
+	testContainer := t.test(
 		cmd,
-		&goTestOpts{
+		&testOpts{
 			runTestRegex:  opts.runTestRegex,
 			skipTestRegex: opts.skipTestRegex,
 			pkg:           opts.pkg,
@@ -471,24 +463,6 @@
 	}
 
 	return curlContainer.File("/dump"), nil
-}
-
-type goTestOpts struct {
-=======
-type testOpts struct {
->>>>>>> c30c0aaf
-	runTestRegex  string
-	skipTestRegex string
-	pkg           string
-	failfast      bool
-	parallel      int
-	timeout       string
-	race          bool
-	count         int
-	update        bool
-	envs          *dagger.Secret
-	testVerbose   bool
-	bench         bool
 }
 
 func (t *Test) test(
