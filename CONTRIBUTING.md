The best way to find a good contribution is to use Dagger for something. Then
write down what problems you encounter. Could be as simple as a question you
had, that the docs didn't answer. Or a bug in the tool, or a missing feature.
Then pick an item that you're comfortable with in terms of difficulty, and give
it a try. 🙂

You can ask questions along the way, we're always happy to help you with your
contribution. The bigger the contribution, the earlier you should talk to
maintainers to make sure you're taking the right approach and are not wasting
your effort on something that will not get merged.

For more information on SDK contributions, see the SDK-specific [CONTRIBUTING.md](https://github.com/dagger/dagger/tree/main/sdk/CONTRIBUTING.md).

## Development environment

For more detailed instructions on building, running and testing dagger locally,
see the dagger [dev module](https://github.com/dagger/dagger/tree/main/.dagger/README.md).

Working on dagger requires dagger to bootstrap it - you can install dagger
using the instructions at [https://docs.dagger.io/install](https://docs.dagger.io/install).
Because we dogfood all of our tooling ourselves, we recommend using the *most
recent* version of dagger to build (you can find the exact version used in our
ci by looking in `go.mod`).

## GitHub Workflow

The recommended workflow is to fork the repository and open pull requests from your fork.

### 1. Fork, clone & configure Dagger upstream

- Click on the *Fork* button on GitHub
- Clone your fork

  ```shell
  git clone git@github.com:$YOUR_GITHUB_USER/dagger.git
  ```

- Add the upstream repository as a new remote

  ```shell
  git remote add upstream git@github.com:dagger/dagger.git
  ```

### 2. Create a pull request

- Create a new feature branch for your changes:

  ```shell
  git checkout -b my_feature_branch
  ```

- Make whatever changes you need

- Commit your changes

  ```shell
  git commit -s
  ```

- Push your changes to your fork

  ```shell
  git push
  ```

- Create a new pull request from https://github.com/dagger/dagger

### 3. Review process

- A maintainer will review your pull request and may suggest changes, etc.
- If needed, make any changes and push them to your branch. If there are
  conflicts with `main`, rebase your branch on top of the latest `main` and
  force-push it (find any guide on how to do this online if you're not
  familiar).
- Once everything is good, a maintainer will merge your changes.

## Release notes

If this is a user-facing change, a maintainer will ask you to add a line for
the release notes. You will need to have [`changie` installed](https://changie.dev/guide/installation/).

Here is an example of what that looks like:

```shell
changie new
✔ Kind … Added
✔ Body … engine: add `Directory.Sync`
✔ GitHub PR … 5414
✔ GitHub Author … helderco
```

If there are code changes in the SDKs, run `changie new` in the corresponding directory, e.g. `sdk/go`, `sdk/typescript`, etc.

Remember to add & commit the release notes fragment. This will be used at
release time, in the changelog.

## Commits

### License

Contributions to this project are made under the Apache License 2.0 (Apache-2.0).

### DCO

Contributions to this project must be accompanied by a Developer Certificate of
Origin (DCO).

All commit messages must contain the Signed-off-by line with an email address
that matches the commit author. When committing, use the `--signoff` flag:

```shell
git commit -s
```

The Signed-off-by line must match the **author's real name**, otherwise the PR will be rejected.

### Commit messages

<<<<<<< HEAD
:::tip
[How to Write a Git Commit Message](https://chris.beams.io/posts/git-commit/)
:::

Guidelines:

- **Group Commits:** Each commit should represent a meaningful change (e.g. implement feature X, fix bug Y, ...).
  - For instance, a PR should not look like _1) Add Feature X 2) Fix Typo 3) Changes to features X 5) Bugfix for feature X 6) Fix Linter 7)_ ...
  - Instead, these commits should be squashed together into a single "Add Feature" commit.
- Each commit should work on its own: it must compile, pass the linter and so on.
  - This makes life much easier when using `git log`, `git blame`, `git bisect`, etc.
  - For instance, when doing a `git blame` on a file to figure out why a change
    was introduced, it's pretty meaningless to see a _Fix linter_ commit message.
    "Add Feature X" is much more meaningful.
- Use `git rebase -i main` to group commits together and rewrite their commit message.
- To add changes to the previous commit, use `git commit --amend -s`. This will
  change the last commit (amend) instead of creating a new commit.
- Format: Use the imperative mood in the subject line: "If applied, this commit
  will _your subject line here_"
- Add the following prefixes to your commit message to help trigger automated processes[^1]:
  - `docs:` for documentation changes only (e.g., `docs: Fix typo in X`);
  - `test:` for changes to tests only (e.g., `test: Check if X does Y`);
  - `chore:` general things that should be excluded (e.g., `chore: Clean up X`);
  - `website:` for the documentation website (i.e., the frontend code; e.g., `website: Add X link to navbar`);
  - `ci:` for internal CI specific changes (e.g., `ci: Enable X for tests`);
  - `infra:` for infrastructure changes (e.g., `infra: Enable cloudfront for X`);
  - `fix`: for improvements and bugfixes that do not introduce a feature (e.g., `fix: improve error message`);
  - `feat`: for new features (e.g., `feat: implement --cache-to feature to export cache`)

[^1]: See [https://www.conventionalcommits.org](https://www.conventionalcommits.org)

## Github Actions

The workflows titled `*.gen.yml` under `.github/workflows` are generated using the [gha module](./modules/gha/main.go).

Workflows are defined in [.github/main.go](./.github/main.go). To modify an existing workflow, you should modify its configuration in [.github/main.go](./.github/main.go) and then regenerate the workflow yaml.

To regenerate the github actions yaml, run:

```
dagger -m .github <<.
 generate |
 export .
.
```

## Docs

### Running the docs locally

The `docs` submodule handles everything needed for running the documentation site locally.

It can be executed with:

```
dagger -m docs call server up
```

### Use relative file paths for links

Instead of using URLs to link to a doc page, use relative file paths instead:

```markdown
❌ This is [a problematic link](/doc-url).

✅ This is [a good link](../relative-doc-file-path.md).
```

The docs compiler will replace file links with URLs automatically. This helps
prevent broken internal links. If a file gets renamed, the compiler will catch
broken links and throw an error. [Learn
more](https://docusaurus.io/docs/markdown-features/links).

## Vulnerability Scanning

We run trivy scanning of our engine image in GHA to scan for any CVEs present in any third-party binaries we build or that we include in the image (e.g. runc, CNI plugins, etc.). As of this writing, we currently only scan for Critical and High severity CVEs. If any of those are found the GHA job will fail.

It's sometimes possible that the vulnerability may require quite a bit of work to address, especially if it's coming from third-party binary or a transitive dependency in our go.mod that does not have a release with the fix yet.

- In this case, it's worth checking whether the specific vulnerability is actually relevant to us. If it's not or if you're unsure, reach out to the Dagger team on Github or Discord and we can figure out whether to address it or add it to an ignore list.

The rest of this section gives some guidance on fixing these vulnerabilities when they are relevant.

### Vulnerability in a Dagger binary

If a vulnerability is reported in the Go stdlib, we'll want to upgrade the version of Go we use to build everything. As of this writing, this can be done by changing `GolangVersion` in `.dagger/consts/versions.go`.

Otherwise, if a vulnerability is reported in a Go dependency, you'll want to track down where the dependency is coming from.

This can become a bit complicated since it's possible for multiple versions of a Go module to be in the dependency DAG, with only a subset of the versions actually being vulnerable.

1. If the dependency at the vulnerable version is directly listed in our `go.mod`, then you should start by just upgrading it there.
1. After that, if the vulnerability is still reported, it may be coming from a transitive dependency.
   - You can track those down with the `go mod graph` command. For example, if the vulnerable module version is `golang.org/x/sys@v0.0.0-20211116061358-0a5406a5449c`, you can run `go mod graph | grep 'golang.org/x/sys@v0.0.0-20211116061358-0a5406a5449c'`.

### Vulnerability in a third-party binary

If a vulnerability is reported in the Go stdlib, we'll want to upgrade the version of Go we use to build everything. As of this writing, this can be done by changing `GolangVersion` in `.dagger/consts/versions.go`.

Otherwise, you'll want to check if the binary in question has a newer version with the vulnerability gone. The versions of these binaries are also controlled in `.dagger/consts/versions.go`.

If there isn't a newer version to upgrade to, we'll be in a tougher spot and may need some combination of upgrading to a non-released commit, sending patches upstream or (as a worst-case fallback) patching it ourselves. Reach out to the Dagger team on Github or Discord if you're unsure how to best proceed.

### How to test SDK changes locally?

TypeScript:

- In `sdk/typescript`, run `npm run build`
- In your `package.json`, update `@dagger.io/dagger` to reference your local path. For example `"@dagger.io/dagger": "<PATH TO DAGGER FORK>/dagger/sdk/typescript",`

Python:

- While in a VirtualEnvironment, run `pip install <PATH TO DAGGER FORK>/sdk/python`

Go:
=======
See:
>>>>>>> a4575200

- [How to Write a Git Commit Message](https://chris.beams.io/posts/git-commit/)
- [Conventional Commits](https://www.conventionalcommits.org)<|MERGE_RESOLUTION|>--- conflicted
+++ resolved
@@ -116,37 +116,11 @@
 
 ### Commit messages
 
-<<<<<<< HEAD
-:::tip
-[How to Write a Git Commit Message](https://chris.beams.io/posts/git-commit/)
-:::
+See:
 
-Guidelines:
+- [How to Write a Git Commit Message](https://chris.beams.io/posts/git-commit/)
+- [Conventional Commits](https://www.conventionalcommits.org)
 
-- **Group Commits:** Each commit should represent a meaningful change (e.g. implement feature X, fix bug Y, ...).
-  - For instance, a PR should not look like _1) Add Feature X 2) Fix Typo 3) Changes to features X 5) Bugfix for feature X 6) Fix Linter 7)_ ...
-  - Instead, these commits should be squashed together into a single "Add Feature" commit.
-- Each commit should work on its own: it must compile, pass the linter and so on.
-  - This makes life much easier when using `git log`, `git blame`, `git bisect`, etc.
-  - For instance, when doing a `git blame` on a file to figure out why a change
-    was introduced, it's pretty meaningless to see a _Fix linter_ commit message.
-    "Add Feature X" is much more meaningful.
-- Use `git rebase -i main` to group commits together and rewrite their commit message.
-- To add changes to the previous commit, use `git commit --amend -s`. This will
-  change the last commit (amend) instead of creating a new commit.
-- Format: Use the imperative mood in the subject line: "If applied, this commit
-  will _your subject line here_"
-- Add the following prefixes to your commit message to help trigger automated processes[^1]:
-  - `docs:` for documentation changes only (e.g., `docs: Fix typo in X`);
-  - `test:` for changes to tests only (e.g., `test: Check if X does Y`);
-  - `chore:` general things that should be excluded (e.g., `chore: Clean up X`);
-  - `website:` for the documentation website (i.e., the frontend code; e.g., `website: Add X link to navbar`);
-  - `ci:` for internal CI specific changes (e.g., `ci: Enable X for tests`);
-  - `infra:` for infrastructure changes (e.g., `infra: Enable cloudfront for X`);
-  - `fix`: for improvements and bugfixes that do not introduce a feature (e.g., `fix: improve error message`);
-  - `feat`: for new features (e.g., `feat: implement --cache-to feature to export cache`)
-
-[^1]: See [https://www.conventionalcommits.org](https://www.conventionalcommits.org)
 
 ## Github Actions
 
@@ -173,68 +147,4 @@
 
 ```
 dagger -m docs call server up
-```
-
-### Use relative file paths for links
-
-Instead of using URLs to link to a doc page, use relative file paths instead:
-
-```markdown
-❌ This is [a problematic link](/doc-url).
-
-✅ This is [a good link](../relative-doc-file-path.md).
-```
-
-The docs compiler will replace file links with URLs automatically. This helps
-prevent broken internal links. If a file gets renamed, the compiler will catch
-broken links and throw an error. [Learn
-more](https://docusaurus.io/docs/markdown-features/links).
-
-## Vulnerability Scanning
-
-We run trivy scanning of our engine image in GHA to scan for any CVEs present in any third-party binaries we build or that we include in the image (e.g. runc, CNI plugins, etc.). As of this writing, we currently only scan for Critical and High severity CVEs. If any of those are found the GHA job will fail.
-
-It's sometimes possible that the vulnerability may require quite a bit of work to address, especially if it's coming from third-party binary or a transitive dependency in our go.mod that does not have a release with the fix yet.
-
-- In this case, it's worth checking whether the specific vulnerability is actually relevant to us. If it's not or if you're unsure, reach out to the Dagger team on Github or Discord and we can figure out whether to address it or add it to an ignore list.
-
-The rest of this section gives some guidance on fixing these vulnerabilities when they are relevant.
-
-### Vulnerability in a Dagger binary
-
-If a vulnerability is reported in the Go stdlib, we'll want to upgrade the version of Go we use to build everything. As of this writing, this can be done by changing `GolangVersion` in `.dagger/consts/versions.go`.
-
-Otherwise, if a vulnerability is reported in a Go dependency, you'll want to track down where the dependency is coming from.
-
-This can become a bit complicated since it's possible for multiple versions of a Go module to be in the dependency DAG, with only a subset of the versions actually being vulnerable.
-
-1. If the dependency at the vulnerable version is directly listed in our `go.mod`, then you should start by just upgrading it there.
-1. After that, if the vulnerability is still reported, it may be coming from a transitive dependency.
-   - You can track those down with the `go mod graph` command. For example, if the vulnerable module version is `golang.org/x/sys@v0.0.0-20211116061358-0a5406a5449c`, you can run `go mod graph | grep 'golang.org/x/sys@v0.0.0-20211116061358-0a5406a5449c'`.
-
-### Vulnerability in a third-party binary
-
-If a vulnerability is reported in the Go stdlib, we'll want to upgrade the version of Go we use to build everything. As of this writing, this can be done by changing `GolangVersion` in `.dagger/consts/versions.go`.
-
-Otherwise, you'll want to check if the binary in question has a newer version with the vulnerability gone. The versions of these binaries are also controlled in `.dagger/consts/versions.go`.
-
-If there isn't a newer version to upgrade to, we'll be in a tougher spot and may need some combination of upgrading to a non-released commit, sending patches upstream or (as a worst-case fallback) patching it ourselves. Reach out to the Dagger team on Github or Discord if you're unsure how to best proceed.
-
-### How to test SDK changes locally?
-
-TypeScript:
-
-- In `sdk/typescript`, run `npm run build`
-- In your `package.json`, update `@dagger.io/dagger` to reference your local path. For example `"@dagger.io/dagger": "<PATH TO DAGGER FORK>/dagger/sdk/typescript",`
-
-Python:
-
-- While in a VirtualEnvironment, run `pip install <PATH TO DAGGER FORK>/sdk/python`
-
-Go:
-=======
-See:
->>>>>>> a4575200
-
-- [How to Write a Git Commit Message](https://chris.beams.io/posts/git-commit/)
-- [Conventional Commits](https://www.conventionalcommits.org)+```