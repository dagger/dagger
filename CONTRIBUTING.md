The best way to find a good contribution is to use Dagger for something. Then write down what problems you encounter.
Could be as simple as a question you had, that the docs didn't answer. Or a bug in the tool, or a missing feature.
Then pick an item that you're comfortable with in terms of difficulty, and give it a try. 🙂

You can ask questions along the way, we're always happy to help you with your contribution. The bigger the contribution,
the earlier you should talk to maintainers to make sure you're taking the right approach and are not wasting your effort
on something that will not get merged.

## GitHub Workflow

The recommended workflow is to fork the repository and open pull requests from your fork.

### 1. Fork, clone & configure Dagger upstream

- Click on the _Fork_ button on GitHub
- Clone your fork
- Add the upstream repository as a new remote

```shell
# Clone repository
git clone git@github.com:$YOUR_GITHUB_USER/dagger.git

# Add upstream origin
git remote add upstream git@github.com:dagger/dagger.git
```

### 2. Create a pull request

```shell
# Create a new feature branch
git checkout -b my_feature_branch

# Make changes to your branch
# ...

# Commit changes - remember to sign!
git commit -s

# Push your new feature branch
git push my_feature_branch

# Create a new pull request from https://github.com/dagger/dagger
```

### 3. Add release notes fragment

If this is a user-facing change, please add a line for the release notes.
You will need to have [`changie` installed](https://changie.dev/guide/installation/).

If this is a user-facing change in the 🚙 Engine or 🚗 CLI, run `changie new` in the top level directory.
Here is an example of what that looks like:

```shell
changie new
✔ Kind … Added
✔ Body … engine: add `Directory.Sync`
✔ GitHub PR … 5414
✔ GitHub Author … helderco
```

If there are code changes in the SDKs, run `changie new` in the corresponding directory, e.g. `sdk/go`, `sdk/nodejs`, etc.

Remember to add & commit the release notes fragment.
This will be used at release time, in the changelog.
Here is an example of the end-result for all release notes fragments: [https://github.com/dagger/dagger/blob/v0.6.4/.changes/v0.6.4.md](https://github.com/dagger/dagger/blob/v0.6.4/.changes/v0.6.4.md)

You can find an asciinema of how `changie` works on [https://changie.dev](https://changie.dev)

### 4. Update your pull request with latest changes

```shell
# Checkout main branch
git checkout main

# Update your fork's main branch from upstream
git pull upstream main

# Checkout your feature branch
git checkout my_feature_branch

# Rebase your feature branch changes on top of the updated main branch
git rebase main

# Update your pull request with latest changes
git push -f my_feature_branch
```

## Scope of pull requests

We prefer small incremental changes that can be reviewed and merged quickly.
It's OK if it takes multiple pull requests to close an issue.

The idea is that each improvement should land in Dagger's main branch within a
few hours. The sooner we can get multiple people looking at and agreeing on a
specific change, the quicker we will have it out in a release. The quicker we
can get these small improvementes in a Dagger release, the quicker we can get
feedback from our users and find out what doesn't work, or what we have missed.

The added benefit is that this will force everyone to think about handling
partially implemented features & non-breaking changes. Both are great
approaches, and they work really well in the context of Dagger.

["Small incremental changes ftw"](https://github.com/dagger/dagger/pull/1348#issuecomment-1009628531) -> Small pull requests that get merged within hours!

## Commits

### License

Contributions to this project are made under the Apache License 2.0 (Apache-2.0).

### DCO

Contributions to this project must be accompanied by a Developer Certificate of
Origin (DCO).

All commit messages must contain the Signed-off-by line with an email address
that matches the commit author. When commiting, use the `--signoff` flag:

```shell
git commit -s
```

The Signed-off-by line must match the **author's real name**, otherwise the PR will be rejected.

### Commit messages

:::tip
[How to Write a Git Commit Message](https://chris.beams.io/posts/git-commit/)
:::

Guidelines:

- **Group Commits:** Each commit should represent a meaningful change (e.g. implement feature X, fix bug Y, ...).
  - For instance, a PR should not look like _1) Add Feature X 2) Fix Typo 3) Changes to features X 5) Bugfix for feature X 6) Fix Linter 7)_ ...
  - Instead, these commits should be squashed together into a single "Add Feature" commit.
- Each commit should work on its own: it must compile, pass the linter and so on.
  - This makes life much easier when using `git log`, `git blame`, `git bisect`, etc.
  - For instance, when doing a `git blame` on a file to figure out why a change
    was introduced, it's pretty meaningless to see a _Fix linter_ commit message.
    "Add Feature X" is much more meaningful.
- Use `git rebase -i main` to group commits together and rewrite their commit message.
- To add changes to the previous commit, use `git commit --amend -s`. This will
  change the last commit (amend) instead of creating a new commit.
- Format: Use the imperative mood in the subject line: "If applied, this commit
  will _your subject line here_"
- Add the following prefixes to your commit message to help trigger automated processes[^1]:
  - `docs:` for documentation changes only (e.g., `docs: Fix typo in X`);
  - `test:` for changes to tests only (e.g., `test: Check if X does Y`);
  - `chore:` general things that should be excluded (e.g., `chore: Clean up X`);
  - `website:` for the documentation website (i.e., the frontend code; e.g., `website: Add X link to navbar`);
  - `ci:` for internal CI specific changes (e.g., `ci: Enable X for tests`);
  - `infra:` for infrastructure changes (e.g., `infra: Enable cloudfront for X`);
  - `fix`: for improvements and bugfixes that do not introduce a feature (e.g., `fix: improve error message`);
  - `feat`: for new features (e.g., `feat: implement --cache-to feature to export cache`)

[^1]: See [https://www.conventionalcommits.org](https://www.conventionalcommits.org)

## Docs

### Use relative file paths for links

Instead of using URLs to link to a doc page, use relative file paths instead:

```markdown
❌ This is [a problematic link](/doc-url).

✅ This is [a good link](../relative-doc-file-path.md).
```

The docs compiler will replace file links with URLs automatically. This helps
prevent broken internal links. If a file gets renamed, the compiler will catch
broken links and throw an error. [Learn
more](https://docusaurus.io/docs/markdown-features/links).

## Vulnerability Scanning

We run trivy scanning of our engine image in GHA to scan for any CVEs present in any third-party binaries we build or that we include in the image (e.g. runc, CNI plugins, etc.). As of this writing, we currently only scan for Critical and High severity CVEs. If any of those are found the GHA job will fail.

It's sometimes possible that the vulnerability may require quite a bit of work to address, especially if it's coming from third-party binary or a transitive dependency in our go.mod that does not have a release with the fix yet.

- In this case, it's worth checking whether the specific vulnerability is actually relevant to us. If it's not or if you're unsure, reach out to the Dagger team on Github or Discord and we can figure out whether to address it or add it to an ignore list.

The rest of this section gives some guidance on fixing these vulnerabilities when they are relevant.

### Vulnerability in a Dagger binary

If a vulnerability is reported in the Go stdlib, we'll want to upgrade the version of Go we use to build everything. As of this writing, this can be done by changing `golangVersion` in `internal/mage/util/engine.go`.

Otherwise, if a vulnerability is reported in a Go dependency, you'll want to track down where the dependency is coming from.

This can become a bit complicated since it's possible for multiple versions of a Go module to be in the dependency DAG, with only a subset of the versions actually being vulnerable.

1. If the dependency at the vulnerable version is directly listed in our `go.mod`, then you should start by just upgrading it there.
1. After that, if the vulnerability is still reported, it may be coming from a transitive dependency.
   - You can track those down with the `go mod graph` command. For example, if the vulnerable module version is `golang.org/x/sys@v0.0.0-20211116061358-0a5406a5449c`, you can run `go mod graph | grep 'golang.org/x/sys@v0.0.0-20211116061358-0a5406a5449c'`.

### Vulnerability in a third-party binary

If a vulnerability is reported in the Go stdlib, we'll want to upgrade the version of Go we use to build everything. As of this writing, this can be done by changing `golangVersion` in `internal/mage/util/engine.go`.

Otherwise, you'll want to check if the binary in question has a newer version with the vulnerability gone. The versions of these binaries are also controlled in `internal/mage/util/engine.go`.

If there isn't a newer version to upgrade to, we'll be in a tougher spot and may need some combination of upgrading to a non-released commit, sending patches upstream or (as a worst-case fallback) patching it ourselves. Reach out to the Dagger team on Github or Discord if you're unsure how to best proceed.

## FAQ

### How to run a development engine?

To automatically build and start a development engine (and stop any previously
running one):

```shell
./hack/dev
```

The above will build the CLI and the engine, and provide configuration details
to connect to the engine:

```shell
export _EXPERIMENTAL_DAGGER_CLI_BIN=bin/dagger
export _EXPERIMENTAL_DAGGER_RUNNER_HOST=docker-container://dagger-engine.dev
```

To run the dev CLI:

```shell
> ./bin/dagger version
dagger devel () linux/amd64
```

### How to run tests locally?

To run all go tests against an engine built from local code (with some parallelism):

```shell
./hack/dev go test -parallel 4 -v -count=1 ./...
```

To run one go test against an engine built from local code:

```shell
./hack/dev go test -v -count=1 -run TestExtensionMount $(pwd)/core/integration/
```

:::tip
When running core integration tests don't specify an individual file; always run with the full core/integration/ package or you will get errors (due to use of an init func in suite_test.go).
:::

### How to run linters locally?

To run all linters:

```shell
./hack/make lint
```

To list available linters:

```shell
> ./hack/make -l | grep lint
  docs:lint               lints documentation files
  engine:lint             lints the engine
  lint                    runs all linters
  sdk:all:lint            runs all SDK linters
  sdk:elixir:lint         lints the Elixir SDK
  sdk:go:lint             lints the Go SDK
  sdk:java:lint           lints the Java SDK
  sdk:nodejs:lint         lints the Node.js SDK
  sdk:python:lint         lints the Python SDK
  sdk:rust:lint           lints the Rust SDK
```

:::tip
The `docs:lint` is misleading as it only lints the Markdown in documentation (`.md`). Go snippets in documentation are linted in `engine:lint` while the others are linted in `sdk:<name>:lint`.
:::

### How to test SDK changes locally?

NodeJS:

- In `sdk/nodejs`, run `npm run build`
- In your `package.json`, update `@dagger.io/dagger` to reference your local path. For example `"@dagger.io/dagger": "<PATH TO DAGGER FORK>/dagger/sdk/nodejs",`

Python:

- While in a VirtualEnvironment, run `pip install <PATH TO DAGGER FORK>/sdk/python`

Go:

- In your Go project, run `go mod edit -replace dagger.io/dagger=<PATH TO DAGGER FORK>/sdk/go`
<<<<<<< HEAD
- Then `go mod tidy`
=======
- Then `go mod tidy`

### How to re-generate SDKs locally?

SDKs need to be re-generated after changes to the GraphQL schemas, or after changes
to the SDK code generation - the changes to the SDK should be included in the same
PR that modified the schemas/SDKs.

To list all available generators:

```shell
> ./hack/make -l | grep generate
  sdk:all:generate        re-generates all SDK APIs
  sdk:elixir:generate     re-generates the SDK API
  sdk:go:generate         re-generates the SDK API
  sdk:java:generate       re-generates the SDK API
  sdk:nodejs:generate     re-generates the SDK API
  sdk:python:generate     re-generates the SDK API
  sdk:rust:generate       re-generates the SDK API
```

To re-generate all SDKs:

```shell
./hack/make sdk:all:generate
```

To re-generate just a single SDK (e.g. Go):

```shell
./hack/make sdk:go:generate
```

### How to re-run all GitHub Actions jobs?

There isn't a button that Dagger contributors can click in their fork that will
re-run all GitHub Actions jobs. See issue
[#1169](https://github.com/dagger/dagger/issues/1169) for more context.

The current workaround is to re-create the last commit:

```shell
git commit --amend -s

# Force push the new commit to re-run all GitHub Actions jobs:
git push -f mybranch
```
>>>>>>> 24e552a6
<|MERGE_RESOLUTION|>--- conflicted
+++ resolved
@@ -288,54 +288,4 @@
 Go:
 
 - In your Go project, run `go mod edit -replace dagger.io/dagger=<PATH TO DAGGER FORK>/sdk/go`
-<<<<<<< HEAD
-- Then `go mod tidy`
-=======
-- Then `go mod tidy`
-
-### How to re-generate SDKs locally?
-
-SDKs need to be re-generated after changes to the GraphQL schemas, or after changes
-to the SDK code generation - the changes to the SDK should be included in the same
-PR that modified the schemas/SDKs.
-
-To list all available generators:
-
-```shell
-> ./hack/make -l | grep generate
-  sdk:all:generate        re-generates all SDK APIs
-  sdk:elixir:generate     re-generates the SDK API
-  sdk:go:generate         re-generates the SDK API
-  sdk:java:generate       re-generates the SDK API
-  sdk:nodejs:generate     re-generates the SDK API
-  sdk:python:generate     re-generates the SDK API
-  sdk:rust:generate       re-generates the SDK API
-```
-
-To re-generate all SDKs:
-
-```shell
-./hack/make sdk:all:generate
-```
-
-To re-generate just a single SDK (e.g. Go):
-
-```shell
-./hack/make sdk:go:generate
-```
-
-### How to re-run all GitHub Actions jobs?
-
-There isn't a button that Dagger contributors can click in their fork that will
-re-run all GitHub Actions jobs. See issue
-[#1169](https://github.com/dagger/dagger/issues/1169) for more context.
-
-The current workaround is to re-create the last commit:
-
-```shell
-git commit --amend -s
-
-# Force push the new commit to re-run all GitHub Actions jobs:
-git push -f mybranch
-```
->>>>>>> 24e552a6
+- Then `go mod tidy`