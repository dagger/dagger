package main

import (
	"context"
	"encoding/json"
	"fmt"
	"net/http"
	"net/url"
	"os"
	"path"
	"path/filepath"
	"strings"

	"dagger.io/dagger"
	"github.com/dagger/dagger/analytics"
	"github.com/dagger/dagger/core/modules"
	"github.com/dagger/dagger/engine/client"
	"github.com/dagger/dagger/tracing"
	"github.com/go-git/go-git/v5"
	"github.com/iancoleman/strcase"
	"github.com/juju/ansiterm/tabwriter"
	"github.com/moby/buildkit/util/gitutil"
	"github.com/spf13/cobra"
	"github.com/spf13/pflag"
)

var (
	moduleGroup = &cobra.Group{
		ID:    "module",
		Title: "Dagger Module Commands",
	}

	moduleURL   string
	moduleFlags = pflag.NewFlagSet("module", pflag.ContinueOnError)

	sdk       string
	licenseID string

	moduleName       string
	moduleSourcePath string

	installName string

	developSDK        string
	developSourcePath string

	force bool
)

const (
	moduleURLDefault = "."

	defaultModuleSourceDirName = "dagger"
)

func init() {
	moduleFlags.StringVarP(&moduleURL, "mod", "m", "", "Path to dagger.json config file for the module or a directory containing that file. Either local path (e.g. \"/path/to/some/dir\") or a github repo (e.g. \"github.com/dagger/dagger/path/to/some/subdir\")")

	listenCmd.PersistentFlags().AddFlagSet(moduleFlags)
	queryCmd.PersistentFlags().AddFlagSet(moduleFlags)
	funcCmds.AddFlagSet(moduleFlags)

	moduleInitCmd.Flags().StringVar(&sdk, "sdk", "", "Optionally initialize module for development in the given SDK")
	moduleInitCmd.Flags().StringVar(&moduleName, "name", "", "Name of the new module (defaults to parent directory name)")
	moduleInitCmd.Flags().StringVar(&moduleSourcePath, "source", "", "Directory to store the module implementation source code in (defaults to \"dagger/ if \"--sdk\" is provided)")
	moduleInitCmd.Flags().StringVar(&licenseID, "license", "", "License identifier to generate - see https://spdx.org/licenses/")

	modulePublishCmd.Flags().BoolVarP(&force, "force", "f", false, "Force publish even if the git repository is not clean")
	modulePublishCmd.Flags().AddFlagSet(moduleFlags)

	moduleInstallCmd.Flags().StringVarP(&installName, "name", "n", "", "Name to use for the dependency in the module. Defaults to the name of the module being installed.")
	moduleInstallCmd.Flags().AddFlagSet(moduleFlags)

	moduleDevelopCmd.Flags().StringVar(&developSDK, "sdk", "", "New SDK for the module")
	moduleDevelopCmd.Flags().StringVar(&developSourcePath, "source", "", "Directory to store the module implementation source code in")
	moduleDevelopCmd.PersistentFlags().AddFlagSet(moduleFlags)

	configCmd.PersistentFlags().AddFlagSet(moduleFlags)
	configCmd.AddGroup(moduleGroup)
}

var configCmd = &cobra.Command{
	Use:   "config",
	Short: "Get or set the configuration of a Dagger module",
	Long:  "Get or set the configuration of a Dagger module. By default, print the configuration of the specified module.",
	Example: strings.TrimSpace(`
dagger config -m /path/to/some/dir
dagger config -m github.com/dagger/hello-dagger
`,
	),
	GroupID: moduleGroup.ID,
	RunE: func(cmd *cobra.Command, args []string) error {
		ctx := cmd.Context()

<<<<<<< HEAD
		return withEngine(ctx, client.Params{}, func(ctx context.Context, engineClient *client.Client) (err error) {
			modConf, err := getDefaultModuleConfiguration(ctx, engineClient.Dagger(), true)
=======
		return withEngineAndTUI(ctx, client.Params{}, func(ctx context.Context, engineClient *client.Client) (err error) {
			ctx, vtx := progrock.Span(ctx, idtui.PrimaryVertex, cmd.CommandPath())
			defer func() { vtx.Done(err) }()
			cmd.SetContext(ctx)
			setCmdOutput(cmd, vtx)

			modConf, err := getDefaultModuleConfiguration(ctx, engineClient.Dagger(), true, true)
>>>>>>> 22f3636e
			if err != nil {
				return fmt.Errorf("failed to load module: %w", err)
			}
			if !modConf.FullyInitialized() {
				return fmt.Errorf("module must be fully initialized")
			}
			mod := modConf.Source.AsModule()

			name, err := mod.Name(ctx)
			if err != nil {
				return fmt.Errorf("failed to get module name: %w", err)
			}
			sdk, err := mod.SDK(ctx)
			if err != nil {
				return fmt.Errorf("failed to get module SDK: %w", err)
			}

			tw := tabwriter.NewWriter(cmd.OutOrStdout(), 0, 0, 3, ' ', tabwriter.DiscardEmptyColumns)
			fmt.Fprintf(tw, "%s\t%s\n",
				"Name:",
				name,
			)
			fmt.Fprintf(tw, "%s\t%s\n",
				"SDK:",
				sdk,
			)
			fmt.Fprintf(tw, "%s\t%s\n",
				"Root Directory:",
				modConf.LocalContextPath,
			)
			fmt.Fprintf(tw, "%s\t%s\n",
				"Source Directory:",
				modConf.LocalRootSourcePath,
			)

			return tw.Flush()
		})
	},
}

var moduleInitCmd = &cobra.Command{
	Use:   "init [flags] [PATH]",
	Short: "Initialize a new Dagger module",
	Long: `Initialize a new Dagger module in a local directory.
By default, create a new dagger.json configuration in the current working directory. If the positional argument PATH is provided, create the module in that directory instead.

The configuration will default the name of the module to the parent directory name, unless specified with --name.

Any module can be installed to via "dagger install".

A module can only be called once it has been initialized with an SDK though. The "--sdk" flag can be provided to init here, but if it's not the configuration can be updated later via "dagger develop".

The "--source" flag allows controlling the directory in which the actual module source code is stored. By default, it will be stored in a directory named "dagger".
`,
	Example: "dagger init --name=hello --sdk=python --source=some/subdir",
	GroupID: moduleGroup.ID,
	Args:    cobra.MaximumNArgs(1),
	RunE: func(cmd *cobra.Command, extraArgs []string) (rerr error) {
		ctx := cmd.Context()

		return withEngine(ctx, client.Params{}, func(ctx context.Context, engineClient *client.Client) (err error) {
			dag := engineClient.Dagger()

			// default the module source root to the current working directory if it doesn't exist yet
			cwd, err := os.Getwd()
			if err != nil {
				return fmt.Errorf("failed to get current working directory: %w", err)
			}
			srcRootPath := cwd
			if len(extraArgs) > 0 {
				srcRootPath = extraArgs[0]
			}
			if filepath.IsAbs(srcRootPath) {
				srcRootPath, err = filepath.Rel(cwd, srcRootPath)
				if err != nil {
					return fmt.Errorf("failed to get relative path: %w", err)
				}
			}

			modConf, err := getModuleConfigurationForSourceRef(ctx, dag, srcRootPath, false, false)
			if err != nil {
				return fmt.Errorf("failed to get configured module: %w", err)
			}

			if modConf.SourceKind != dagger.LocalSource {
				return fmt.Errorf("module must be local")
			}
			if modConf.ModuleSourceConfigExists {
				return fmt.Errorf("module already exists")
			}

			// default module name to directory of source root
			if moduleName == "" {
				moduleName = filepath.Base(modConf.LocalRootSourcePath)
			}

			// only bother setting source path if there's an sdk at this time
			if sdk != "" {
				if moduleSourcePath == "" {
					moduleSourcePath = filepath.Join(modConf.LocalRootSourcePath, defaultModuleSourceDirName)
				}
				// ensure source path is relative to the source root
				sourceAbsPath, err := filepath.Abs(moduleSourcePath)
				if err != nil {
					return fmt.Errorf("failed to get absolute source path for %s: %w", moduleSourcePath, err)
				}
				moduleSourcePath, err = filepath.Rel(modConf.LocalRootSourcePath, sourceAbsPath)
				if err != nil {
					return fmt.Errorf("failed to get relative source path: %w", err)
				}
			}

			_, err = modConf.Source.
				WithName(moduleName).
				WithSDK(sdk).
				WithSourceSubpath(moduleSourcePath).
				ResolveFromCaller().
				AsModule().
				GeneratedContextDiff().
				Export(ctx, modConf.LocalContextPath)
			if err != nil {
				return fmt.Errorf("failed to generate code: %w", err)
			}

			if err := findOrCreateLicense(ctx, modConf.LocalRootSourcePath); err != nil {
				return err
			}

			fmt.Fprintln(cmd.OutOrStdout(), "Initialized module", moduleName, "in", srcRootPath)

			return nil
		})
	},
}

var moduleInstallCmd = &cobra.Command{
	Use:     "install [flags] MODULE",
	Aliases: []string{"use"},
	Short:   "Add a new dependency to a Dagger module",
	Long:    "Add a Dagger module as a dependency of a local module.",
	// TODO: use example from a reference module, using a tag instead of commit
	Example: "dagger install github.com/shykes/daggerverse/ttlsh@16e40ec244966e55e36a13cb6e1ff8023e1e1473",
	GroupID: moduleGroup.ID,
	Args:    cobra.ExactArgs(1),
	RunE: func(cmd *cobra.Command, extraArgs []string) (rerr error) {
		ctx := cmd.Context()
		return withEngine(ctx, client.Params{}, func(ctx context.Context, engineClient *client.Client) (err error) {
			dag := engineClient.Dagger()
			modConf, err := getDefaultModuleConfiguration(ctx, dag, true, false)
			if err != nil {
				return fmt.Errorf("failed to get configured module: %w", err)
			}
			if modConf.SourceKind != dagger.LocalSource {
				return fmt.Errorf("module must be local")
			}
			if !modConf.FullyInitialized() {
				return fmt.Errorf("module must be fully initialized")
			}

			depRefStr := extraArgs[0]
			depSrc := dag.ModuleSource(depRefStr)
			depSrcKind, err := depSrc.Kind(ctx)
			if err != nil {
				return fmt.Errorf("failed to get module ref kind: %w", err)
			}
			if depSrcKind == dagger.LocalSource {
				// need to ensure that local dep paths are relative to the parent root source
				depAbsPath, err := filepath.Abs(depRefStr)
				if err != nil {
					return fmt.Errorf("failed to get dep absolute path for %s: %w", depRefStr, err)
				}
				depRelPath, err := filepath.Rel(modConf.LocalRootSourcePath, depAbsPath)
				if err != nil {
					return fmt.Errorf("failed to get dep relative path: %w", err)
				}

				depSrc = dag.ModuleSource(depRelPath)
			}
			dep := dag.ModuleDependency(depSrc, dagger.ModuleDependencyOpts{
				Name: installName,
			})

			modSrc := modConf.Source.
				WithDependencies([]*dagger.ModuleDependency{dep}).
				ResolveFromCaller()

			_, err = modSrc.
				AsModule().
				GeneratedContextDiff().
				Export(ctx, modConf.LocalContextPath)
			if err != nil {
				return fmt.Errorf("failed to generate code: %w", err)
			}

			depSrc = modSrc.ResolveDependency(depSrc)

			name, err := depSrc.ModuleName(ctx)
			if err != nil {
				return err
			}
			sdk, err := depSrc.AsModule().SDK(ctx)
			if err != nil {
				return err
			}
			depRootSubpath, err := depSrc.SourceRootSubpath(ctx)
			if err != nil {
				return err
			}

			if depSrcKind == dagger.GitSource {
				git := depSrc.AsGitSource()
				gitURL, err := git.CloneURL(ctx)
				if err != nil {
					return err
				}
				gitVersion, err := git.Version(ctx)
				if err != nil {
					return err
				}
				gitCommit, err := git.Commit(ctx)
				if err != nil {
					return err
				}

				analytics.Ctx(ctx).Capture(ctx, "module_install", map[string]string{
					"module_name":   name,
					"install_name":  installName,
					"module_sdk":    sdk,
					"source_kind":   "git",
					"git_symbolic":  filepath.Join(gitURL, depRootSubpath),
					"git_clone_url": gitURL,
					"git_subpath":   depRootSubpath,
					"git_version":   gitVersion,
					"git_commit":    gitCommit,
				})
			} else if depSrcKind == dagger.LocalSource {
				analytics.Ctx(ctx).Capture(ctx, "module_install", map[string]string{
					"module_name":   name,
					"install_name":  installName,
					"module_sdk":    sdk,
					"source_kind":   "local",
					"local_subpath": depRootSubpath,
				})

			}

			return nil
		})
	},
}

var moduleDevelopCmd = &cobra.Command{
	Use:   "develop",
	Short: "Setup or update all the resources needed to develop on a module locally",
	Long: `Setup or update all the resources needed to develop on a module locally.

This command re-regerates the module's generated code based on dependencies
and the current state of the module's source code.

If --sdk is set, the config file and generated code will be updated with those values reflected. It currently can only be used to set the SDK of a module that does not have one already.

--source allows controlling the directory in which the actual module source code is stored. By default, it will be stored in a directory named "dagger".

:::note
If not updating source or SDK, this is only required for IDE auto-completion/LSP purposes.
:::
`,
	GroupID: moduleGroup.ID,
	RunE: func(cmd *cobra.Command, extraArgs []string) (rerr error) {
		ctx := cmd.Context()
		return withEngine(ctx, client.Params{}, func(ctx context.Context, engineClient *client.Client) (err error) {
			dag := engineClient.Dagger()
			modConf, err := getDefaultModuleConfiguration(ctx, dag, true, false)
			if err != nil {
				return fmt.Errorf("failed to get configured module: %w", err)
			}
			if modConf.SourceKind != dagger.LocalSource {
				return fmt.Errorf("module must be local")
			}

			src := modConf.Source
			// use this one to read sdk/source path since they require the host filesystem be loaded.
			// this is kind of inefficient, could update the engine to support these APIs without a full
			// ResolveFromCaller call first
			modConf.Source = modConf.Source.ResolveFromCaller()

			modSDK, err := modConf.Source.AsModule().SDK(ctx)
			if err != nil {
				return fmt.Errorf("failed to get module SDK: %w", err)
			}
			if developSDK != "" {
				if modSDK != "" && modSDK != developSDK {
					return fmt.Errorf("cannot update module SDK that has already been set to %q", modSDK)
				}
				modSDK = developSDK
				src = src.WithSDK(modSDK)
			}

			modSourcePath, err := modConf.Source.SourceSubpath(ctx)
			if err != nil {
				return fmt.Errorf("failed to get module source subpath: %w", err)
			}
			// if SDK is set but source path isn't and the user didn't provide --source, we'll use the default source path
			if modSDK != "" && modSourcePath == "" && developSourcePath == "" {
				developSourcePath = filepath.Join(modConf.LocalRootSourcePath, defaultModuleSourceDirName)
			}
			// if there's no SDK and the user isn't changing the source path, there's nothing to do.
			// error out rather than silently doing nothing.
			if modSDK == "" && developSourcePath == "" {
				return fmt.Errorf("dagger develop on a module without an SDK requires either --sdk or --source")
			}
			if developSourcePath != "" {
				// ensure source path is relative to the source root
				sourceAbsPath, err := filepath.Abs(developSourcePath)
				if err != nil {
					return fmt.Errorf("failed to get absolute source path for %s: %w", developSourcePath, err)
				}
				developSourcePath, err = filepath.Rel(modConf.LocalRootSourcePath, sourceAbsPath)
				if err != nil {
					return fmt.Errorf("failed to get relative source path: %w", err)
				}

				if modSourcePath != "" && modSourcePath != developSourcePath {
					return fmt.Errorf("cannot update module source path that has already been set to %q", modSourcePath)
				}

				modSourcePath = developSourcePath
				src = src.WithSourceSubpath(modSourcePath)
			}

			_, err = src.ResolveFromCaller().
				AsModule().
				GeneratedContextDiff().
				Export(ctx, modConf.LocalContextPath)
			if err != nil {
				return fmt.Errorf("failed to generate code: %w", err)
			}

			return nil
		})
	},
}

const daDaggerverse = "https://daggerverse.dev"

var modulePublishCmd = &cobra.Command{
	Use:    "publish",
	Hidden: true, // Hide while we finalize publishing workflow
	Short:  "Publish a Dagger module to the Daggerverse",
	Long: fmt.Sprintf(`Publish a local module to the Daggerverse (%s).

The module needs to be committed to a git repository and have a remote
configured with name "origin". The git repository must be clean (unless
forced), to avoid mistakingly depending on uncommitted files.
`,
		daDaggerverse,
	),
	GroupID: moduleGroup.ID,
	RunE: func(cmd *cobra.Command, extraArgs []string) (rerr error) {
		ctx := cmd.Context()
		return withEngine(ctx, client.Params{}, func(ctx context.Context, engineClient *client.Client) (err error) {
			log := tracing.GlobalLogger(ctx)

			dag := engineClient.Dagger()
			modConf, err := getDefaultModuleConfiguration(ctx, dag, true, true)
			if err != nil {
				return fmt.Errorf("failed to get configured module: %w", err)
			}
			if modConf.SourceKind != dagger.LocalSource {
				return fmt.Errorf("module must be local")
			}
			if !modConf.FullyInitialized() {
				return fmt.Errorf("module must be fully initialized")
			}
			repo, err := git.PlainOpenWithOptions(modConf.LocalRootSourcePath, &git.PlainOpenOptions{
				DetectDotGit: true,
			})
			if err != nil {
				return fmt.Errorf("failed to open git repo: %w", err)
			}
			wt, err := repo.Worktree()
			if err != nil {
				return fmt.Errorf("failed to get git worktree: %w", err)
			}
			st, err := wt.Status()
			if err != nil {
				return fmt.Errorf("failed to get git status: %w", err)
			}
			head, err := repo.Head()
			if err != nil {
				return fmt.Errorf("failed to get git HEAD: %w", err)
			}
			commit := head.Hash()

			log.Debug("git commit", "commit", commit.String())

			orig, err := repo.Remote("origin")
			if err != nil {
				return fmt.Errorf("failed to get git remote: %w", err)
			}
			refPath, err := originToPath(orig.Config().URLs[0])
			if err != nil {
				return fmt.Errorf("failed to get module path: %w", err)
			}

			// calculate path relative to repo root
			gitRoot := wt.Filesystem.Root()
			pathFromRoot, err := filepath.Rel(gitRoot, modConf.LocalRootSourcePath)
			if err != nil {
				return fmt.Errorf("failed to get path from git root: %w", err)
			}

			// NB: you might think to ignore changes to files outside of the module,
			// but we should probably play it safe. in a monorepo for example this
			// could mean publishing a broken module because it depends on
			// uncommitted code in a dependent module.
			//
			// TODO: the proper fix here might be to check for dependent code, too.
			// Specifically I should be able to publish a dependency before
			// committing + pushing its dependers. but in the end it doesn't really
			// matter; just commit everything and _then_ publish.
			if !st.IsClean() && !force {
				cmd.Println(st)
				return fmt.Errorf("git repository is not clean; run with --force to ignore")
			}

			refStr := fmt.Sprintf("%s@%s", path.Join(refPath, pathFromRoot), commit)

			crawlURL, err := url.JoinPath(daDaggerverse, "crawl")
			if err != nil {
				return fmt.Errorf("failed to get module URL: %w", err)
			}

			data := url.Values{}
			data.Add("ref", refStr)
			req, err := http.NewRequest(http.MethodPut, crawlURL, strings.NewReader(data.Encode()))
			if err != nil {
				return fmt.Errorf("failed to create request: %w", err)
			}

			req.Header.Add("Content-Type", "application/x-www-form-urlencoded")
			res, err := http.DefaultClient.Do(req)
			if err != nil {
				return fmt.Errorf("failed to get module: %w", err)
			}

			// TODO(vito): inspect response and/or poll, would be nice to surface errors here

			cmd.Println("Publishing", refStr, "to", daDaggerverse+"...")
			cmd.Println()
			cmd.Println("You can check on the crawling status here:")
			cmd.Println()
			cmd.Println("    " + res.Request.URL.String())

			modURL, err := url.JoinPath(daDaggerverse, "mod", refStr)
			if err != nil {
				return fmt.Errorf("failed to get module URL: %w", err)
			}
			cmd.Println()
			cmd.Println("Once the crawl is complete, you can view your module here:")
			cmd.Println()
			cmd.Println("    " + modURL)

			return res.Body.Close()
		})
	},
}

func originToPath(origin string) (string, error) {
	url, err := gitutil.ParseURL(origin)
	if err != nil {
		return "", fmt.Errorf("failed to parse git remote origin URL: %w", err)
	}
	return strings.TrimSuffix(path.Join(url.Host, url.Path), ".git"), nil
}

type configuredModule struct {
	Source     *dagger.ModuleSource
	SourceKind dagger.ModuleSourceKind

	LocalContextPath    string
	LocalRootSourcePath string

	// whether the dagger.json in the module source dir exists yet
	ModuleSourceConfigExists bool
}

func (c *configuredModule) FullyInitialized() bool {
	return c.ModuleSourceConfigExists
}

func getExplicitModuleSourceRef() (string, bool) {
	if moduleURL != "" {
		return moduleURL, true
	}

	// it's unset or default value, use mod if present
	if v, ok := os.LookupEnv("DAGGER_MODULE"); ok {
		return v, true
	}

	return "", false
}

func getDefaultModuleConfiguration(
	ctx context.Context,
	dag *dagger.Client,
	// if doFindUp is true, then the nearest module in parent dirs (up to the context root)
	// will be used
	doFindUp bool,
	// if resolveFromCaller is true, will resolve local sources from the caller
	// before returning the source. This should be set false
	// if the caller wants to mutate configuration (sdk/dependency/etc.)
	// since those changes require the source be resolved after
	// they are made (due to the fact that they may result in more
	// files needing to be loaded).
	resolveFromCaller bool,
) (*configuredModule, error) {
	srcRefStr, ok := getExplicitModuleSourceRef()
	if !ok {
		srcRefStr = moduleURLDefault
	}

	return getModuleConfigurationForSourceRef(ctx, dag, srcRefStr, doFindUp, resolveFromCaller)
}

func getModuleConfigurationForSourceRef(
	ctx context.Context,
	dag *dagger.Client,
	srcRefStr string,
	doFindUp bool,
	resolveFromCaller bool,
) (*configuredModule, error) {
	conf := &configuredModule{}

	conf.Source = dag.ModuleSource(srcRefStr)
	var err error
	conf.SourceKind, err = conf.Source.Kind(ctx)
	if err != nil {
		return nil, fmt.Errorf("failed to get module ref kind: %w", err)
	}

	if conf.SourceKind == dagger.GitSource {
		conf.ModuleSourceConfigExists, err = conf.Source.ConfigExists(ctx)
		if err != nil {
			return nil, fmt.Errorf("failed to check if module config exists: %w", err)
		}
		return conf, nil
	}

	if doFindUp {
		// need to check if this is a named module from the *default* dagger.json found-up from the cwd
		defaultFindupConfigDir, defaultFindupExists, err := findUp(moduleURLDefault)
		if err != nil {
			return nil, fmt.Errorf("error trying to find default config path for: %w", err)
		}
		if defaultFindupExists {
			configPath := filepath.Join(defaultFindupConfigDir, modules.Filename)
			contents, err := os.ReadFile(configPath)
			if err != nil {
				return nil, fmt.Errorf("failed to read %s: %w", configPath, err)
			}
			var modCfg modules.ModuleConfig
			if err := json.Unmarshal(contents, &modCfg); err != nil {
				return nil, fmt.Errorf("failed to unmarshal %s: %s", configPath, err)
			}

			namedDep, ok := modCfg.DependencyByName(srcRefStr)
			if ok {
				depSrc := dag.ModuleSource(namedDep.Source)
				depKind, err := depSrc.Kind(ctx)
				if err != nil {
					return nil, err
				}
				depSrcRef := namedDep.Source
				if depKind == dagger.LocalSource {
					depSrcRef = filepath.Join(defaultFindupConfigDir, namedDep.Source)
				}
				return getModuleConfigurationForSourceRef(ctx, dag, depSrcRef, false, resolveFromCaller)
			}
		}

		findupConfigDir, findupExists, err := findUp(srcRefStr)
		if err != nil {
			return nil, fmt.Errorf("error trying to find config path for %s: %w", srcRefStr, err)
		}
		if !findupExists {
			return nil, fmt.Errorf("no %s found in directory %s or any parents up to git root", modules.Filename, srcRefStr)
		}
		srcRefStr = findupConfigDir
	}

	conf.LocalRootSourcePath, err = filepath.Abs(srcRefStr)
	if err != nil {
		return nil, fmt.Errorf("failed to get absolute path for %s: %w", srcRefStr, err)
	}
	if filepath.IsAbs(srcRefStr) {
		cwd, err := os.Getwd()
		if err != nil {
			return nil, fmt.Errorf("failed to get current working directory: %w", err)
		}
		srcRefStr, err = filepath.Rel(cwd, srcRefStr)
		if err != nil {
			return nil, fmt.Errorf("failed to get relative path for %s: %w", srcRefStr, err)
		}
	}
	if err := os.MkdirAll(srcRefStr, 0755); err != nil {
		return nil, fmt.Errorf("failed to create directory for %s: %w", srcRefStr, err)
	}
	conf.Source = dag.ModuleSource(srcRefStr)

	conf.LocalContextPath, err = conf.Source.ResolveContextPathFromCaller(ctx)
	if err != nil {
		return nil, fmt.Errorf("failed to get local root path: %w", err)
	}
	_, err = os.Lstat(filepath.Join(conf.LocalRootSourcePath, modules.Filename))
	conf.ModuleSourceConfigExists = err == nil

	if resolveFromCaller {
		conf.Source = conf.Source.ResolveFromCaller()
	}

	return conf, nil
}

func findUp(curDirPath string) (string, bool, error) {
	configPath := filepath.Join(curDirPath, modules.Filename)
	stat, err := os.Lstat(configPath)
	switch {
	case os.IsNotExist(err):

	case err == nil:
		// make sure it's a file
		if !stat.Mode().IsRegular() {
			return "", false, fmt.Errorf("expected %s to be a file", configPath)
		}
		return curDirPath, true, nil

	default:
		return "", false, fmt.Errorf("failed to lstat %s: %s", configPath, err)
	}

	// didn't exist, try parent unless we've hit "/" or a git repo checkout root
	curDirAbsPath, err := filepath.Abs(curDirPath)
	if err != nil {
		return "", false, fmt.Errorf("failed to get absolute path for %s: %s", curDirPath, err)
	}
	if curDirAbsPath == "/" {
		return "", false, nil
	}

	_, err = os.Lstat(filepath.Join(curDirPath, ".git"))
	if err == nil {
		return "", false, nil
	}

	parentDirPath := filepath.Join(curDirPath, "..")
	return findUp(parentDirPath)
}

// Wraps a command with optional module loading. If a module was explicitly specified by the user,
// it will try to load it and error out if it's not found or invalid. If no module was specified,
// it will try the current directory as a module but provide a nil module if it's not found, not
// erroring out.
func optionalModCmdWrapper(
	fn func(context.Context, *client.Client, *dagger.Module, *cobra.Command, []string) error,
	presetSecretToken string,
) func(*cobra.Command, []string) error {
	return func(cmd *cobra.Command, cmdArgs []string) error {
		return withEngine(cmd.Context(), client.Params{
			SecretToken: presetSecretToken,
		}, func(ctx context.Context, engineClient *client.Client) (err error) {
			_, explicitModRefSet := getExplicitModuleSourceRef()
			modConf, err := getDefaultModuleConfiguration(ctx, engineClient.Dagger(), true, true)
			if err != nil {
				if !explicitModRefSet {
					// the user didn't explicitly try to run with a module, so just run in default mode
					return fn(ctx, engineClient, nil, cmd, cmdArgs)
				}
				return fmt.Errorf("failed to get configured module: %w", err)
			}
			var loadedMod *dagger.Module
			if modConf.FullyInitialized() {
				loadedMod = modConf.Source.AsModule().Initialize()
				_, err := loadedMod.Serve(ctx)
				if err != nil {
					return fmt.Errorf("failed to serve module: %w", err)
				}
			}
			return fn(ctx, engineClient, loadedMod, cmd, cmdArgs)
		})
	}
}

// loadModTypeDefs loads the objects defined by the given module in an easier to use data structure.
func loadModTypeDefs(ctx context.Context, dag *dagger.Client, mod *dagger.Module) (*moduleDef, error) {
	var res struct {
		TypeDefs []*modTypeDef
	}

	modID, err := mod.ID(ctx)
	if err != nil {
		return nil, fmt.Errorf("get module ID: %w", err)
	}

	const query = `
fragment TypeDefRefParts on TypeDef {
	kind
	optional
	asObject {
			name
	}
	asInterface {
			name
	}
	asInput {
			name
	}
	asList {
			elementTypeDef {
					kind
					asObject {
							name
					}
					asInterface {
							name
					}
					asInput {
							name
					}
			}
	}
}

fragment FunctionParts on Function {
	name
	description
	returnType {
		...TypeDefRefParts
	}
	args {
		name
		description
		defaultValue
		typeDef {
			...TypeDefRefParts
		}
	}
}

fragment FieldParts on FieldTypeDef {
	name
	description
	typeDef {
		...TypeDefRefParts
	}
}

query TypeDefs($module: ModuleID!) {
	typeDefs: currentTypeDefs {
		kind
		optional
		asObject {
			name
			sourceModuleName
			constructor {
				...FunctionParts
			}
			functions {
				...FunctionParts
			}
			fields {
				...FieldParts
			}
		}
		asInterface {
			name
			sourceModuleName
			functions {
				...FunctionParts
			}
		}
		asInput {
			name
			fields {
				...FieldParts
			}
		}
	}
}
`

	err = dag.Do(ctx, &dagger.Request{
		Query: query,
		Variables: map[string]interface{}{
			"module": modID,
		},
	}, &dagger.Response{
		Data: &res,
	})
	if err != nil {
		return nil, fmt.Errorf("query module objects: %w", err)
	}

	name, err := mod.Name(ctx)
	if err != nil {
		return nil, fmt.Errorf("get module name: %w", err)
	}

	modDef := &moduleDef{Name: name}
	for _, typeDef := range res.TypeDefs {
		switch typeDef.Kind {
		case dagger.ObjectKind:
			modDef.Objects = append(modDef.Objects, typeDef)
		case dagger.InterfaceKind:
			modDef.Interfaces = append(modDef.Interfaces, typeDef)
		case dagger.InputKind:
			modDef.Inputs = append(modDef.Inputs, typeDef)
		}
	}
	return modDef, nil
}

// moduleDef is a representation of dagger.Module.
type moduleDef struct {
	Name       string
	Objects    []*modTypeDef
	Interfaces []*modTypeDef
	Inputs     []*modTypeDef
}

func (m *moduleDef) AsFunctionProviders() []functionProvider {
	providers := make([]functionProvider, 0, len(m.Objects)+len(m.Interfaces))
	for _, obj := range m.AsObjects() {
		providers = append(providers, obj)
	}
	for _, iface := range m.AsInterfaces() {
		providers = append(providers, iface)
	}
	return providers
}

// AsObjects returns the module's object type definitions.
func (m *moduleDef) AsObjects() []*modObject {
	var defs []*modObject
	for _, typeDef := range m.Objects {
		if typeDef.AsObject != nil {
			defs = append(defs, typeDef.AsObject)
		}
	}
	return defs
}

func (m *moduleDef) AsInterfaces() []*modInterface {
	var defs []*modInterface
	for _, typeDef := range m.Interfaces {
		if typeDef.AsInterface != nil {
			defs = append(defs, typeDef.AsInterface)
		}
	}
	return defs
}

func (m *moduleDef) AsInputs() []*modInput {
	var defs []*modInput
	for _, typeDef := range m.Inputs {
		if typeDef.AsInput != nil {
			defs = append(defs, typeDef.AsInput)
		}
	}
	return defs
}

// GetObject retrieves a saved object type definition from the module.
func (m *moduleDef) GetObject(name string) *modObject {
	for _, obj := range m.AsObjects() {
		// Normalize name in case an SDK uses a different convention for object names.
		if gqlObjectName(obj.Name) == gqlObjectName(name) {
			return obj
		}
	}
	return nil
}

// GetInterface retrieves a saved interface type definition from the module.
func (m *moduleDef) GetInterface(name string) *modInterface {
	for _, iface := range m.AsInterfaces() {
		// Normalize name in case an SDK uses a different convention for interface names.
		if gqlObjectName(iface.Name) == gqlObjectName(name) {
			return iface
		}
	}
	return nil
}

// GetInterface retrieves a saved object or interface type definition from the module as a functionProvider.
func (m *moduleDef) GetFunctionProvider(name string) functionProvider {
	if obj := m.GetObject(name); obj != nil {
		return obj
	}
	if iface := m.GetInterface(name); iface != nil {
		return iface
	}
	return nil
}

// GetInput retrieves a saved interface type definition from the module.
func (m *moduleDef) GetInput(name string) *modInput {
	for _, input := range m.AsInputs() {
		// Normalize name in case an SDK uses a different convention for input names.
		if gqlObjectName(input.Name) == gqlObjectName(name) {
			return input
		}
	}
	return nil
}

func (m *moduleDef) GetMainObject() *modObject {
	return m.GetObject(m.Name)
}

// LoadTypeDef attempts to replace a function's return object type or argument's
// object type with with one from the module's object type definitions, to
// recover missing function definitions in those places when chaining functions.
func (m *moduleDef) LoadTypeDef(typeDef *modTypeDef) {
	if typeDef.AsObject != nil && typeDef.AsObject.Functions == nil && typeDef.AsObject.Fields == nil {
		obj := m.GetObject(typeDef.AsObject.Name)
		if obj != nil {
			typeDef.AsObject = obj
		}
	}
	if typeDef.AsInterface != nil && typeDef.AsInterface.Functions == nil {
		iface := m.GetInterface(typeDef.AsInterface.Name)
		if iface != nil {
			typeDef.AsInterface = iface
		}
	}
	if typeDef.AsInput != nil && typeDef.AsInput.Fields == nil {
		input := m.GetInput(typeDef.AsInput.Name)
		if input != nil {
			typeDef.AsInput = input
		}
	}
	if typeDef.AsList != nil {
		m.LoadTypeDef(typeDef.AsList.ElementTypeDef)
	}
}

// modTypeDef is a representation of dagger.TypeDef.
type modTypeDef struct {
	Kind        dagger.TypeDefKind
	Optional    bool
	AsObject    *modObject
	AsInterface *modInterface
	AsInput     *modInput
	AsList      *modList
}

type functionProvider interface {
	ProviderName() string
	GetFunctions() []*modFunction
	GetFunction(name string) (*modFunction, error)
}

func (t *modTypeDef) Name() string {
	if t.AsObject != nil {
		return t.AsObject.Name
	}
	if t.AsInterface != nil {
		return t.AsInterface.Name
	}
	return ""
}

func (t *modTypeDef) AsFunctionProvider() functionProvider {
	if t.AsObject != nil {
		return t.AsObject
	}
	if t.AsInterface != nil {
		return t.AsInterface
	}
	return nil
}

// modObject is a representation of dagger.ObjectTypeDef.
type modObject struct {
	Name             string
	Functions        []*modFunction
	Fields           []*modField
	Constructor      *modFunction
	SourceModuleName string
}

var _ functionProvider = (*modObject)(nil)

func (o *modObject) ProviderName() string {
	return o.Name
}

// GetFunctions returns the object's function definitions as well as the fields,
// which are treated as functions with no arguments.
func (o *modObject) GetFunctions() []*modFunction {
	fns := make([]*modFunction, 0, len(o.Functions)+len(o.Fields))
	for _, f := range o.Fields {
		fns = append(fns, &modFunction{
			Name:        f.Name,
			Description: f.Description,
			ReturnType:  f.TypeDef,
		})
	}
	fns = append(fns, o.Functions...)
	return fns
}

func (o *modObject) GetFunction(name string) (*modFunction, error) {
	for _, fn := range o.Functions {
		if fn.Name == name || cliName(fn.Name) == name {
			return fn, nil
		}
	}
	for _, f := range o.Fields {
		if f.Name == name || cliName(f.Name) == name {
			return &modFunction{
				Name:        f.Name,
				Description: f.Description,
				ReturnType:  f.TypeDef,
			}, nil
		}
	}
	return nil, fmt.Errorf("no function '%s' in object type '%s'", name, o.Name)
}

type modInterface struct {
	Name      string
	Functions []*modFunction
}

var _ functionProvider = (*modInterface)(nil)

func (o *modInterface) ProviderName() string {
	return o.Name
}

func (o *modInterface) GetFunctions() []*modFunction {
	fns := make([]*modFunction, 0, len(o.Functions))
	fns = append(fns, o.Functions...)
	return fns
}

func (o *modInterface) GetFunction(name string) (*modFunction, error) {
	for _, fn := range o.Functions {
		if fn.Name == name || cliName(fn.Name) == name {
			return fn, nil
		}
	}
	return nil, fmt.Errorf("no function '%s' in interface type '%s'", name, o.Name)
}

type modInput struct {
	Name   string
	Fields []*modField
}

// modList is a representation of dagger.ListTypeDef.
type modList struct {
	ElementTypeDef *modTypeDef
}

// modField is a representation of dagger.FieldTypeDef.
type modField struct {
	Name        string
	Description string
	TypeDef     *modTypeDef
}

// modFunction is a representation of dagger.Function.
type modFunction struct {
	Name        string
	Description string
	ReturnType  *modTypeDef
	Args        []*modFunctionArg
}

// modFunctionArg is a representation of dagger.FunctionArg.
type modFunctionArg struct {
	Name         string
	Description  string
	TypeDef      *modTypeDef
	DefaultValue dagger.JSON
	flagName     string
}

// FlagName returns the name of the argument using CLI naming conventions.
func (r *modFunctionArg) FlagName() string {
	if r.flagName == "" {
		r.flagName = cliName(r.Name)
	}
	return r.flagName
}

func getDefaultValue[T any](r *modFunctionArg) (T, error) {
	var val T
	err := json.Unmarshal([]byte(r.DefaultValue), &val)
	return val, err
}

// gqlObjectName converts casing to a GraphQL object  name
func gqlObjectName(name string) string {
	return strcase.ToCamel(name)
}

// gqlFieldName converts casing to a GraphQL object field name
func gqlFieldName(name string) string {
	return strcase.ToLowerCamel(name)
}

// gqlArgName converts casing to a GraphQL field argument name
func gqlArgName(name string) string {
	return strcase.ToLowerCamel(name)
}

// cliName converts casing to the CLI convention (kebab)
func cliName(name string) string {
	return strcase.ToKebab(name)
}<|MERGE_RESOLUTION|>--- conflicted
+++ resolved
@@ -92,18 +92,8 @@
 	RunE: func(cmd *cobra.Command, args []string) error {
 		ctx := cmd.Context()
 
-<<<<<<< HEAD
 		return withEngine(ctx, client.Params{}, func(ctx context.Context, engineClient *client.Client) (err error) {
-			modConf, err := getDefaultModuleConfiguration(ctx, engineClient.Dagger(), true)
-=======
-		return withEngineAndTUI(ctx, client.Params{}, func(ctx context.Context, engineClient *client.Client) (err error) {
-			ctx, vtx := progrock.Span(ctx, idtui.PrimaryVertex, cmd.CommandPath())
-			defer func() { vtx.Done(err) }()
-			cmd.SetContext(ctx)
-			setCmdOutput(cmd, vtx)
-
 			modConf, err := getDefaultModuleConfiguration(ctx, engineClient.Dagger(), true, true)
->>>>>>> 22f3636e
 			if err != nil {
 				return fmt.Errorf("failed to load module: %w", err)
 			}
