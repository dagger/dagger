--- conflicted
+++ resolved
@@ -561,13 +561,9 @@
 	return container.withMounted(ctx, bk, target, file.LLB, file.File, file.Services, owner)
 }
 
-<<<<<<< HEAD
+var SeenCacheKeys = new(sync.Map)
+
 func (container *Container) WithMountedCache(ctx context.Context, bk *buildkit.Client, target string, cache *CacheVolume, source *Directory, sharingMode CacheSharingMode, owner string) (*Container, error) {
-=======
-var SeenCacheKeys = new(sync.Map)
-
-func (container *Container) WithMountedCache(ctx context.Context, bk *buildkit.Client, target string, cache *CacheVolume, source *Directory, concurrency CacheSharingMode, owner string) (*Container, error) {
->>>>>>> 25be91c8
 	container = container.Clone()
 
 	target = absPath(container.Config.WorkingDir, target)
