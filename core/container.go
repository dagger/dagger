package core

import (
	"context"
	"encoding/base32"
	"encoding/binary"
	"encoding/hex"
	"encoding/json"
	"fmt"
	"io"
	"io/fs"
	"os"
	"path"
	"path/filepath"
	"strconv"
	"strings"

	"github.com/containerd/containerd/platforms"
	"github.com/dagger/dagger/network"
	"github.com/docker/distribution/reference"
	bkclient "github.com/moby/buildkit/client"
	"github.com/moby/buildkit/client/llb"
	"github.com/moby/buildkit/exporter/containerimage/exptypes"
	"github.com/moby/buildkit/frontend/dockerui"
	bkgw "github.com/moby/buildkit/frontend/gateway/client"
	"github.com/moby/buildkit/solver/pb"
	"github.com/opencontainers/go-digest"
	specs "github.com/opencontainers/image-spec/specs-go/v1"
	"github.com/pkg/errors"
	"github.com/zeebo/xxh3"
)

// Container is a content-addressed container.
type Container struct {
	ID ContainerID `json:"id"`
}

func NewContainer(id ContainerID, pipeline PipelinePath, platform specs.Platform) (*Container, error) {
	if id == "" {
		payload := &containerIDPayload{
			Pipeline: pipeline.Copy(),
			Platform: platform,
		}

		id, err := payload.Encode()
		if err != nil {
			return nil, err
		}
		return &Container{ID: id}, nil
	}
	return &Container{ID: id}, nil
}

// ContainerID is an opaque value representing a content-addressed container.
type ContainerID string

func (id ContainerID) String() string {
	return string(id)
}

func (id ContainerID) decode() (*containerIDPayload, error) {
	if id == "" {
		// scratch
		return &containerIDPayload{}, nil
	}

	var payload containerIDPayload
	if err := decodeID(&payload, id); err != nil {
		return nil, err
	}

	return &payload, nil
}

// containerIDPayload is the inner content of a ContainerID.
type containerIDPayload struct {
	// The container's root filesystem.
	FS *pb.Definition `json:"fs"`

	// Image configuration (env, workdir, etc)
	Config specs.ImageConfig `json:"cfg"`

	// Pipeline
	Pipeline PipelinePath `json:"pipeline"`

	// Mount points configured for the container.
	Mounts ContainerMounts `json:"mounts,omitempty"`

	// Meta is the /dagger filesystem. It will be null if nothing has run yet.
	Meta *pb.Definition `json:"meta,omitempty"`

	// The platform of the container's rootfs.
	Platform specs.Platform `json:"platform,omitempty"`

	// Secrets to expose to the container.
	Secrets []ContainerSecret `json:"secret_env,omitempty"`

	// Sockets to expose to the container.
	Sockets []ContainerSocket `json:"sockets,omitempty"`

<<<<<<< HEAD
	// Hostname is the computed hostname for the container.
	Hostname string `json:"hostname,omitempty"`

	// Ports to expose from the container.
	Ports []ContainerPort `json:"ports,omitempty"`

	// Services to start before running the container.
	Services    ServiceBindings `json:"services,omitempty"`
	HostAliases []HostAlias     `json:"host_aliases,omitempty"`
}

type HostAlias struct {
	Alias  string `json:"alias"`
	Target string `json:"target"`
=======
	// Image reference
	ImageRef string `json:"image_ref,omitempty"`
>>>>>>> b5e402ab
}

// ContainerSecret configures a secret to expose, either as an environment
// variable or mounted to a file path.
type ContainerSecret struct {
	Secret    SecretID `json:"secret"`
	EnvName   string   `json:"env,omitempty"`
	MountPath string   `json:"path,omitempty"`
}

// ContainerSocket configures a socket to expose, currently as a Unix socket,
// but potentially as a TCP or UDP address in the future.
type ContainerSocket struct {
	Socket   SocketID `json:"socket"`
	UnixPath string   `json:"unix_path,omitempty"`
}

// ContainerPort configures a port to expose from the container.
type ContainerPort struct {
	Port        int             `json:"port"`
	Protocol    NetworkProtocol `json:"protocol"`
	Description *string         `json:"description,omitempty"`
}

// Encode returns the opaque string ID representation of the container.
func (payload *containerIDPayload) Encode() (ContainerID, error) {
	id, err := encodeID(payload)
	if err != nil {
		return "", err
	}

	return ContainerID(id), nil
}

// FSState returns the container's root filesystem mount state. If there is
// none (as with an empty container ID), it returns scratch.
func (payload *containerIDPayload) FSState() (llb.State, error) {
	if payload.FS == nil {
		return llb.Scratch(), nil
	}

	return defToState(payload.FS)
}

// metaMountDestPath is the special path that the shim writes metadata to.
const metaMountDestPath = "/.dagger_meta_mount"

// metaSourcePath is a world-writable directory created and mounted to /dagger.
const metaSourcePath = "meta"

// MetaState returns the container's metadata mount state. If the container has
// yet to run, it returns nil.
func (payload *containerIDPayload) MetaState() (*llb.State, error) {
	if payload.Meta == nil {
		return nil, nil
	}

	metaSt, err := defToState(payload.Meta)
	if err != nil {
		return nil, err
	}

	return &metaSt, nil
}

// ContainerMount is a mount point configured in a container.
type ContainerMount struct {
	// The source of the mount.
	Source *pb.Definition `json:"source,omitempty"`

	// A path beneath the source to scope the mount to.
	SourcePath string `json:"source_path,omitempty"`

	// The path of the mount within the container.
	Target string `json:"target"`

	// Persist changes to the mount under this cache ID.
	CacheID string `json:"cache_id,omitempty"`

	// How to share the cache across concurrent runs.
	CacheSharingMode string `json:"cache_sharing,omitempty"`

	// Configure the mount as a tmpfs.
	Tmpfs bool `json:"tmpfs,omitempty"`
}

// SourceState returns the state of the source of the mount.
func (mnt ContainerMount) SourceState() (llb.State, error) {
	if mnt.Source == nil {
		return llb.Scratch(), nil
	}

	return defToState(mnt.Source)
}

type ContainerMounts []ContainerMount

func (mnts ContainerMounts) With(newMnt ContainerMount) ContainerMounts {
	mntsCp := make(ContainerMounts, 0, len(mnts))

	// NB: this / might need to change on Windows, but I'm not even sure how
	// mounts work on Windows, so...
	parent := newMnt.Target + "/"

	for _, mnt := range mnts {
		if mnt.Target == newMnt.Target || strings.HasPrefix(mnt.Target, parent) {
			continue
		}

		mntsCp = append(mntsCp, mnt)
	}

	mntsCp = append(mntsCp, newMnt)

	return mntsCp
}

func (container *Container) From(ctx context.Context, gw bkgw.Client, addr string) (*Container, error) {
	payload, err := container.ID.decode()
	if err != nil {
		return nil, err
	}
	platform := payload.Platform

	// `From` creates 2 vertices: fetching the image config and actually pulling the image.
	// We create a sub-pipeline to encapsulate both.
	pipeline := payload.Pipeline.Add(Pipeline{
		Name: fmt.Sprintf("from %s", addr),
	})

	refName, err := reference.ParseNormalizedNamed(addr)
	if err != nil {
		return nil, err
	}

	ref := reference.TagNameOnly(refName).String()

	digest, cfgBytes, err := gw.ResolveImageConfig(ctx, ref, llb.ResolveImageConfigOpt{
		Platform:    &platform,
		ResolveMode: llb.ResolveModeDefault.String(),
		// FIXME: `ResolveImageConfig` doesn't support progress groups. As a workaround, we inject
		// the pipeline in the vertex name.
		LogName: CustomName{Name: fmt.Sprintf("resolve image config for %s", ref), Pipeline: pipeline}.String(),
	})
	if err != nil {
		return nil, err
	}

	digested, err := reference.WithDigest(refName, digest)
	if err != nil {
		return nil, err
	}

	var imgSpec specs.Image
	if err := json.Unmarshal(cfgBytes, &imgSpec); err != nil {
		return nil, err
	}

	dir, err := NewDirectory(ctx,
		llb.Image(addr,
			llb.WithCustomNamef("pull %s", ref),
			pipeline.LLBOpt(),
		),
		"/", payload.Pipeline, platform, nil)
	if err != nil {
		return nil, err
	}

	ctr, err := container.WithRootFS(ctx, dir)
	if err != nil {
		return nil, err
	}

	ctr, err = ctr.UpdateImageConfig(ctx, func(config specs.ImageConfig) specs.ImageConfig {
		// merge config.Env with imgSpec.Config.Env
		newEnv := config.Env
		if imgSpec.Config.Env != nil {
			newEnv = append(newEnv, imgSpec.Config.Env...)
		}
		imgSpec.Config.Env = newEnv
		return imgSpec.Config
	})

	if err != nil {
		return nil, err
	}

	payload, err = ctr.ID.decode()
	if err != nil {
		return nil, err
	}

	payload.ImageRef = digested.String()

	return container.containerFromPayload(payload)
}

const defaultDockerfileName = "Dockerfile"

func (container *Container) Build(ctx context.Context, gw bkgw.Client, context *Directory, dockerfile string, buildArgs []BuildArg, target string) (*Container, error) {
	payload, err := container.ID.decode()
	if err != nil {
		return nil, err
	}

	ctxPayload, err := context.ID.Decode()
	if err != nil {
		return nil, err
	}

	payload.Services.Merge(ctxPayload.Services)

	return WithServices(ctx, gw, payload.Services, func() (*Container, error) {
		platform := payload.Platform

		opts := map[string]string{
			"platform":      platforms.Format(platform),
			"contextsubdir": ctxPayload.Dir,
		}

		if dockerfile != "" {
			opts["filename"] = path.Join(ctxPayload.Dir, dockerfile)
		} else {
			opts["filename"] = path.Join(ctxPayload.Dir, defaultDockerfileName)
		}

<<<<<<< HEAD
		if target != "" {
			opts["target"] = target
		}
=======
	inputs := map[string]*pb.Definition{
		dockerui.DefaultLocalNameContext:    ctxPayload.LLB,
		dockerui.DefaultLocalNameDockerfile: ctxPayload.LLB,
	}
>>>>>>> b5e402ab

		for _, buildArg := range buildArgs {
			opts["build-arg:"+buildArg.Name] = buildArg.Value
		}

		inputs := map[string]*pb.Definition{
			dockerfilebuilder.DefaultLocalNameContext:    ctxPayload.LLB,
			dockerfilebuilder.DefaultLocalNameDockerfile: ctxPayload.LLB,
		}

		res, err := gw.Solve(ctx, bkgw.SolveRequest{
			Frontend:       "dockerfile.v0",
			FrontendOpt:    opts,
			FrontendInputs: inputs,
		})
		if err != nil {
			return nil, err
		}

		bkref, err := res.SingleRef()
		if err != nil {
			return nil, err
		}

		var st llb.State
		if bkref == nil {
			st = llb.Scratch()
		} else {
			st, err = bkref.ToState()
			if err != nil {
				return nil, err
			}
		}

		def, err := st.Marshal(ctx, llb.Platform(platform))
		if err != nil {
			return nil, err
		}

		// Override the progress pipeline of every LLB vertex in the DAG.
		// FIXME: this can't be done in a normal way because Buildkit doesn't currently
		// allow overriding the metadata of DefinitionOp. See this PR and comment:
		// https://github.com/moby/buildkit/pull/2819
		pipeline := payload.Pipeline.Add(Pipeline{
			Name: "docker build",
		})
		for dgst, metadata := range def.Metadata {
			metadata.ProgressGroup = pipeline.ProgressGroup()
			def.Metadata[dgst] = metadata
		}

<<<<<<< HEAD
		payload.FS = def.ToPB()

		cfgBytes, found := res.Metadata[exptypes.ExporterImageConfigKey]
		if found {
			var imgSpec specs.Image
			if err := json.Unmarshal(cfgBytes, &imgSpec); err != nil {
				return nil, err
			}

			payload.Config = imgSpec.Config
		}

		id, err := payload.Encode()
		if err != nil {
			return nil, err
		}

		return &Container{ID: id}, nil
	})
=======
	// set image ref to empty string
	payload.ImageRef = ""

	return container.containerFromPayload(payload)
>>>>>>> b5e402ab
}

func (container *Container) RootFS(ctx context.Context) (*Directory, error) {
	payload, err := container.ID.decode()
	if err != nil {
		return nil, err
	}

	return (&directoryIDPayload{
		LLB:      payload.FS,
		Platform: payload.Platform,
		Pipeline: payload.Pipeline,
		Services: payload.Services,
	}).ToDirectory()
}

func (container *Container) WithRootFS(ctx context.Context, dir *Directory) (*Container, error) {
	payload, err := container.ID.decode()
	if err != nil {
		return nil, err
	}

	dirPayload, err := dir.ID.Decode()
	if err != nil {
		return nil, err
	}

	payload.FS = dirPayload.LLB

<<<<<<< HEAD
	payload.Services.Merge(dirPayload.Services)

	id, err := payload.Encode()
	if err != nil {
		return nil, err
	}
=======
	// set image ref to empty string
	payload.ImageRef = ""
>>>>>>> b5e402ab

	return container.containerFromPayload(payload)
}

func (container *Container) WithDirectory(ctx context.Context, gw bkgw.Client, subdir string, src *Directory, filter CopyFilter) (*Container, error) {
	return container.updateRootFS(ctx, gw, subdir, func(dir *Directory) (*Directory, error) {
		return dir.WithDirectory(ctx, ".", src, filter)
	})
}

func (container *Container) WithFile(ctx context.Context, gw bkgw.Client, subdir string, src *File, permissions fs.FileMode) (*Container, error) {
	return container.updateRootFS(ctx, gw, subdir, func(dir *Directory) (*Directory, error) {
		return dir.WithFile(ctx, ".", src, permissions)
	})
}

func (container *Container) WithNewFile(ctx context.Context, gw bkgw.Client, dest string, content []byte, permissions fs.FileMode) (*Container, error) {
	dir, file := filepath.Split(dest)
	return container.updateRootFS(ctx, gw, dir, func(dir *Directory) (*Directory, error) {
		return dir.WithNewFile(ctx, file, content, permissions) // TODO(vito): doesn't this need a name...?
	})
}

func (container *Container) WithMountedDirectory(ctx context.Context, target string, source *Directory) (*Container, error) {
	payload, err := source.ID.Decode()
	if err != nil {
		return nil, err
	}

	return container.withMounted(target, payload.LLB, payload.Dir, payload.Services)
}

func (container *Container) WithMountedFile(ctx context.Context, target string, source *File) (*Container, error) {
	payload, err := source.ID.decode()
	if err != nil {
		return nil, err
	}

	return container.withMounted(target, payload.LLB, payload.File, payload.Services)
}

func (container *Container) WithMountedCache(ctx context.Context, target string, cache CacheID, source *Directory, concurrency CacheSharingMode) (*Container, error) {
	payload, err := container.ID.decode()
	if err != nil {
		return nil, err
	}

	cachePayload, err := cache.decode()
	if err != nil {
		return nil, err
	}

	target = absPath(payload.Config.WorkingDir, target)

	cacheSharingMode := ""
	switch concurrency {
	case CacheSharingModePrivate:
		cacheSharingMode = "private"
	case CacheSharingModeLocked:
		cacheSharingMode = "locked"
	default:
		cacheSharingMode = "shared"
	}

	mount := ContainerMount{
		Target:           target,
		CacheID:          cachePayload.Sum(),
		CacheSharingMode: cacheSharingMode,
	}

	if source != nil {
		srcPayload, err := source.ID.Decode()
		if err != nil {
			return nil, err
		}

		mount.Source = srcPayload.LLB
		mount.SourcePath = srcPayload.Dir
	}

	payload.Mounts = payload.Mounts.With(mount)

	// set image ref to empty string
	payload.ImageRef = ""

	return container.containerFromPayload(payload)
}

func (container *Container) WithMountedTemp(ctx context.Context, target string) (*Container, error) {
	payload, err := container.ID.decode()
	if err != nil {
		return nil, err
	}

	target = absPath(payload.Config.WorkingDir, target)

	payload.Mounts = payload.Mounts.With(ContainerMount{
		Target: target,
		Tmpfs:  true,
	})

	// set image ref to empty string
	payload.ImageRef = ""

	return container.containerFromPayload(payload)
}

func (container *Container) WithMountedSecret(ctx context.Context, target string, source *Secret) (*Container, error) {
	payload, err := container.ID.decode()
	if err != nil {
		return nil, err
	}

	target = absPath(payload.Config.WorkingDir, target)

	payload.Secrets = append(payload.Secrets, ContainerSecret{
		Secret:    source.ID,
		MountPath: target,
	})

	// set image ref to empty string
	payload.ImageRef = ""

	return container.containerFromPayload(payload)
}

func (container *Container) WithoutMount(ctx context.Context, target string) (*Container, error) {
	payload, err := container.ID.decode()
	if err != nil {
		return nil, err
	}

	target = absPath(payload.Config.WorkingDir, target)

	var found bool
	var foundIdx int
	for i := len(payload.Mounts) - 1; i >= 0; i-- {
		if payload.Mounts[i].Target == target {
			found = true
			foundIdx = i
			break
		}
	}

	if found {
		payload.Mounts = append(payload.Mounts[:foundIdx], payload.Mounts[foundIdx+1:]...)
	}

	// set image ref to empty string
	payload.ImageRef = ""

	return container.containerFromPayload(payload)
}

func (container *Container) Mounts(ctx context.Context) ([]string, error) {
	payload, err := container.ID.decode()
	if err != nil {
		return nil, err
	}

	mounts := []string{}
	for _, mnt := range payload.Mounts {
		mounts = append(mounts, mnt.Target)
	}

	return mounts, nil
}

func (container *Container) WithUnixSocket(ctx context.Context, target string, source *Socket) (*Container, error) {
	payload, err := container.ID.decode()
	if err != nil {
		return nil, err
	}

	target = absPath(payload.Config.WorkingDir, target)

	newSocket := ContainerSocket{
		Socket:   source.ID,
		UnixPath: target,
	}

	var replaced bool
	for i, sock := range payload.Sockets {
		if sock.UnixPath == target {
			payload.Sockets[i] = newSocket
			replaced = true
			break
		}
	}

	if !replaced {
		payload.Sockets = append(payload.Sockets, newSocket)
	}

	// set image ref to empty string
	payload.ImageRef = ""

	return container.containerFromPayload(payload)
}

func (container *Container) WithoutUnixSocket(ctx context.Context, target string) (*Container, error) {
	payload, err := container.ID.decode()
	if err != nil {
		return nil, err
	}

	target = absPath(payload.Config.WorkingDir, target)

	for i, sock := range payload.Sockets {
		if sock.UnixPath == target {
			payload.Sockets = append(payload.Sockets[:i], payload.Sockets[i+1:]...)
			break
		}
	}

	// set image ref to empty string
	payload.ImageRef = ""

	return container.containerFromPayload(payload)
}

func (container *Container) WithSecretVariable(ctx context.Context, name string, secret *Secret) (*Container, error) {
	payload, err := container.ID.decode()
	if err != nil {
		return nil, err
	}

	payload.Secrets = append(payload.Secrets, ContainerSecret{
		Secret:  secret.ID,
		EnvName: name,
	})

	// set image ref to empty string
	payload.ImageRef = ""

	return container.containerFromPayload(payload)
}

func (container *Container) Directory(ctx context.Context, gw bkgw.Client, dirPath string) (*Directory, error) {
	dir, _, err := locatePath(ctx, container, dirPath, gw, NewDirectory)
	if err != nil {
		return nil, err
	}

	// check that the directory actually exists so the user gets an error earlier
	// rather than when the dir is used
	info, err := dir.Stat(ctx, gw, ".")
	if err != nil {
		return nil, err
	}

	if !info.IsDir() {
		return nil, fmt.Errorf("path %s is a file, not a directory", dirPath)
	}

	return dir, nil
}

func (container *Container) File(ctx context.Context, gw bkgw.Client, filePath string) (*File, error) {
	file, _, err := locatePath(ctx, container, filePath, gw, NewFile)
	if err != nil {
		return nil, err
	}

	// check that the file actually exists so the user gets an error earlier
	// rather than when the file is used
	info, err := file.Stat(ctx, gw)
	if err != nil {
		return nil, err
	}

	if info.IsDir() {
		return nil, fmt.Errorf("path %s is a directory, not a file", filePath)
	}

	return file, nil
}

func locatePath[T *File | *Directory](
	ctx context.Context,
	container *Container,
	containerPath string,
	gw bkgw.Client,
	init func(context.Context, llb.State, string, PipelinePath, specs.Platform, ServiceBindings) (T, error),
) (T, *ContainerMount, error) {
	payload, err := container.ID.decode()
	if err != nil {
		return nil, nil, err
	}

	containerPath = absPath(payload.Config.WorkingDir, containerPath)

	var found T

	// NB(vito): iterate in reverse order so we'll find deeper mounts first
	for i := len(payload.Mounts) - 1; i >= 0; i-- {
		mnt := payload.Mounts[i]

		if containerPath == mnt.Target || strings.HasPrefix(containerPath, mnt.Target+"/") {
			if mnt.Tmpfs {
				return nil, nil, fmt.Errorf("%s: cannot retrieve path from tmpfs", containerPath)
			}

			if mnt.CacheID != "" {
				return nil, nil, fmt.Errorf("%s: cannot retrieve path from cache", containerPath)
			}

			st, err := mnt.SourceState()
			if err != nil {
				return nil, nil, err
			}

			sub := mnt.SourcePath
			if containerPath != mnt.Target {
				// make relative portion relative to the source path
				dirSub := strings.TrimPrefix(containerPath, mnt.Target+"/")
				if dirSub != "" {
					sub = path.Join(sub, dirSub)
				}
			}

			found, err := init(ctx, st, sub, payload.Pipeline, payload.Platform, payload.Services)
			if err != nil {
				return nil, nil, err
			}
			return found, &mnt, nil
		}
	}

	// Not found in a mount
	st, err := payload.FSState()
	if err != nil {
		return nil, nil, err
	}

	found, err = init(ctx, st, containerPath, payload.Pipeline, payload.Platform, payload.Services)
	if err != nil {
		return nil, nil, err
	}
	return found, nil, nil
}

func (container *Container) withMounted(target string, srcDef *pb.Definition, srcPath string, svcs ServiceBindings) (*Container, error) {
	payload, err := container.ID.decode()
	if err != nil {
		return nil, err
	}

	target = absPath(payload.Config.WorkingDir, target)

	payload.Mounts = payload.Mounts.With(ContainerMount{
		Source:     srcDef,
		SourcePath: srcPath,
		Target:     target,
	})

<<<<<<< HEAD
	payload.Services.Merge(svcs)

	id, err := payload.Encode()
	if err != nil {
		return nil, err
	}
=======
	// set image ref to empty string
	payload.ImageRef = ""
>>>>>>> b5e402ab

	return container.containerFromPayload(payload)
}

func (container *Container) updateRootFS(ctx context.Context, gw bkgw.Client, subdir string, fn func(dir *Directory) (*Directory, error)) (*Container, error) {
	dir, mount, err := locatePath(ctx, container, subdir, gw, NewDirectory)
	if err != nil {
		return nil, err
	}

	containerPayload, err := container.ID.decode()
	if err != nil {
		return nil, err
	}
	dirPayload, err := dir.ID.Decode()
	if err != nil {
		return nil, err
	}
	dirPayload.Pipeline = containerPayload.Pipeline

	dir, err = dirPayload.ToDirectory()
	if err != nil {
		return nil, err
	}

	dir, err = fn(dir)
	if err != nil {
		return nil, err
	}

	// If not in a mount, replace rootfs
	if mount == nil {
		return container.WithRootFS(ctx, dir)
	}

	dirPayload, err = dir.ID.Decode()
	if err != nil {
		return nil, err
	}

	return container.withMounted(mount.Target, dirPayload.LLB, mount.SourcePath, nil)
}

func (container *Container) ImageConfig(ctx context.Context) (specs.ImageConfig, error) {
	payload, err := container.ID.decode()
	if err != nil {
		return specs.ImageConfig{}, err
	}

	return payload.Config, nil
}

func (container *Container) UpdateImageConfig(ctx context.Context, updateFn func(specs.ImageConfig) specs.ImageConfig) (*Container, error) {
	payload, err := container.ID.decode()
	if err != nil {
		return nil, err
	}

	payload.Config = updateFn(payload.Config)

	return container.containerFromPayload(payload)
}

func (container *Container) Pipeline(ctx context.Context, name, description string) (*Container, error) {
	payload, err := container.ID.decode()
	if err != nil {
		return nil, fmt.Errorf("decode id: %w", err)
	}

	payload.Pipeline = payload.Pipeline.Add(Pipeline{
		Name:        name,
		Description: description,
	})

	return container.containerFromPayload(payload)
}

func (container *Container) WithExec(ctx context.Context, gw bkgw.Client, defaultPlatform specs.Platform, opts ContainerExecOpts) (*Container, error) { //nolint:gocyclo
	payload, err := container.ID.decode()
	if err != nil {
		return nil, fmt.Errorf("decode id: %w", err)
	}

	cfg := payload.Config
	mounts := payload.Mounts
	platform := payload.Platform
	if platform.OS == "" {
		platform = defaultPlatform
	}

	args := opts.Args

	if len(args) == 0 {
		// we use the default args if no new default args are passed
		args = cfg.Cmd
	}

	if len(cfg.Entrypoint) > 0 {
		args = append(cfg.Entrypoint, args...)
	}

	runOpts := []llb.RunOption{
		llb.Args(args),
		payload.Pipeline.LLBOpt(),
		llb.WithCustomNamef("exec %s", strings.Join(args, " ")),
	}

	// this allows executed containers to communicate back to this API
	if opts.ExperimentalPrivilegedNesting {
		runOpts = append(runOpts,
			llb.AddEnv("_DAGGER_ENABLE_NESTING", ""),
		)
	}

	// because the shim might run as non-root, we need to make a world-writable
	// directory first and then make it the base of the /dagger mount point.
	//
	// TODO(vito): have the shim exec as the other user instead?
	meta := llb.Mkdir(metaSourcePath, 0o777)
	if opts.Stdin != "" {
		meta = meta.Mkfile(path.Join(metaSourcePath, "stdin"), 0o600, []byte(opts.Stdin))
	}

	// create /dagger mount point for the shim to write to
	runOpts = append(runOpts,
		llb.AddMount(metaMountDestPath,
			llb.Scratch().File(meta, CustomName{Name: "creating dagger metadata", Internal: true}.LLBOpt(), payload.Pipeline.LLBOpt()),
			llb.SourcePath(metaSourcePath)))

	if opts.RedirectStdout != "" {
		runOpts = append(runOpts, llb.AddEnv("_DAGGER_REDIRECT_STDOUT", opts.RedirectStdout))
	}

	if opts.RedirectStderr != "" {
		runOpts = append(runOpts, llb.AddEnv("_DAGGER_REDIRECT_STDERR", opts.RedirectStderr))
	}

	for _, alias := range payload.HostAliases {
		runOpts = append(runOpts, llb.AddEnv("_DAGGER_HOSTNAME_ALIAS_"+alias.Alias, alias.Target))
	}

	if cfg.User != "" {
		runOpts = append(runOpts, llb.User(cfg.User))
	}

	if cfg.WorkingDir != "" {
		runOpts = append(runOpts, llb.Dir(cfg.WorkingDir))
	}

	for _, env := range cfg.Env {
		name, val, ok := strings.Cut(env, "=")
		if !ok {
			// it's OK to not be OK
			// we'll just set an empty env
			_ = ok
		}

		if name == "_DAGGER_ENABLE_NESTING" && !opts.ExperimentalPrivilegedNesting {
			// don't pass this through to the container when manually set, this is internal only
			continue
		}
		if name == DebugFailedExecEnv {
			// don't pass this through either, should only be set by out code used for obtaining
			// output after a failed exec
			continue
		}

		runOpts = append(runOpts, llb.AddEnv(name, val))
	}

	for i, secret := range payload.Secrets {
		secretOpts := []llb.SecretOption{llb.SecretID(secret.Secret.String())}

		var secretDest string
		switch {
		case secret.EnvName != "":
			secretDest = secret.EnvName
			secretOpts = append(secretOpts, llb.SecretAsEnv(true))
		case secret.MountPath != "":
			secretDest = secret.MountPath
		default:
			return nil, fmt.Errorf("malformed secret config at index %d", i)
		}

		runOpts = append(runOpts, llb.AddSecret(secretDest, secretOpts...))
	}

	for _, socket := range payload.Sockets {
		if socket.UnixPath == "" {
			return nil, fmt.Errorf("unsupported socket: only unix paths are implemented")
		}

		runOpts = append(runOpts,
			llb.AddSSHSocket(
				llb.SSHID(socket.Socket.LLBID()),
				llb.SSHSocketTarget(socket.UnixPath),
			))
	}

	fsSt, err := payload.FSState()
	if err != nil {
		return nil, fmt.Errorf("fs state: %w", err)
	}

	for _, mnt := range mounts {
		srcSt, err := mnt.SourceState()
		if err != nil {
			return nil, fmt.Errorf("mount %s: %w", mnt.Target, err)
		}

		mountOpts := []llb.MountOption{}
		if mnt.SourcePath != "" {
			mountOpts = append(mountOpts, llb.SourcePath(mnt.SourcePath))
		}

		if mnt.CacheSharingMode != "" {
			var sharingMode llb.CacheMountSharingMode
			switch mnt.CacheSharingMode {
			case "shared":
				sharingMode = llb.CacheMountShared
			case "private":
				sharingMode = llb.CacheMountPrivate
			case "locked":
				sharingMode = llb.CacheMountLocked
			default:
				return nil, errors.Errorf("invalid cache mount sharing mode %q", mnt.CacheSharingMode)
			}

			mountOpts = append(mountOpts, llb.AsPersistentCacheDir(mnt.CacheID, sharingMode))
		}

		if mnt.Tmpfs {
			mountOpts = append(mountOpts, llb.Tmpfs())
		}

		runOpts = append(runOpts, llb.AddMount(mnt.Target, srcSt, mountOpts...))
	}

	// first, build without a hostname
	execStNoHostname := fsSt.Run(runOpts...)

	// next, marshal it to compute a deterministic hostname
	constraints := llb.NewConstraints(llb.Platform(platform))
	rootVtx := execStNoHostname.Root().Output().Vertex(ctx, constraints)
	digest, _, _, _, err := rootVtx.Marshal(ctx, constraints) //nolint:dogsled
	if err != nil {
		return nil, fmt.Errorf("marshal: %w", err)
	}
	hostname := hostHash(digest)
	payload.Hostname = fmt.Sprintf("%s.%s", hostname, network.DNSDomain)

	// finally, build with the hostname set
	runOpts = append(runOpts, llb.Hostname(hostname))
	execSt := fsSt.Run(runOpts...)

	execDef, err := execSt.Root().Marshal(ctx, llb.Platform(platform))
	if err != nil {
		return nil, fmt.Errorf("marshal root: %w", err)
	}

	payload.FS = execDef.ToPB()

	metaDef, err := execSt.GetMount(metaMountDestPath).Marshal(ctx, llb.Platform(platform))
	if err != nil {
		return nil, fmt.Errorf("get meta mount: %w", err)
	}

	payload.Meta = metaDef.ToPB()

	for i, mnt := range mounts {
		if mnt.Tmpfs || mnt.CacheID != "" {
			continue
		}

		mountSt := execSt.GetMount(mnt.Target)

		// propagate any changes to regular mounts to subsequent containers
		execMountDef, err := mountSt.Marshal(ctx, llb.Platform(platform))
		if err != nil {
			return nil, fmt.Errorf("propagate %s: %w", mnt.Target, err)
		}

		mounts[i].Source = execMountDef.ToPB()
	}

	payload.Mounts = mounts

	// set image ref to empty string
	payload.ImageRef = ""

	return container.containerFromPayload(payload)
}

func (container *Container) Evaluate(ctx context.Context, gw bkgw.Client) error {
	payload, err := container.ID.decode()
	if err != nil {
		return err
	}

	if payload.FS == nil {
		return nil
	}

	_, err = WithServices(ctx, gw, payload.Services, func() (*bkgw.Result, error) {
		st, err := payload.FSState()
		if err != nil {
			return nil, err
		}

		stDef, err := st.Marshal(ctx, llb.Platform(payload.Platform))
		if err != nil {
			return nil, err
		}

		return gw.Solve(ctx, bkgw.SolveRequest{
			Evaluate:   true,
			Definition: stDef.ToPB(),
		})
	})
	return err
}

func (container *Container) ExitCode(ctx context.Context, gw bkgw.Client) (*int, error) {
	content, err := container.MetaFileContents(ctx, gw, "exitCode")
	if err != nil {
		return nil, err
	}
	if content == nil {
		return nil, nil
	}

	exitCode, err := strconv.Atoi(*content)
	if err != nil {
		return nil, err
	}

	return &exitCode, nil
}

func (container *Container) Start(ctx context.Context, gw bkgw.Client) (*Service, error) {
	payload, err := container.ID.decode()
	if err != nil {
		return nil, err
	}

	health := newHealth(gw, payload.Hostname, payload.Ports)

	svcCtx, stop := context.WithCancel(context.Background())

	checked := make(chan error, 1)
	go func() {
		checked <- health.Check(ctx)
	}()

	exited := make(chan error, 1)
	go func() {
		exited <- container.Evaluate(svcCtx, gw)
	}()

	select {
	case err := <-checked:
		if err != nil {
			stop()
			return nil, fmt.Errorf("health check errored: %w", err)
		}

		_ = stop // leave it running

		return &Service{
			Container: container,
			Detach:    stop,
		}, nil
	case err := <-exited:
		stop() // interrupt healthcheck

		if err != nil {
			return nil, fmt.Errorf("exited: %w", err)
		}

		return nil, fmt.Errorf("service exited before healthcheck")
	}
}

func (container *Container) MetaFileContents(ctx context.Context, gw bkgw.Client, filePath string) (*string, error) {
	payload, err := container.ID.decode()
	if err != nil {
		return nil, err
	}

	metaSt, err := payload.MetaState()
	if err != nil {
		return nil, err
	}

	if metaSt == nil {
		return nil, nil
	}

	file, err := NewFile(
		ctx,
		*metaSt,
		path.Join(metaSourcePath, filePath),
		payload.Pipeline,
		payload.Platform,
		payload.Services,
	)
	if err != nil {
		return nil, err
	}

	content, err := file.Contents(ctx, gw)
	if err != nil {
		return nil, err
	}

	strContent := string(content)
	return &strContent, nil
}

func (container *Container) Publish(
	ctx context.Context,
	ref string,
	platformVariants []ContainerID,
	bkClient *bkclient.Client,
	solveOpts bkclient.SolveOpt,
	solveCh chan<- *bkclient.SolveStatus,
) (string, error) {
	// NOTE: be careful to not overwrite any values from original solveOpts (i.e. with append).
	solveOpts.Exports = []bkclient.ExportEntry{
		{
			Type: bkclient.ExporterImage,
			Attrs: map[string]string{
				"name": ref,
				"push": "true",
			},
		},
	}

	ch, wg := mirrorCh(solveCh)
	defer wg.Wait()

	res, err := bkClient.Build(ctx, solveOpts, "", func(ctx context.Context, gw bkgw.Client) (*bkgw.Result, error) {
		return container.export(ctx, gw, platformVariants)
	}, ch)
	if err != nil {
		return "", err
	}

	refName, err := reference.ParseNormalizedNamed(ref)
	if err != nil {
		return "", err
	}

	imageDigest, found := res.ExporterResponse[exptypes.ExporterImageDigestKey]
	if found {
		dig, err := digest.Parse(imageDigest)
		if err != nil {
			return "", fmt.Errorf("parse digest: %w", err)
		}

		withDig, err := reference.WithDigest(refName, dig)
		if err != nil {
			return "", fmt.Errorf("with digest: %w", err)
		}

		return withDig.String(), nil
	}

	return ref, nil
}

func (container *Container) Platform() (specs.Platform, error) {
	payload, err := container.ID.decode()
	if err != nil {
		return specs.Platform{}, err
	}
	return payload.Platform, nil
}

func (container *Container) Export(
	ctx context.Context,
	host *Host,
	dest string,
	platformVariants []ContainerID,
	bkClient *bkclient.Client,
	solveOpts bkclient.SolveOpt,
	solveCh chan<- *bkclient.SolveStatus,
) error {
	dest, err := host.NormalizeDest(dest)
	if err != nil {
		return err
	}

	out, err := os.Create(dest)
	if err != nil {
		return err
	}

	defer out.Close()

	return host.Export(ctx, bkclient.ExportEntry{
		Type: bkclient.ExporterOCI,
		Output: func(map[string]string) (io.WriteCloser, error) {
			return out, nil
		},
	}, dest, bkClient, solveOpts, solveCh, func(ctx context.Context, gw bkgw.Client) (*bkgw.Result, error) {
		return container.export(ctx, gw, platformVariants)
	})
}

func (container *Container) Hostname() (string, error) {
	payload, err := container.ID.decode()
	if err != nil {
		return "", err
	}

	return payload.Hostname, nil
}

func (container *Container) Endpoint(port int, scheme string) (string, error) {
	payload, err := container.ID.decode()
	if err != nil {
		return "", err
	}

	if port == 0 {
		if len(payload.Ports) == 0 {
			return "", fmt.Errorf("no ports exposed")
		}

		port = payload.Ports[0].Port
	}

	endpoint := fmt.Sprintf("%s:%d", payload.Hostname, port)
	if scheme != "" {
		endpoint = scheme + "://" + endpoint
	}

	return endpoint, nil
}

func (container *Container) WithExposedPort(port ContainerPort) (*Container, error) {
	payload, err := container.ID.decode()
	if err != nil {
		return nil, err
	}

	payload.Ports = append(payload.Ports, port)

	id, err := payload.Encode()
	if err != nil {
		return nil, fmt.Errorf("encode: %w", err)
	}

	return &Container{ID: id}, nil
}

func (container *Container) WithoutExposedPort(port int, protocol NetworkProtocol) (*Container, error) {
	payload, err := container.ID.decode()
	if err != nil {
		return nil, err
	}

	filtered := []ContainerPort{}
	for _, p := range payload.Ports {
		if p.Port != port || p.Protocol != protocol {
			filtered = append(filtered, p)
		}
	}
	payload.Ports = filtered

	id, err := payload.Encode()
	if err != nil {
		return nil, fmt.Errorf("encode: %w", err)
	}

	return &Container{ID: id}, nil
}

func (container *Container) ExposedPorts() ([]ContainerPort, error) {
	payload, err := container.ID.decode()
	if err != nil {
		return nil, err
	}

	return payload.Ports, nil
}

func (container *Container) WithServiceDependency(svc *Container, alias string) (*Container, error) {
	payload, err := container.ID.decode()
	if err != nil {
		return nil, err
	}

	payload.Services.Merge(ServiceBindings{
		svc.ID: AliasSet{alias},
	})

	if alias != "" {
		hn, err := svc.Hostname()
		if err != nil {
			return nil, fmt.Errorf("get hostname: %w", err)
		}

		payload.HostAliases = append(payload.HostAliases, HostAlias{
			Alias:  alias,
			Target: hn,
		})
	}

	id, err := payload.Encode()
	if err != nil {
		return nil, fmt.Errorf("encode: %w", err)
	}

	return &Container{ID: id}, nil
}

func (container *Container) export(
	ctx context.Context,
	gw bkgw.Client,
	platformVariants []ContainerID,
) (*bkgw.Result, error) {
	payloads := []*containerIDPayload{}
	services := ServiceBindings{}
	if container.ID != "" {
		payload, err := container.ID.decode()
		if err != nil {
			return nil, err
		}
		if payload.FS != nil {
			payloads = append(payloads, payload)
			services.Merge(payload.Services)
		}
	}
	for _, id := range platformVariants {
		payload, err := id.decode()
		if err != nil {
			return nil, err
		}
		if payload.FS != nil {
			payloads = append(payloads, payload)
			services.Merge(payload.Services)
		}
	}

	if len(payloads) == 0 {
		// Could also just ignore and do nothing, airing on side of error until proven otherwise.
		return nil, errors.New("no containers to export")
	}

	return WithServices(ctx, gw, services, func() (*bkgw.Result, error) {
		if len(payloads) == 1 {
			payload := payloads[0]

			st, err := payload.FSState()
			if err != nil {
				return nil, err
			}

			stDef, err := st.Marshal(ctx, llb.Platform(payload.Platform))
			if err != nil {
				return nil, err
			}

			res, err := gw.Solve(ctx, bkgw.SolveRequest{
				Evaluate:   true,
				Definition: stDef.ToPB(),
			})
			if err != nil {
				return nil, err
			}

			cfgBytes, err := json.Marshal(specs.Image{
				Architecture: payload.Platform.Architecture,
				OS:           payload.Platform.OS,
				OSVersion:    payload.Platform.OSVersion,
				OSFeatures:   payload.Platform.OSFeatures,
				Config:       payload.Config,
			})
			if err != nil {
				return nil, err
			}
			res.AddMeta(exptypes.ExporterImageConfigKey, cfgBytes)

			return res, nil
		}

		res := bkgw.NewResult()
		expPlatforms := &exptypes.Platforms{
			Platforms: make([]exptypes.Platform, len(payloads)),
		}

		for i, payload := range payloads {
			st, err := payload.FSState()
			if err != nil {
				return nil, err
			}

			stDef, err := st.Marshal(ctx, llb.Platform(payload.Platform))
			if err != nil {
				return nil, err
			}

			r, err := gw.Solve(ctx, bkgw.SolveRequest{
				Evaluate:   true,
				Definition: stDef.ToPB(),
			})
			if err != nil {
				return nil, err
			}
			ref, err := r.SingleRef()
			if err != nil {
				return nil, err
			}

			platformKey := platforms.Format(payload.Platform)
			res.AddRef(platformKey, ref)
			expPlatforms.Platforms[i] = exptypes.Platform{
				ID:       platformKey,
				Platform: payload.Platform,
			}

			cfgBytes, err := json.Marshal(specs.Image{
				Architecture: payload.Platform.Architecture,
				OS:           payload.Platform.OS,
				OSVersion:    payload.Platform.OSVersion,
				OSFeatures:   payload.Platform.OSFeatures,
				Config:       payload.Config,
			})
			if err != nil {
				return nil, err
			}
			res.AddMeta(fmt.Sprintf("%s/%s", exptypes.ExporterImageConfigKey, platformKey), cfgBytes)
		}

		platformBytes, err := json.Marshal(expPlatforms)
		if err != nil {
			return nil, err
		}
		res.AddMeta(exptypes.ExporterPlatformsKey, platformBytes)

		return res, nil
	})
}

func (container *Container) ImageRef(ctx context.Context, gw bkgw.Client) (string, error) {
	payload, err := container.ID.decode()
	if err != nil {
		return "", err
	}

	imgRef := payload.ImageRef
	if imgRef != "" {
		return imgRef, nil
	}

	return "", errors.Errorf("Image reference can only be retrieved immediately after the 'Container.From' call. Error in fetching imageRef as the container image is changed")
}

func (container *Container) containerFromPayload(payload *containerIDPayload) (*Container, error) {
	id, err := payload.Encode()
	if err != nil {
		return nil, err
	}

	return &Container{ID: id}, nil
}

type ContainerExecOpts struct {
	// Command to run instead of the container's default command
	Args []string

	// Content to write to the command's standard input before closing
	Stdin string

	// Redirect the command's standard output to a file in the container
	RedirectStdout string

	// Redirect the command's standard error to a file in the container
	RedirectStderr string

	// Provide dagger access to the executed command
	// Do not use this option unless you trust the command being executed.
	// The command being executed WILL BE GRANTED FULL ACCESS TO YOUR HOST FILESYSTEM
	ExperimentalPrivilegedNesting bool
}

type BuildArg struct {
	Name  string `json:"name"`
	Value string `json:"value"`
}

func hostHash(val digest.Digest) string {
	b, err := hex.DecodeString(val.Encoded())
	if err != nil {
		panic(err)
	}
	return b32(xxh3.Hash(b))
}

func b32(n uint64) string {
	var sum [8]byte
	binary.BigEndian.PutUint64(sum[:], n)
	return base32.HexEncoding.
		WithPadding(base32.NoPadding).
		EncodeToString(sum[:])
}<|MERGE_RESOLUTION|>--- conflicted
+++ resolved
@@ -98,7 +98,9 @@
 	// Sockets to expose to the container.
 	Sockets []ContainerSocket `json:"sockets,omitempty"`
 
-<<<<<<< HEAD
+	// Image reference
+	ImageRef string `json:"image_ref,omitempty"`
+
 	// Hostname is the computed hostname for the container.
 	Hostname string `json:"hostname,omitempty"`
 
@@ -113,10 +115,6 @@
 type HostAlias struct {
 	Alias  string `json:"alias"`
 	Target string `json:"target"`
-=======
-	// Image reference
-	ImageRef string `json:"image_ref,omitempty"`
->>>>>>> b5e402ab
 }
 
 // ContainerSecret configures a secret to expose, either as an environment
@@ -343,24 +341,17 @@
 			opts["filename"] = path.Join(ctxPayload.Dir, defaultDockerfileName)
 		}
 
-<<<<<<< HEAD
 		if target != "" {
 			opts["target"] = target
 		}
-=======
-	inputs := map[string]*pb.Definition{
-		dockerui.DefaultLocalNameContext:    ctxPayload.LLB,
-		dockerui.DefaultLocalNameDockerfile: ctxPayload.LLB,
-	}
->>>>>>> b5e402ab
 
 		for _, buildArg := range buildArgs {
 			opts["build-arg:"+buildArg.Name] = buildArg.Value
 		}
 
 		inputs := map[string]*pb.Definition{
-			dockerfilebuilder.DefaultLocalNameContext:    ctxPayload.LLB,
-			dockerfilebuilder.DefaultLocalNameDockerfile: ctxPayload.LLB,
+			dockerui.DefaultLocalNameContext:    ctxPayload.LLB,
+			dockerui.DefaultLocalNameDockerfile: ctxPayload.LLB,
 		}
 
 		res, err := gw.Solve(ctx, bkgw.SolveRequest{
@@ -404,7 +395,6 @@
 			def.Metadata[dgst] = metadata
 		}
 
-<<<<<<< HEAD
 		payload.FS = def.ToPB()
 
 		cfgBytes, found := res.Metadata[exptypes.ExporterImageConfigKey]
@@ -424,12 +414,11 @@
 
 		return &Container{ID: id}, nil
 	})
-=======
+
 	// set image ref to empty string
 	payload.ImageRef = ""
 
 	return container.containerFromPayload(payload)
->>>>>>> b5e402ab
 }
 
 func (container *Container) RootFS(ctx context.Context) (*Directory, error) {
@@ -459,17 +448,10 @@
 
 	payload.FS = dirPayload.LLB
 
-<<<<<<< HEAD
 	payload.Services.Merge(dirPayload.Services)
 
-	id, err := payload.Encode()
-	if err != nil {
-		return nil, err
-	}
-=======
 	// set image ref to empty string
 	payload.ImageRef = ""
->>>>>>> b5e402ab
 
 	return container.containerFromPayload(payload)
 }
@@ -826,17 +808,10 @@
 		Target:     target,
 	})
 
-<<<<<<< HEAD
 	payload.Services.Merge(svcs)
 
-	id, err := payload.Encode()
-	if err != nil {
-		return nil, err
-	}
-=======
 	// set image ref to empty string
 	payload.ImageRef = ""
->>>>>>> b5e402ab
 
 	return container.containerFromPayload(payload)
 }
