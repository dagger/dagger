package core

import (
	"context"
	"encoding/json"
	"fmt"
	"io/fs"
	"os"
	"path"
	"path/filepath"
	"strconv"
	"strings"
	"sync"

	"dagger.io/dagger/telemetry"
	"github.com/containerd/containerd/content"
	"github.com/containerd/containerd/images"
	"github.com/containerd/containerd/pkg/transfer/archive"
	"github.com/containerd/platforms"
	"github.com/distribution/reference"
	"github.com/moby/buildkit/client/llb"
	"github.com/moby/buildkit/client/llb/sourceresolver"
	"github.com/moby/buildkit/exporter/containerimage/exptypes"
	"github.com/moby/buildkit/frontend/dockerui"
	bkgw "github.com/moby/buildkit/frontend/gateway/client"
	"github.com/moby/buildkit/identity"
	"github.com/moby/buildkit/solver/pb"
	"github.com/moby/buildkit/util/leaseutil"
	"github.com/opencontainers/go-digest"
	specs "github.com/opencontainers/image-spec/specs-go/v1"
	"github.com/pkg/errors"
	"github.com/vektah/gqlparser/v2/ast"
	"go.opentelemetry.io/otel/propagation"

	"github.com/dagger/dagger/dagql"
	"github.com/dagger/dagger/dagql/call"
	"github.com/dagger/dagger/engine/buildkit"
)

type DefaultTerminalCmdOpts struct {
	Args []string

	// Provide dagger access to the executed command
	// Do not use this option unless you trust the command being executed.
	// The command being executed WILL BE GRANTED FULL ACCESS TO YOUR HOST FILESYSTEM
	ExperimentalPrivilegedNesting dagql.Optional[dagql.Boolean] `default:"false"`

	// Grant the process all root capabilities
	InsecureRootCapabilities dagql.Optional[dagql.Boolean] `default:"false"`
}

type ContainerAnnotation struct {
	Key   string `json:"key"`
	Value string `json:"value"`
}

// Container is a content-addressed container.
type Container struct {
	Query *Query

	// The container's root filesystem.
	FS *pb.Definition `json:"fs"`

	// Image configuration (env, workdir, etc)
	Config specs.ImageConfig `json:"cfg"`

	// List of GPU devices that will be exposed to the container
	EnabledGPUs []string `json:"enabledGPUs,omitempty"`

	// Mount points configured for the container.
	Mounts ContainerMounts `json:"mounts,omitempty"`

	// Meta is the /dagger filesystem. It will be null if nothing has run yet.
	Meta *pb.Definition `json:"meta,omitempty"`

	// The platform of the container's rootfs.
	Platform Platform `json:"platform,omitempty"`

	// OCI annotations
	Annotations []ContainerAnnotation `json:"annotations,omitempty"`

	// Secrets to expose to the container.
	Secrets []ContainerSecret `json:"secret_env,omitempty"`

	// Sockets to expose to the container.
	Sockets []ContainerSocket `json:"sockets,omitempty"`

	// Image reference
	ImageRef string `json:"image_ref,omitempty"`

	// Ports to expose from the container.
	Ports []Port `json:"ports,omitempty"`

	// Services to start before running the container.
	Services ServiceBindings `json:"services,omitempty"`

	// Focused indicates whether subsequent operations will be
	// focused, i.e. shown more prominently in the UI.
	Focused bool `json:"focused"`

	// The args to invoke when using the terminal api on this container.
	DefaultTerminalCmd DefaultTerminalCmdOpts `json:"defaultTerminalCmd,omitempty"`

	// (Internal-only for now) Environment variables from the engine container, prefixed
	// with a special value, that will be inherited by this container if set.
	SystemEnvNames []string `json:"system_envs,omitempty"`
}

func (*Container) Type() *ast.Type {
	return &ast.Type{
		NamedType: "Container",
		NonNull:   true,
	}
}

func (*Container) TypeDescription() string {
	return "An OCI-compatible container, also known as a Docker container."
}

var _ HasPBDefinitions = (*Container)(nil)

func (container *Container) PBDefinitions(ctx context.Context) ([]*pb.Definition, error) {
	var defs []*pb.Definition
	if container.FS != nil {
		defs = append(defs, container.FS)
	}
	for _, mnt := range container.Mounts {
		if mnt.Source != nil {
			defs = append(defs, mnt.Source)
		}
	}
	for _, bnd := range container.Services {
		ctr := bnd.Service.Container
		if ctr == nil {
			continue
		}
		ctrDefs, err := ctr.PBDefinitions(ctx)
		if err != nil {
			return nil, err
		}
		defs = append(defs, ctrDefs...)
	}
	return defs, nil
}

func NewContainer(root *Query, platform Platform) (*Container, error) {
	if root == nil {
		panic("query must be non-nil")
	}
	return &Container{
		Query:    root,
		Platform: platform,
	}, nil
}

// Clone returns a deep copy of the container suitable for modifying in a
// WithXXX method.
func (container *Container) Clone() *Container {
	cp := *container
	cp.Config.ExposedPorts = cloneMap(cp.Config.ExposedPorts)
	cp.Config.Env = cloneSlice(cp.Config.Env)
	cp.Config.Entrypoint = cloneSlice(cp.Config.Entrypoint)
	cp.Config.Cmd = cloneSlice(cp.Config.Cmd)
	cp.Config.Volumes = cloneMap(cp.Config.Volumes)
	cp.Config.Labels = cloneMap(cp.Config.Labels)
	cp.Mounts = cloneSlice(cp.Mounts)
	cp.Secrets = cloneSlice(cp.Secrets)
	cp.Sockets = cloneSlice(cp.Sockets)
	cp.Ports = cloneSlice(cp.Ports)
	cp.Services = cloneSlice(cp.Services)
	cp.SystemEnvNames = cloneSlice(cp.SystemEnvNames)
	return &cp
}

// Ownership contains a UID/GID pair resolved from a user/group name or ID pair
// provided via the API. It primarily exists to distinguish an unspecified
// ownership from UID/GID 0 (root) ownership.
type Ownership struct {
	UID int `json:"uid"`
	GID int `json:"gid"`
}

func (owner Ownership) Opt() llb.ChownOption {
	return llb.WithUIDGID(owner.UID, owner.GID)
}

// ContainerSecret configures a secret to expose, either as an environment
// variable or mounted to a file path.
type ContainerSecret struct {
	Secret    *Secret     `json:"secret"`
	EnvName   string      `json:"env,omitempty"`
	MountPath string      `json:"path,omitempty"`
	Owner     *Ownership  `json:"owner,omitempty"`
	Mode      fs.FileMode `json:"mode,omitempty"`
}

// ContainerSocket configures a socket to expose, currently as a Unix socket,
// but potentially as a TCP or UDP address in the future.
type ContainerSocket struct {
	Source        *Socket    `json:"socket"`
	ContainerPath string     `json:"container_path,omitempty"`
	Owner         *Ownership `json:"owner,omitempty"`
}

// FSState returns the container's root filesystem mount state. If there is
// none (as with an empty container ID), it returns scratch.
func (container *Container) FSState() (llb.State, error) {
	if container.FS == nil {
		return llb.Scratch(), nil
	}

	return defToState(container.FS)
}

// MetaState returns the container's metadata mount state. If the container has
// yet to run, it returns nil.
func (container *Container) MetaState() (*llb.State, error) {
	if container.Meta == nil {
		return nil, nil
	}

	metaSt, err := defToState(container.Meta)
	if err != nil {
		return nil, err
	}

	return &metaSt, nil
}

// ContainerMount is a mount point configured in a container.
type ContainerMount struct {
	// The source of the mount.
	Source *pb.Definition `json:"source,omitempty"`

	// A path beneath the source to scope the mount to.
	SourcePath string `json:"source_path,omitempty"`

	// The path of the mount within the container.
	Target string `json:"target"`

	// Persist changes to the mount under this cache ID.
	CacheVolumeID string `json:"cache_volume_id,omitempty"`

	// How to share the cache across concurrent runs.
	CacheSharingMode CacheSharingMode `json:"cache_sharing,omitempty"`

	// Configure the mount as a tmpfs.
	Tmpfs bool `json:"tmpfs,omitempty"`

	// Configure the size of the mounted tmpfs in bytes
	Size int `json:"size,omitempty"`

	// Configure the mount as read-only.
	Readonly bool `json:"readonly,omitempty"`
}

// SourceState returns the state of the source of the mount.
func (mnt ContainerMount) SourceState() (llb.State, error) {
	if mnt.Source == nil {
		return llb.Scratch(), nil
	}

	return defToState(mnt.Source)
}

type ContainerMounts []ContainerMount

func (mnts ContainerMounts) With(newMnt ContainerMount) ContainerMounts {
	mntsCp := make(ContainerMounts, 0, len(mnts))

	// NB: this / might need to change on Windows, but I'm not even sure how
	// mounts work on Windows, so...
	parent := newMnt.Target + "/"

	for _, mnt := range mnts {
		if mnt.Target == newMnt.Target || strings.HasPrefix(mnt.Target, parent) {
			continue
		}

		mntsCp = append(mntsCp, mnt)
	}

	mntsCp = append(mntsCp, newMnt)

	return mntsCp
}

func (container *Container) FromRefString(ctx context.Context, addr string) (*Container, error) {
	bk, err := container.Query.Buildkit(ctx)
	if err != nil {
		return nil, fmt.Errorf("failed to get buildkit client: %w", err)
	}

	platform := container.Platform

	refName, err := reference.ParseNormalizedNamed(addr)
	if err != nil {
		return nil, fmt.Errorf("failed to parse image address %s: %w", addr, err)
	}
	// add a default :latest if no tag or digest, otherwise this is a no-op
	refName = reference.TagNameOnly(refName)

	if refName, isCanonical := refName.(reference.Canonical); isCanonical {
		return container.FromCanonicalRef(ctx, refName, nil)
	}

	_, digest, cfgBytes, err := bk.ResolveImageConfig(ctx, refName.String(), sourceresolver.Opt{
		Platform: ptr(platform.Spec()),
		ImageOpt: &sourceresolver.ResolveImageOpt{
			ResolveMode: llb.ResolveModeDefault.String(),
		},
	})
	if err != nil {
		return nil, fmt.Errorf("failed to resolve image %s: %w", refName.String(), err)
	}
	canonRefName, err := reference.WithDigest(refName, digest)
	if err != nil {
		return nil, fmt.Errorf("failed to set digest on image %s: %w", refName.String(), err)
	}

	return container.FromCanonicalRef(ctx, canonRefName, cfgBytes)
}

func (container *Container) FromCanonicalRef(
	ctx context.Context,
	refName reference.Canonical,
	// cfgBytes is optional, will be retrieved if not provided
	cfgBytes []byte,
) (*Container, error) {
	container = container.Clone()

	bk, err := container.Query.Buildkit(ctx)
	if err != nil {
		return nil, fmt.Errorf("failed to get buildkit client: %w", err)
	}

	platform := container.Platform

	refStr := refName.String()

	// since this is an image ref w/ a digest, always check the local cache for the image
	// first before making any network requests
	resolveMode := llb.ResolveModePreferLocal
	if cfgBytes == nil {
		_, _, cfgBytes, err = bk.ResolveImageConfig(ctx, refStr, sourceresolver.Opt{
			Platform: ptr(platform.Spec()),
			ImageOpt: &sourceresolver.ResolveImageOpt{
				ResolveMode: resolveMode.String(),
			},
		})
		if err != nil {
			return nil, fmt.Errorf("failed to resolve image %s: %w", refStr, err)
		}
	}

	var imgSpec specs.Image
	if err := json.Unmarshal(cfgBytes, &imgSpec); err != nil {
		return nil, err
	}

	fsSt := llb.Image(
<<<<<<< HEAD
		digested.String(),
		buildkit.WithTracePropagation(ctx),
		buildkit.WithPassthrough(),
=======
		refStr,
		llb.WithCustomNamef("pull %s", refStr),
		resolveMode,
>>>>>>> 6873b3a3
	)

	def, err := fsSt.Marshal(ctx, llb.Platform(platform.Spec()))
	if err != nil {
		return nil, err
	}

	container.FS = def.ToPB()

	container.Config = mergeImageConfig(container.Config, imgSpec.Config)
	container.ImageRef = refStr
	container.Platform = Platform(platforms.Normalize(imgSpec.Platform))

	return container, nil
}

const defaultDockerfileName = "Dockerfile"

func (container *Container) Build(
	ctx context.Context,
	contextDir *Directory,
	dockerfile string,
	buildArgs []BuildArg,
	target string,
	secrets []*Secret,
	secretStore *SecretStore,
) (*Container, error) {
	container = container.Clone()

	container.Services.Merge(contextDir.Services)

	secretNameToLLBID := make(map[string]string)
	for _, secret := range secrets {
		secretName, ok := secretStore.GetSecretName(secret.IDDigest)
		if !ok {
			return nil, fmt.Errorf("secret not found: %s", secret.IDDigest)
		}
		container.Secrets = append(container.Secrets, ContainerSecret{
			Secret:    secret,
			MountPath: fmt.Sprintf("/run/secrets/%s", secretName),
		})
		secretNameToLLBID[secretName] = secret.IDDigest.String()
	}

	// set image ref to empty string
	container.ImageRef = ""

	svcs, err := container.Query.Services(ctx)
	if err != nil {
		return nil, fmt.Errorf("failed to get services: %w", err)
	}
	bk, err := container.Query.Buildkit(ctx)
	if err != nil {
		return nil, fmt.Errorf("failed to get buildkit client: %w", err)
	}

	detach, _, err := svcs.StartBindings(ctx, container.Services)
	if err != nil {
		return nil, err
	}
	defer detach()

	platform := container.Platform

	opts := map[string]string{
		"platform":      platform.Format(),
		"contextsubdir": contextDir.Dir,
	}

	if dockerfile != "" {
		opts["filename"] = path.Join(contextDir.Dir, dockerfile)
	} else {
		opts["filename"] = path.Join(contextDir.Dir, defaultDockerfileName)
	}

	if target != "" {
		opts["target"] = target
	}

	for _, buildArg := range buildArgs {
		opts["build-arg:"+buildArg.Name] = buildArg.Value
	}

	inputs := map[string]*pb.Definition{
		dockerui.DefaultLocalNameContext:    contextDir.LLB,
		dockerui.DefaultLocalNameDockerfile: contextDir.LLB,
	}

	// FIXME: ew, this is a terrible way to pass this around
	//nolint:staticcheck
	solveCtx := context.WithValue(ctx, "secret-translator", func(name string) (string, error) {
		llbID, ok := secretNameToLLBID[name]
		if !ok {
			return "", fmt.Errorf("secret not found: %s", name)
		}
		return llbID, nil
	})

	res, err := bk.Solve(solveCtx, bkgw.SolveRequest{
		Frontend:       "dockerfile.v0",
		FrontendOpt:    opts,
		FrontendInputs: inputs,
	})
	if err != nil {
		return nil, err
	}

	bkref, err := res.SingleRef()
	if err != nil {
		return nil, err
	}

	var st llb.State
	if bkref == nil {
		st = llb.Scratch()
	} else {
		st, err = bkref.ToState()
		if err != nil {
			return nil, err
		}
	}

	def, err := st.Marshal(ctx, llb.Platform(platform.Spec()))
	if err != nil {
		return nil, err
	}

	dag, err := buildkit.DefToDAG(def.ToPB())
	if err != nil {
		return nil, err
	}
	if err := dag.Walk(func(dag *buildkit.OpDAG) error {
		// forcibly inject our trace context into each op, since st.Marshal
		// isn't strong enough to do so
		desc := dag.Metadata.Description
		if desc == nil {
			desc = map[string]string{}
		}
		if desc["traceparent"] == "" {
			telemetry.Propagator.Inject(ctx,
				propagation.MapCarrier(desc))
		}
		dag.Metadata.Description = desc
		return nil
	}); err != nil {
		return nil, fmt.Errorf("walk DAG: %w", err)
	}
	newDef, err := dag.Marshal()
	if err != nil {
		return nil, err
	}
	container.FS = newDef
	container.FS.Source = nil

	cfgBytes, found := res.Metadata[exptypes.ExporterImageConfigKey]
	if found {
		var imgSpec specs.Image
		if err := json.Unmarshal(cfgBytes, &imgSpec); err != nil {
			return nil, err
		}

		container.Config = mergeImageConfig(container.Config, imgSpec.Config)
	}

	return container, nil
}

func (container *Container) RootFS(ctx context.Context) (*Directory, error) {
	return &Directory{
		Query:    container.Query,
		LLB:      container.FS,
		Dir:      "/",
		Platform: container.Platform,
		Services: container.Services,
	}, nil
}

func (container *Container) WithRootFS(ctx context.Context, dir *Directory) (*Container, error) {
	container = container.Clone()

	dirSt, err := dir.StateWithSourcePath()
	if err != nil {
		return nil, err
	}

	def, err := dirSt.Marshal(ctx, llb.Platform(dir.Platform.Spec()))
	if err != nil {
		return nil, err
	}

	container.FS = def.ToPB()

	container.Services.Merge(dir.Services)

	// set image ref to empty string
	container.ImageRef = ""

	return container, nil
}

func (container *Container) WithDirectory(ctx context.Context, subdir string, src *Directory, filter CopyFilter, owner string) (*Container, error) {
	container = container.Clone()

	return container.writeToPath(ctx, subdir, func(dir *Directory) (*Directory, error) {
		ownership, err := container.ownership(ctx, owner)
		if err != nil {
			return nil, err
		}

		return dir.WithDirectory(ctx, ".", src, filter, ownership)
	})
}

func (container *Container) WithFile(ctx context.Context, destPath string, src *File, permissions *int, owner string) (*Container, error) {
	container = container.Clone()

	return container.writeToPath(ctx, path.Dir(destPath), func(dir *Directory) (*Directory, error) {
		ownership, err := container.ownership(ctx, owner)
		if err != nil {
			return nil, err
		}

		return dir.WithFile(ctx, path.Base(destPath), src, permissions, ownership)
	})
}

func (container *Container) WithoutPaths(ctx context.Context, destPaths ...string) (*Container, error) {
	container = container.Clone()

	for _, destPath := range destPaths {
		var err error
		container, err = container.writeToPath(ctx, path.Dir(destPath), func(dir *Directory) (*Directory, error) {
			return dir.Without(ctx, path.Base(destPath))
		})
		if err != nil {
			return nil, err
		}
	}
	return container, nil
}

func (container *Container) WithFiles(ctx context.Context, destDir string, src []*File, permissions *int, owner string) (*Container, error) {
	container = container.Clone()

	return container.writeToPath(ctx, path.Dir(destDir), func(dir *Directory) (*Directory, error) {
		ownership, err := container.ownership(ctx, owner)
		if err != nil {
			return nil, err
		}

		return dir.WithFiles(ctx, path.Base(destDir), src, permissions, ownership)
	})
}

func (container *Container) WithNewFile(ctx context.Context, dest string, content []byte, permissions fs.FileMode, owner string) (*Container, error) {
	container = container.Clone()

	dir, file := filepath.Split(dest)
	return container.writeToPath(ctx, dir, func(dir *Directory) (*Directory, error) {
		ownership, err := container.ownership(ctx, owner)
		if err != nil {
			return nil, err
		}

		return dir.WithNewFile(ctx, file, content, permissions, ownership)
	})
}

func (container *Container) WithMountedDirectory(ctx context.Context, target string, dir *Directory, owner string, readonly bool) (*Container, error) {
	container = container.Clone()

	return container.withMounted(ctx, target, dir.LLB, dir.Dir, dir.Services, owner, readonly)
}

func (container *Container) WithMountedFile(ctx context.Context, target string, file *File, owner string, readonly bool) (*Container, error) {
	container = container.Clone()

	return container.withMounted(ctx, target, file.LLB, file.File, file.Services, owner, readonly)
}

var SeenCacheKeys = new(sync.Map)

func (container *Container) WithMountedCache(ctx context.Context, target string, cache *CacheVolume, source *Directory, sharingMode CacheSharingMode, owner string) (*Container, error) {
	container = container.Clone()

	target = absPath(container.Config.WorkingDir, target)

	if sharingMode == "" {
		sharingMode = CacheSharingModeShared
	}

	mount := ContainerMount{
		Target:           target,
		CacheVolumeID:    cache.Sum(),
		CacheSharingMode: sharingMode,
	}

	if source != nil {
		mount.Source = source.LLB
		mount.SourcePath = source.Dir
	}

	if owner != "" {
		var err error
		mount.Source, mount.SourcePath, err = container.chown(
			ctx,
			mount.Source,
			mount.SourcePath,
			owner,
			llb.Platform(container.Platform.Spec()),
		)
		if err != nil {
			return nil, err
		}
	}

	container.Mounts = container.Mounts.With(mount)

	// set image ref to empty string
	container.ImageRef = ""

	SeenCacheKeys.Store(cache.Keys[0], struct{}{})

	return container, nil
}

func (container *Container) WithMountedTemp(ctx context.Context, target string, size int) (*Container, error) {
	container = container.Clone()

	target = absPath(container.Config.WorkingDir, target)

	container.Mounts = container.Mounts.With(ContainerMount{
		Target: target,
		Tmpfs:  true,
		Size:   size,
	})

	// set image ref to empty string
	container.ImageRef = ""

	return container, nil
}

func (container *Container) WithMountedSecret(ctx context.Context, target string, source *Secret, owner string, mode fs.FileMode) (*Container, error) {
	container = container.Clone()

	target = absPath(container.Config.WorkingDir, target)

	ownership, err := container.ownership(ctx, owner)
	if err != nil {
		return nil, err
	}

	container.Secrets = append(container.Secrets, ContainerSecret{
		Secret:    source,
		MountPath: target,
		Owner:     ownership,
		Mode:      mode,
	})

	// set image ref to empty string
	container.ImageRef = ""

	return container, nil
}

func (container *Container) WithoutMount(ctx context.Context, target string) (*Container, error) {
	container = container.Clone()

	target = absPath(container.Config.WorkingDir, target)

	var found bool
	var foundIdx int
	for i := len(container.Mounts) - 1; i >= 0; i-- {
		if container.Mounts[i].Target == target {
			found = true
			foundIdx = i
			break
		}
	}

	if found {
		container.Mounts = append(container.Mounts[:foundIdx], container.Mounts[foundIdx+1:]...)
	}

	// set image ref to empty string
	container.ImageRef = ""

	return container, nil
}

func (container *Container) MountTargets(ctx context.Context) ([]string, error) {
	mounts := []string{}
	for _, mnt := range container.Mounts {
		mounts = append(mounts, mnt.Target)
	}

	return mounts, nil
}

func (container *Container) WithUnixSocket(ctx context.Context, target string, source *Socket, owner string) (*Container, error) {
	container = container.Clone()

	target = absPath(container.Config.WorkingDir, target)

	ownership, err := container.ownership(ctx, owner)
	if err != nil {
		return nil, err
	}

	newSocket := ContainerSocket{
		Source:        source,
		ContainerPath: target,
		Owner:         ownership,
	}

	var replaced bool
	for i, sock := range container.Sockets {
		if sock.ContainerPath == target {
			container.Sockets[i] = newSocket
			replaced = true
			break
		}
	}

	if !replaced {
		container.Sockets = append(container.Sockets, newSocket)
	}

	// set image ref to empty string
	container.ImageRef = ""

	return container, nil
}

func (container *Container) WithoutUnixSocket(ctx context.Context, target string) (*Container, error) {
	container = container.Clone()

	target = absPath(container.Config.WorkingDir, target)

	for i, sock := range container.Sockets {
		if sock.ContainerPath == target {
			container.Sockets = append(container.Sockets[:i], container.Sockets[i+1:]...)
			break
		}
	}

	// set image ref to empty string
	container.ImageRef = ""

	return container, nil
}

func (container *Container) WithSecretVariable(ctx context.Context, name string, secret *Secret) (*Container, error) {
	container = container.Clone()

	container.Secrets = append(container.Secrets, ContainerSecret{
		Secret:  secret,
		EnvName: name,
	})

	// set image ref to empty string
	container.ImageRef = ""

	return container, nil
}

func (container *Container) WithoutSecretVariable(ctx context.Context, name string) (*Container, error) {
	container = container.Clone()

	for i, secret := range container.Secrets {
		if secret.EnvName == name {
			container.Secrets = append(container.Secrets[:i], container.Secrets[i+1:]...)
			break
		}
	}

	// set image ref to empty string
	container.ImageRef = ""

	return container, nil
}

func (container *Container) Directory(ctx context.Context, dirPath string) (*Directory, error) {
	dir, _, err := locatePath(container, dirPath, NewDirectory)
	if err != nil {
		return nil, err
	}

	svcs, err := container.Query.Services(ctx)
	if err != nil {
		return nil, fmt.Errorf("failed to get services: %w", err)
	}
	bk, err := container.Query.Buildkit(ctx)
	if err != nil {
		return nil, fmt.Errorf("failed to get buildkit client: %w", err)
	}

	// check that the directory actually exists so the user gets an error earlier
	// rather than when the dir is used
	info, err := dir.Stat(ctx, bk, svcs, ".")
	if err != nil {
		return nil, err
	}

	if !info.IsDir() {
		return nil, fmt.Errorf("path %s is a file, not a directory", dirPath)
	}

	return dir, nil
}

func (container *Container) File(ctx context.Context, filePath string) (*File, error) {
	file, _, err := locatePath(container, filePath, NewFile)
	if err != nil {
		return nil, err
	}

	// check that the file actually exists so the user gets an error earlier
	// rather than when the file is used
	info, err := file.Stat(ctx)
	if err != nil {
		return nil, err
	}

	if info.IsDir() {
		return nil, fmt.Errorf("path %s is a directory, not a file", filePath)
	}

	return file, nil
}

func locatePath[T *File | *Directory](
	container *Container,
	containerPath string,
	init func(*Query, *pb.Definition, string, Platform, ServiceBindings) T,
) (T, *ContainerMount, error) {
	containerPath = absPath(container.Config.WorkingDir, containerPath)

	// NB(vito): iterate in reverse order so we'll find deeper mounts first
	for i := len(container.Mounts) - 1; i >= 0; i-- {
		mnt := container.Mounts[i]

		if containerPath == mnt.Target || strings.HasPrefix(containerPath, mnt.Target+"/") {
			if mnt.Tmpfs {
				return nil, nil, fmt.Errorf("%s: cannot retrieve path from tmpfs", containerPath)
			}

			if mnt.CacheVolumeID != "" {
				return nil, nil, fmt.Errorf("%s: cannot retrieve path from cache", containerPath)
			}

			sub := mnt.SourcePath
			if containerPath != mnt.Target {
				// make relative portion relative to the source path
				dirSub := strings.TrimPrefix(containerPath, mnt.Target+"/")
				if dirSub != "" {
					sub = path.Join(sub, dirSub)
				}
			}

			return init(
				container.Query,
				mnt.Source,
				sub,
				container.Platform,
				container.Services,
			), &mnt, nil
		}
	}

	// Not found in a mount
	return init(
		container.Query,
		container.FS,
		containerPath,
		container.Platform,
		container.Services,
	), nil, nil
}

func (container *Container) withMounted(
	ctx context.Context,
	target string,
	srcDef *pb.Definition,
	srcPath string,
	svcs ServiceBindings,
	owner string,
	readonly bool,
) (*Container, error) {
	target = absPath(container.Config.WorkingDir, target)

	var err error
	if owner != "" {
		srcDef, srcPath, err = container.chown(ctx, srcDef, srcPath, owner, llb.Platform(container.Platform.Spec()))
		if err != nil {
			return nil, err
		}
	}

	container.Mounts = container.Mounts.With(ContainerMount{
		Source:     srcDef,
		SourcePath: srcPath,
		Target:     target,
		Readonly:   readonly,
	})

	container.Services.Merge(svcs)

	// set image ref to empty string
	container.ImageRef = ""

	return container, nil
}

func (container *Container) chown(
	ctx context.Context,
	srcDef *pb.Definition,
	srcPath string,
	owner string,
	opts ...llb.ConstraintsOpt,
) (*pb.Definition, string, error) {
	ownership, err := container.ownership(ctx, owner)
	if err != nil {
		return nil, "", err
	}

	if ownership == nil {
		return srcDef, srcPath, nil
	}

	var srcSt llb.State
	if srcDef == nil {
		// e.g. empty cache mount
		srcSt = llb.Scratch().File(
			llb.Mkdir("/chown", 0o755, ownership.Opt()),
		)

		srcPath = "/chown"
	} else {
		srcSt, err = defToState(srcDef)
		if err != nil {
			return nil, "", err
		}

		def, err := srcSt.Marshal(ctx, opts...)
		if err != nil {
			return nil, "", err
		}

		bk, err := container.Query.Buildkit(ctx)
		if err != nil {
			return nil, "", fmt.Errorf("failed to get buildkit client: %w", err)
		}
		ref, err := bkRef(ctx, bk, def.ToPB())
		if err != nil {
			return nil, "", err
		}

		stat, err := ref.StatFile(ctx, bkgw.StatRequest{
			Path: srcPath,
		})
		if err != nil {
			return nil, "", err
		}

		if stat.IsDir() {
			chowned := "/chown"

			// NB(vito): need to create intermediate directory with correct ownership
			// to handle the directory case, otherwise the mount will be owned by
			// root
			srcSt = llb.Scratch().File(
				llb.Mkdir(chowned, os.FileMode(stat.Mode), ownership.Opt()).
					Copy(srcSt, srcPath, chowned, &llb.CopyInfo{
						CopyDirContentsOnly: true,
					}, ownership.Opt()),
			)

			srcPath = chowned
		} else {
			srcSt = llb.Scratch().File(
				llb.Copy(srcSt, srcPath, ".", ownership.Opt()),
			)

			srcPath = filepath.Base(srcPath)
		}
	}

	def, err := srcSt.Marshal(ctx, opts...)
	if err != nil {
		return nil, "", err
	}

	return def.ToPB(), srcPath, nil
}

func (container *Container) writeToPath(ctx context.Context, subdir string, fn func(dir *Directory) (*Directory, error)) (*Container, error) {
	dir, mount, err := locatePath(container, subdir, NewDirectory)
	if err != nil {
		return nil, err
	}

	dir, err = fn(dir)
	if err != nil {
		return nil, err
	}

	// If not in a mount, replace rootfs
	if mount == nil {
		root, err := dir.Root()
		if err != nil {
			return nil, err
		}

		return container.WithRootFS(ctx, root)
	}

	return container.withMounted(ctx, mount.Target, dir.LLB, mount.SourcePath, nil, "", false)
}

func (container *Container) ImageConfig(ctx context.Context) (specs.ImageConfig, error) {
	return container.Config, nil
}

func (container *Container) UpdateImageConfig(ctx context.Context, updateFn func(specs.ImageConfig) specs.ImageConfig) (*Container, error) {
	container = container.Clone()
	container.Config = updateFn(container.Config)
	return container, nil
}

func (container *Container) WithPipeline(ctx context.Context, name, description string) (*Container, error) {
	container = container.Clone()
	container.Query = container.Query.WithPipeline(name, description)
	return container, nil
}

type ContainerGPUOpts struct {
	Devices []string
}

func (container *Container) WithGPU(ctx context.Context, gpuOpts ContainerGPUOpts) (*Container, error) {
	container = container.Clone()
	container.EnabledGPUs = gpuOpts.Devices
	return container, nil
}

func (container Container) Evaluate(ctx context.Context) (*buildkit.Result, error) {
	if container.FS == nil {
		return nil, nil
	}

	svcs, err := container.Query.Services(ctx)
	if err != nil {
		return nil, fmt.Errorf("failed to get services: %w", err)
	}
	detach, _, err := svcs.StartBindings(ctx, container.Services)
	if err != nil {
		return nil, err
	}
	defer detach()

	st, err := container.FSState()
	if err != nil {
		return nil, err
	}

	def, err := st.Marshal(ctx, llb.Platform(container.Platform.Spec()))
	if err != nil {
		return nil, err
	}

	bk, err := container.Query.Buildkit(ctx)
	if err != nil {
		return nil, fmt.Errorf("failed to get buildkit client: %w", err)
	}
	return bk.Solve(ctx, bkgw.SolveRequest{
		Evaluate:   true,
		Definition: def.ToPB(),
	})
}

func (container *Container) WithAnnotation(ctx context.Context, key, value string) (*Container, error) {
	container = container.Clone()

	container.Annotations = append(container.Annotations, ContainerAnnotation{
		Key:   key,
		Value: value,
	})

	// set image ref to empty string
	container.ImageRef = ""

	return container, nil
}

func (container *Container) WithoutAnnotation(ctx context.Context, name string) (*Container, error) {
	container = container.Clone()

	for i, annotation := range container.Annotations {
		if annotation.Key == name {
			container.Annotations = append(container.Annotations[:i], container.Annotations[i+1:]...)
			break
		}
	}

	// set image ref to empty string
	container.ImageRef = ""

	return container, nil
}

func (container *Container) Publish(
	ctx context.Context,
	ref string,
	platformVariants []*Container,
	forcedCompression ImageLayerCompression,
	mediaTypes ImageMediaTypes,
) (string, error) {
	if mediaTypes == "" {
		// Modern registry implementations support oci types and docker daemons
		// have been capable of pulling them since 2018:
		// https://github.com/moby/moby/pull/37359
		// So they are a safe default.
		mediaTypes = OCIMediaTypes
	}

	opts := map[string]string{
		string(exptypes.OptKeyName):     ref,
		string(exptypes.OptKeyPush):     strconv.FormatBool(true),
		string(exptypes.OptKeyOCITypes): strconv.FormatBool(mediaTypes == OCIMediaTypes),
	}
	if forcedCompression != "" {
		opts[string(exptypes.OptKeyLayerCompression)] = strings.ToLower(string(forcedCompression))
		opts[string(exptypes.OptKeyForceCompression)] = strconv.FormatBool(true)
	}

	inputByPlatform := map[string]buildkit.ContainerExport{}
	services := ServiceBindings{}

	variants := append([]*Container{container}, platformVariants...)
	for _, variant := range variants {
		if variant.FS == nil {
			continue
		}
		st, err := variant.FSState()
		if err != nil {
			return "", err
		}
		platformSpec := variant.Platform.Spec()
		def, err := st.Marshal(ctx, llb.Platform(platformSpec))
		if err != nil {
			return "", err
		}

		platformString := variant.Platform.Format()
		if _, ok := inputByPlatform[platformString]; ok {
			return "", fmt.Errorf("duplicate platform %q", platformString)
		}
		inputByPlatform[platformString] = buildkit.ContainerExport{
			Definition: def.ToPB(),
			Config:     variant.Config,
		}

		if len(variants) == 1 {
			// single platform case
			for _, annotation := range variant.Annotations {
				opts[exptypes.AnnotationManifestKey(nil, annotation.Key)] = annotation.Value
				opts[exptypes.AnnotationManifestDescriptorKey(nil, annotation.Key)] = annotation.Value
			}
		} else {
			// multi platform case
			for _, annotation := range variant.Annotations {
				opts[exptypes.AnnotationManifestKey(&platformSpec, annotation.Key)] = annotation.Value
				opts[exptypes.AnnotationManifestDescriptorKey(&platformSpec, annotation.Key)] = annotation.Value
			}
		}

		services.Merge(variant.Services)
	}
	if len(inputByPlatform) == 0 {
		// Could also just ignore and do nothing, airing on side of error until proven otherwise.
		return "", errors.New("no containers to export")
	}

	svcs, err := container.Query.Services(ctx)
	if err != nil {
		return "", fmt.Errorf("failed to get services: %w", err)
	}
	bk, err := container.Query.Buildkit(ctx)
	if err != nil {
		return "", fmt.Errorf("failed to get buildkit client: %w", err)
	}

	detach, _, err := svcs.StartBindings(ctx, services)
	if err != nil {
		return "", err
	}
	defer detach()

	resp, err := bk.PublishContainerImage(ctx, inputByPlatform, opts)
	if err != nil {
		return "", err
	}

	refName, err := reference.ParseNormalizedNamed(ref)
	if err != nil {
		return "", err
	}

	imageDigest, found := resp[exptypes.ExporterImageDigestKey]
	if found {
		dig, err := digest.Parse(imageDigest)
		if err != nil {
			return "", fmt.Errorf("parse digest: %w", err)
		}

		withDig, err := reference.WithDigest(refName, dig)
		if err != nil {
			return "", fmt.Errorf("with digest: %w", err)
		}

		return withDig.String(), nil
	}

	return ref, nil
}

func (container *Container) Export(
	ctx context.Context,
	dest string,
	platformVariants []*Container,
	forcedCompression ImageLayerCompression,
	mediaTypes ImageMediaTypes,
) error {
	svcs, err := container.Query.Services(ctx)
	if err != nil {
		return fmt.Errorf("failed to get services: %w", err)
	}
	bk, err := container.Query.Buildkit(ctx)
	if err != nil {
		return fmt.Errorf("failed to get buildkit client: %w", err)
	}

	if mediaTypes == "" {
		// Modern registry implementations support oci types and docker daemons
		// have been capable of pulling them since 2018:
		// https://github.com/moby/moby/pull/37359
		// So they are a safe default.
		mediaTypes = OCIMediaTypes
	}

	opts := map[string]string{
		"tar":                           strconv.FormatBool(true),
		string(exptypes.OptKeyOCITypes): strconv.FormatBool(mediaTypes == OCIMediaTypes),
	}
	if forcedCompression != "" {
		opts[string(exptypes.OptKeyLayerCompression)] = strings.ToLower(string(forcedCompression))
		opts[string(exptypes.OptKeyForceCompression)] = strconv.FormatBool(true)
	}

	inputByPlatform := map[string]buildkit.ContainerExport{}
	services := ServiceBindings{}

	variants := append([]*Container{container}, platformVariants...)
	for _, variant := range variants {
		if variant.FS == nil {
			continue
		}
		st, err := variant.FSState()
		if err != nil {
			return err
		}

		platformSpec := variant.Platform.Spec()
		def, err := st.Marshal(ctx, llb.Platform(platformSpec))
		if err != nil {
			return err
		}

		platformString := variant.Platform.Format()
		if _, ok := inputByPlatform[platformString]; ok {
			return fmt.Errorf("duplicate platform %q", platformString)
		}
		inputByPlatform[platformString] = buildkit.ContainerExport{
			Definition: def.ToPB(),
			Config:     variant.Config,
		}

		if len(variants) == 1 {
			// single platform case
			for _, annotation := range variant.Annotations {
				opts[exptypes.AnnotationManifestKey(nil, annotation.Key)] = annotation.Value
				opts[exptypes.AnnotationManifestDescriptorKey(nil, annotation.Key)] = annotation.Value
			}
		} else {
			// multi platform case
			for _, annotation := range variant.Annotations {
				opts[exptypes.AnnotationManifestKey(&platformSpec, annotation.Key)] = annotation.Value
				opts[exptypes.AnnotationManifestDescriptorKey(&platformSpec, annotation.Key)] = annotation.Value
			}
		}

		services.Merge(variant.Services)
	}
	if len(inputByPlatform) == 0 {
		// Could also just ignore and do nothing, airing on side of error until proven otherwise.
		return errors.New("no containers to export")
	}

	detach, _, err := svcs.StartBindings(ctx, services)
	if err != nil {
		return err
	}
	defer detach()

	_, err = bk.ExportContainerImage(ctx, inputByPlatform, dest, opts)
	return err
}

func (container *Container) AsTarball(
	ctx context.Context,
	platformVariants []*Container,
	forcedCompression ImageLayerCompression,
	mediaTypes ImageMediaTypes,
) (*File, error) {
	bk, err := container.Query.Buildkit(ctx)
	if err != nil {
		return nil, fmt.Errorf("failed to get buildkit client: %w", err)
	}
	svcs, err := container.Query.Services(ctx)
	if err != nil {
		return nil, fmt.Errorf("failed to get services: %w", err)
	}
	engineHostPlatform := container.Query.Platform()

	if mediaTypes == "" {
		mediaTypes = OCIMediaTypes
	}

	opts := map[string]string{
		"tar":                           strconv.FormatBool(true),
		string(exptypes.OptKeyOCITypes): strconv.FormatBool(mediaTypes == OCIMediaTypes),
	}
	if forcedCompression != "" {
		opts[string(exptypes.OptKeyLayerCompression)] = strings.ToLower(string(forcedCompression))
		opts[string(exptypes.OptKeyForceCompression)] = strconv.FormatBool(true)
	}

	inputByPlatform := map[string]buildkit.ContainerExport{}
	services := ServiceBindings{}

	variants := append([]*Container{container}, platformVariants...)
	for _, variant := range variants {
		if variant.FS == nil {
			continue
		}
		st, err := variant.FSState()
		if err != nil {
			return nil, err
		}

		platformSpec := variant.Platform.Spec()
		def, err := st.Marshal(ctx, llb.Platform(platformSpec))
		if err != nil {
			return nil, err
		}

		platformString := platforms.Format(variant.Platform.Spec())
		if _, ok := inputByPlatform[platformString]; ok {
			return nil, fmt.Errorf("duplicate platform %q", platformString)
		}
		inputByPlatform[platformString] = buildkit.ContainerExport{
			Definition: def.ToPB(),
			Config:     variant.Config,
		}

		if len(variants) == 1 {
			// single platform case
			for _, annotation := range variant.Annotations {
				opts[exptypes.AnnotationManifestKey(nil, annotation.Key)] = annotation.Value
				opts[exptypes.AnnotationManifestDescriptorKey(nil, annotation.Key)] = annotation.Value
			}
		} else {
			// multi platform case
			for _, annotation := range variant.Annotations {
				opts[exptypes.AnnotationManifestKey(&platformSpec, annotation.Key)] = annotation.Value
				opts[exptypes.AnnotationManifestDescriptorKey(&platformSpec, annotation.Key)] = annotation.Value
			}
		}

		services.Merge(variant.Services)
	}
	if len(inputByPlatform) == 0 {
		return nil, errors.New("no containers to export")
	}

	detach, _, err := svcs.StartBindings(ctx, services)
	if err != nil {
		return nil, err
	}
	defer detach()

	fileName := identity.NewID() + ".tar"
	pbDef, err := bk.ContainerImageToTarball(ctx, engineHostPlatform.Spec(), fileName, inputByPlatform, opts)
	if err != nil {
		return nil, fmt.Errorf("container image to tarball file conversion failed: %w", err)
	}
	return NewFile(container.Query, pbDef, fileName, engineHostPlatform, nil), nil
}

func (container *Container) Import(
	ctx context.Context,
	source *File,
	tag string,
) (*Container, error) {
	bk, err := container.Query.Buildkit(ctx)
	if err != nil {
		return nil, fmt.Errorf("failed to get buildkit client: %w", err)
	}
	store := container.Query.OCIStore()
	lm := container.Query.LeaseManager()

	container = container.Clone()

	var release func(context.Context) error
	loadManifest := func(ctx context.Context) (*specs.Descriptor, error) {
		src, err := source.Open(ctx)
		if err != nil {
			return nil, err
		}

		defer src.Close()

		// override outer ctx with release ctx and set release
		ctx, release, err = leaseutil.WithLease(ctx, lm, leaseutil.MakeTemporary)
		if err != nil {
			return nil, err
		}

		stream := archive.NewImageImportStream(src, "")

		desc, err := stream.Import(ctx, store)
		if err != nil {
			return nil, fmt.Errorf("image archive import: %w", err)
		}

		return resolveIndex(ctx, store, desc, container.Platform.Spec(), tag)
	}

	manifestDesc, err := loadManifest(ctx)
	if err != nil {
		return nil, fmt.Errorf("recover: %w", err)
	}

	// NB: the repository portion of this ref doesn't actually matter, but it's
	// pleasant to see something recognizable.
	dummyRepo := "dagger/import"

	st := llb.OCILayout(
		fmt.Sprintf("%s@%s", dummyRepo, manifestDesc.Digest),
		llb.OCIStore("", buildkit.OCIStoreName),
		llb.Platform(container.Platform.Spec()),
		buildkit.WithTracePropagation(ctx),
	)

	execDef, err := st.Marshal(ctx, llb.Platform(container.Platform.Spec()))
	if err != nil {
		return nil, fmt.Errorf("marshal root: %w", err)
	}

	container.FS = execDef.ToPB()

	if release != nil {
		// eagerly evaluate the OCI reference so Buildkit sets up a long-term lease
		_, err = bk.Solve(ctx, bkgw.SolveRequest{
			Definition: container.FS,
			Evaluate:   true,
		})
		if err != nil {
			return nil, fmt.Errorf("solve: %w", err)
		}

		if err := release(ctx); err != nil {
			return nil, fmt.Errorf("release: %w", err)
		}
	}

	manifestBlob, err := content.ReadBlob(ctx, store, *manifestDesc)
	if err != nil {
		return nil, fmt.Errorf("image archive read manifest blob: %w", err)
	}

	var man specs.Manifest
	err = json.Unmarshal(manifestBlob, &man)
	if err != nil {
		return nil, fmt.Errorf("image archive unmarshal manifest: %w", err)
	}

	configBlob, err := content.ReadBlob(ctx, store, man.Config)
	if err != nil {
		return nil, fmt.Errorf("image archive read image config blob %s: %w", man.Config.Digest, err)
	}

	var imgSpec specs.Image
	err = json.Unmarshal(configBlob, &imgSpec)
	if err != nil {
		return nil, fmt.Errorf("load image config: %w", err)
	}

	container.Config = imgSpec.Config

	return container, nil
}

func (container *Container) WithExposedPort(port Port) (*Container, error) {
	container = container.Clone()

	// replace existing port to avoid duplicates
	gotOne := false

	for i, p := range container.Ports {
		if p.Port == port.Port && p.Protocol == port.Protocol {
			container.Ports[i] = port
			gotOne = true
			break
		}
	}

	if !gotOne {
		container.Ports = append(container.Ports, port)
	}

	if container.Config.ExposedPorts == nil {
		container.Config.ExposedPorts = map[string]struct{}{}
	}

	ociPort := fmt.Sprintf("%d/%s", port.Port, port.Protocol.Network())
	container.Config.ExposedPorts[ociPort] = struct{}{}

	return container, nil
}

func (container *Container) WithoutExposedPort(port int, protocol NetworkProtocol) (*Container, error) {
	container = container.Clone()

	filtered := []Port{}
	filteredOCI := map[string]struct{}{}
	for _, p := range container.Ports {
		if p.Port != port || p.Protocol != protocol {
			filtered = append(filtered, p)
			ociPort := fmt.Sprintf("%d/%s", p.Port, p.Protocol.Network())
			filteredOCI[ociPort] = struct{}{}
		}
	}

	container.Ports = filtered
	container.Config.ExposedPorts = filteredOCI

	return container, nil
}

func (container *Container) WithServiceBinding(ctx context.Context, id *call.ID, svc *Service, alias string) (*Container, error) {
	container = container.Clone()

	host, err := svc.Hostname(ctx, id)
	if err != nil {
		return nil, err
	}

	var aliases AliasSet
	if alias != "" {
		aliases = AliasSet{alias}
	}

	container.Services.Merge(ServiceBindings{
		{
			ID:       id,
			Service:  svc,
			Hostname: host,
			Aliases:  aliases,
		},
	})

	return container, nil
}

func (container *Container) ImageRefOrErr(ctx context.Context) (string, error) {
	imgRef := container.ImageRef
	if imgRef != "" {
		return imgRef, nil
	}

	return "", errors.Errorf("Image reference can only be retrieved immediately after the 'Container.From' call. Error in fetching imageRef as the container image is changed")
}

func (container *Container) AsService(ctx context.Context) (*Service, error) {
	if container.Meta == nil {
		var err error
		container, err = container.WithExec(ctx, ContainerExecOpts{
			UseEntrypoint: true,
		})
		if err != nil {
			return nil, err
		}
	}
	return container.Query.NewContainerService(ctx, container), nil
}

func (container *Container) ownership(ctx context.Context, owner string) (*Ownership, error) {
	if owner == "" {
		// do not change ownership
		return nil, nil
	}

	fsSt, err := container.FSState()
	if err != nil {
		return nil, err
	}

	bk, err := container.Query.Buildkit(ctx)
	if err != nil {
		return nil, fmt.Errorf("failed to get buildkit client: %w", err)
	}
	return resolveUIDGID(ctx, fsSt, bk, container.Platform, owner)
}

func (container *Container) command(opts ContainerExecOpts) ([]string, error) {
	cfg := container.Config
	args := opts.Args

	if len(args) == 0 {
		// we use the default args if no new default args are passed
		args = cfg.Cmd
	}

	if len(cfg.Entrypoint) > 0 && opts.UseEntrypoint {
		args = append(cfg.Entrypoint, args...)
	}

	if len(args) == 0 {
		return nil, ErrNoCommand
	}

	return args, nil
}

type BuildArg struct {
	Name  string `field:"true" doc:"The build argument name."`
	Value string `field:"true" doc:"The build argument value."`
}

func (BuildArg) TypeName() string {
	return "BuildArg"
}

func (BuildArg) TypeDescription() string {
	return "Key value object that represents a build argument."
}

// OCI manifest annotation that specifies an image's tag
const ociTagAnnotation = "org.opencontainers.image.ref.name"

func resolveIndex(ctx context.Context, store content.Store, desc specs.Descriptor, platform specs.Platform, tag string) (*specs.Descriptor, error) {
	if desc.MediaType != specs.MediaTypeImageIndex {
		return nil, fmt.Errorf("expected index, got %s", desc.MediaType)
	}

	indexBlob, err := content.ReadBlob(ctx, store, desc)
	if err != nil {
		return nil, fmt.Errorf("read index blob: %w", err)
	}

	var idx specs.Index
	err = json.Unmarshal(indexBlob, &idx)
	if err != nil {
		return nil, fmt.Errorf("unmarshal index: %w", err)
	}

	matcher := platforms.Only(platform)

	for _, m := range idx.Manifests {
		if m.Platform != nil {
			if !matcher.Match(*m.Platform) {
				// incompatible
				continue
			}
		}

		if tag != "" {
			if m.Annotations == nil {
				continue
			}

			manifestTag, found := m.Annotations[ociTagAnnotation]
			if !found || manifestTag != tag {
				continue
			}
		}

		switch m.MediaType {
		case specs.MediaTypeImageManifest, // OCI
			images.MediaTypeDockerSchema2Manifest: // Docker
			return &m, nil

		case specs.MediaTypeImageIndex, // OCI
			images.MediaTypeDockerSchema2ManifestList: // Docker
			return resolveIndex(ctx, store, m, platform, tag)

		default:
			return nil, fmt.Errorf("expected manifest or index, got %s", m.MediaType)
		}
	}

	return nil, fmt.Errorf("no manifest for platform %s and tag %s", platforms.Format(platform), tag)
}

type ImageLayerCompression string

var ImageLayerCompressions = dagql.NewEnum[ImageLayerCompression]()

var (
	CompressionGzip         = ImageLayerCompressions.Register("Gzip")
	CompressionZstd         = ImageLayerCompressions.Register("Zstd")
	CompressionEStarGZ      = ImageLayerCompressions.Register("EStarGZ")
	CompressionUncompressed = ImageLayerCompressions.Register("Uncompressed")
)

func (proto ImageLayerCompression) Type() *ast.Type {
	return &ast.Type{
		NamedType: "ImageLayerCompression",
		NonNull:   true,
	}
}

func (proto ImageLayerCompression) TypeDescription() string {
	return "Compression algorithm to use for image layers."
}

func (proto ImageLayerCompression) Decoder() dagql.InputDecoder {
	return ImageLayerCompressions
}

func (proto ImageLayerCompression) ToLiteral() call.Literal {
	return ImageLayerCompressions.Literal(proto)
}

type ImageMediaTypes string

var ImageMediaTypesEnum = dagql.NewEnum[ImageMediaTypes]()

var (
	OCIMediaTypes    = ImageMediaTypesEnum.Register("OCIMediaTypes")
	DockerMediaTypes = ImageMediaTypesEnum.Register("DockerMediaTypes")
)

func (proto ImageMediaTypes) Type() *ast.Type {
	return &ast.Type{
		NamedType: "ImageMediaTypes",
		NonNull:   true,
	}
}

func (proto ImageMediaTypes) TypeDescription() string {
	return "Mediatypes to use in published or exported image metadata."
}

func (proto ImageMediaTypes) Decoder() dagql.InputDecoder {
	return ImageMediaTypesEnum
}

func (proto ImageMediaTypes) ToLiteral() call.Literal {
	return ImageMediaTypesEnum.Literal(proto)
}<|MERGE_RESOLUTION|>--- conflicted
+++ resolved
@@ -359,15 +359,11 @@
 	}
 
 	fsSt := llb.Image(
-<<<<<<< HEAD
-		digested.String(),
-		buildkit.WithTracePropagation(ctx),
-		buildkit.WithPassthrough(),
-=======
 		refStr,
 		llb.WithCustomNamef("pull %s", refStr),
 		resolveMode,
->>>>>>> 6873b3a3
+		buildkit.WithTracePropagation(ctx),
+		buildkit.WithPassthrough(),
 	)
 
 	def, err := fsSt.Marshal(ctx, llb.Platform(platform.Spec()))
