package core

import (
	"context"
	"encoding/json"
	"fmt"
	"io/fs"
	"os"
	"path"
	"path/filepath"
	"sort"
	"strconv"
	"strings"

	"github.com/containerd/containerd/content"
	"github.com/containerd/containerd/images"
	"github.com/containerd/containerd/pkg/transfer/archive"
	"github.com/containerd/containerd/platforms"

	"github.com/docker/distribution/reference"
	"github.com/moby/buildkit/client/llb"
	"github.com/moby/buildkit/exporter/containerimage/exptypes"
	"github.com/moby/buildkit/frontend/dockerui"
	bkgw "github.com/moby/buildkit/frontend/gateway/client"
	"github.com/moby/buildkit/solver/pb"
	"github.com/moby/buildkit/util/leaseutil"
	"github.com/opencontainers/go-digest"
	specs "github.com/opencontainers/image-spec/specs-go/v1"
	"github.com/pkg/errors"
	"github.com/vito/progrock"

	"github.com/dagger/dagger/core/pipeline"
	"github.com/dagger/dagger/core/resourceid"
	"github.com/dagger/dagger/core/socket"
	"github.com/dagger/dagger/engine"
	"github.com/dagger/dagger/engine/buildkit"
)

var ErrContainerNoExec = errors.New("no command has been executed")

// Container is a content-addressed container.
type Container struct {
	// The container's root filesystem.
	FS *pb.Definition `json:"fs"`

	// Image configuration (env, workdir, etc)
	Config specs.ImageConfig `json:"cfg"`

	// Pipeline
	Pipeline pipeline.Path `json:"pipeline"`

	// Mount points configured for the container.
	Mounts ContainerMounts `json:"mounts,omitempty"`

	// Meta is the /dagger filesystem. It will be null if nothing has run yet.
	Meta *pb.Definition `json:"meta,omitempty"`

	// The platform of the container's rootfs.
	Platform specs.Platform `json:"platform,omitempty"`

	// Secrets to expose to the container.
	Secrets []ContainerSecret `json:"secret_env,omitempty"`

	// Sockets to expose to the container.
	Sockets []ContainerSocket `json:"sockets,omitempty"`

	// Image reference
	ImageRef string `json:"image_ref,omitempty"`

	// Ports to expose from the container.
	Ports []Port `json:"ports,omitempty"`

	// Services to start before running the container.
	Services ServiceBindings `json:"services,omitempty"`

	// Focused indicates whether subsequent operations will be
	// focused, i.e. shown more prominently in the UI.
	Focused bool `json:"focused"`
}

func (container *Container) PBDefinitions() ([]*pb.Definition, error) {
	var defs []*pb.Definition
	if container.FS != nil {
		defs = append(defs, container.FS)
	}
	for _, mnt := range container.Mounts {
		if mnt.Source != nil {
			defs = append(defs, mnt.Source)
		}
	}
	if container.Services != nil {
		for ctrID := range container.Services {
			ctr, err := ctrID.Decode()
			if err != nil {
				return nil, err
			}
			if ctr == nil {
				continue
			}
			ctrDefs, err := ctr.PBDefinitions()
			if err != nil {
				return nil, err
			}
			defs = append(defs, ctrDefs...)
		}
	}
	return defs, nil
}

func NewContainer(id ContainerID, pipeline pipeline.Path, platform specs.Platform) (*Container, error) {
	container, err := id.Decode()
	if err != nil {
		return nil, err
	}

	container.Pipeline = pipeline.Copy()
	container.Platform = platform

	return container, nil
}

// Clone returns a deep copy of the container suitable for modifying in a
// WithXXX method.
func (container *Container) Clone() *Container {
	if container == nil {
		return nil
	}
	cp := *container
	cp.Config.ExposedPorts = cloneMap(cp.Config.ExposedPorts)
	cp.Config.Env = cloneSlice(cp.Config.Env)
	cp.Config.Entrypoint = cloneSlice(cp.Config.Entrypoint)
	cp.Config.Cmd = cloneSlice(cp.Config.Cmd)
	cp.Config.Volumes = cloneMap(cp.Config.Volumes)
	cp.Config.Labels = cloneMap(cp.Config.Labels)
	cp.Mounts = cloneSlice(cp.Mounts)
	cp.Secrets = cloneSlice(cp.Secrets)
	cp.Sockets = cloneSlice(cp.Sockets)
	cp.Ports = cloneSlice(cp.Ports)
	cp.Services = cloneSlice(cp.Services)
	cp.Pipeline = cloneSlice(cp.Pipeline)
	return &cp
}

// ID marshals the container into a content-addressed ID.
func (container *Container) ID() (ContainerID, error) {
	return resourceid.Encode(container)
}

var _ pipeline.Pipelineable = (*Container)(nil)

// PipelinePath returns the container's pipeline path.
func (container *Container) PipelinePath() pipeline.Path {
	return container.Pipeline
}

// Container is digestible so that it can be recorded as an output of the
// --debug vertex that created it.
var _ resourceid.Digestible = (*Container)(nil)

// Digest returns the container's content hash.
func (container *Container) Digest() (digest.Digest, error) {
	return stableDigest(container)
}

// Ownership contains a UID/GID pair resolved from a user/group name or ID pair
// provided via the API. It primarily exists to distinguish an unspecified
// ownership from UID/GID 0 (root) ownership.
type Ownership struct {
	UID int `json:"uid"`
	GID int `json:"gid"`
}

func (owner Ownership) Opt() llb.ChownOption {
	return llb.WithUIDGID(owner.UID, owner.GID)
}

// ContainerSecret configures a secret to expose, either as an environment
// variable or mounted to a file path.
type ContainerSecret struct {
	Secret    SecretID   `json:"secret"`
	EnvName   string     `json:"env,omitempty"`
	MountPath string     `json:"path,omitempty"`
	Owner     *Ownership `json:"owner,omitempty"`
	Mode      *int       `json:"mode,omitempty"`
}

// ContainerSocket configures a socket to expose, currently as a Unix socket,
// but potentially as a TCP or UDP address in the future.
type ContainerSocket struct {
	SocketID socket.ID  `json:"socket"`
	UnixPath string     `json:"unix_path,omitempty"`
	Owner    *Ownership `json:"owner,omitempty"`
}

// FSState returns the container's root filesystem mount state. If there is
// none (as with an empty container ID), it returns scratch.
func (container *Container) FSState() (llb.State, error) {
	if container.FS == nil {
		return llb.Scratch(), nil
	}

	return defToState(container.FS)
}

// MetaState returns the container's metadata mount state. If the container has
// yet to run, it returns nil.
func (container *Container) MetaState() (*llb.State, error) {
	if container.Meta == nil {
		return nil, nil
	}

	metaSt, err := defToState(container.Meta)
	if err != nil {
		return nil, err
	}

	return &metaSt, nil
}

// ContainerMount is a mount point configured in a container.
type ContainerMount struct {
	// The source of the mount.
	Source *pb.Definition `json:"source,omitempty"`

	// A path beneath the source to scope the mount to.
	SourcePath string `json:"source_path,omitempty"`

	// The path of the mount within the container.
	Target string `json:"target"`

	// Persist changes to the mount under this cache ID.
	CacheID string `json:"cache_id,omitempty"`

	// How to share the cache across concurrent runs.
	CacheSharingMode string `json:"cache_sharing,omitempty"`

	// Configure the mount as a tmpfs.
	Tmpfs bool `json:"tmpfs,omitempty"`

	// Configure the mount as read-only.
	Readonly bool `json:"readonly,omitempty"`
}

// SourceState returns the state of the source of the mount.
func (mnt ContainerMount) SourceState() (llb.State, error) {
	if mnt.Source == nil {
		return llb.Scratch(), nil
	}

	return defToState(mnt.Source)
}

type ContainerMounts []ContainerMount

func (mnts ContainerMounts) With(newMnt ContainerMount) ContainerMounts {
	mntsCp := make(ContainerMounts, 0, len(mnts))

	// NB: this / might need to change on Windows, but I'm not even sure how
	// mounts work on Windows, so...
	parent := newMnt.Target + "/"

	for _, mnt := range mnts {
		if mnt.Target == newMnt.Target || strings.HasPrefix(mnt.Target, parent) {
			continue
		}

		mntsCp = append(mntsCp, mnt)
	}

	mntsCp = append(mntsCp, newMnt)

	return mntsCp
}

func (container *Container) From(ctx context.Context, bk *buildkit.Client, addr string) (*Container, error) {
	container = container.Clone()

	platform := container.Platform

	// `From` creates 2 vertices: fetching the image config and actually pulling the image.
	// We create a sub-pipeline to encapsulate both.
	ctx, subRecorder := progrock.WithGroup(ctx, fmt.Sprintf("from %s", addr), progrock.Weak())

	refName, err := reference.ParseNormalizedNamed(addr)
	if err != nil {
		return nil, err
	}

	ref := reference.TagNameOnly(refName).String()

	_, digest, cfgBytes, err := bk.ResolveImageConfig(ctx, ref, llb.ResolveImageConfigOpt{
		Platform:    &platform,
		ResolveMode: llb.ResolveModeDefault.String(),
	})
	if err != nil {
		return nil, err
	}

	digested, err := reference.WithDigest(refName, digest)
	if err != nil {
		return nil, err
	}

	var imgSpec specs.Image
	if err := json.Unmarshal(cfgBytes, &imgSpec); err != nil {
		return nil, err
	}

	fsSt := llb.Image(
		digested.String(),
		llb.WithCustomNamef("pull %s", ref),
	)

	def, err := fsSt.Marshal(ctx, llb.Platform(container.Platform))
	if err != nil {
		return nil, err
	}

	container.FS = def.ToPB()

	// associate vertexes to the 'from' sub-pipeline
	buildkit.RecordVertexes(subRecorder, container.FS)

	container.Config = mergeImageConfig(container.Config, imgSpec.Config)
	container.ImageRef = digested.String()

	return container, nil
}

const defaultDockerfileName = "Dockerfile"

func (container *Container) Build(
	ctx context.Context,
	context *Directory,
	dockerfile string,
	buildArgs []BuildArg,
	target string,
	secrets []SecretID,
	bk *buildkit.Client,
	svcs *Services,
	buildCache *CacheMap[uint64, *Container],
) (*Container, error) {
	clientMetadata, err := engine.ClientMetadataFromContext(ctx)
	if err != nil {
		return nil, err
	}

	return buildCache.GetOrInitialize(
		cacheKey(
			container,
			context,
			dockerfile,
			buildArgs,
			target,
			secrets,
			// scope cache per-client to avoid sharing caches across builds that are
			// structurally similar but use different client-specific inputs (i.e.
			// local dir with same path but different content)
			clientMetadata.ClientID,
		),
		func() (*Container, error) {
			return container.buildUncached(ctx, bk, context, dockerfile, buildArgs, target, secrets, svcs)
		},
	)
}

func (container *Container) buildUncached(
	ctx context.Context,
	bk *buildkit.Client,
	context *Directory,
	dockerfile string,
	buildArgs []BuildArg,
	target string,
	secrets []SecretID,
	svcs *Services,
) (*Container, error) {
	container = container.Clone()

	container.Services.Merge(context.Services)

	for _, secretID := range secrets {
		secret, err := secretID.Decode()
		if err != nil {
			return nil, err
		}

		container.Secrets = append(container.Secrets, ContainerSecret{
			Secret:    secretID,
			MountPath: fmt.Sprintf("/run/secrets/%s", secret.Name),
		})
	}

	// set image ref to empty string
	container.ImageRef = ""

	// add a weak group for the docker build vertices
	ctx, subRecorder := progrock.WithGroup(ctx, "docker build", progrock.Weak())

	detach, _, err := svcs.StartBindings(ctx, bk, container.Services)
	if err != nil {
		return nil, err
	}
	defer detach()

	platform := container.Platform

	opts := map[string]string{
		"platform":      platforms.Format(platform),
		"contextsubdir": context.Dir,
	}

	if dockerfile != "" {
		opts["filename"] = path.Join(context.Dir, dockerfile)
	} else {
		opts["filename"] = path.Join(context.Dir, defaultDockerfileName)
	}

	if target != "" {
		opts["target"] = target
	}

	for _, buildArg := range buildArgs {
		opts["build-arg:"+buildArg.Name] = buildArg.Value
	}

	inputs := map[string]*pb.Definition{
		dockerui.DefaultLocalNameContext:    context.LLB,
		dockerui.DefaultLocalNameDockerfile: context.LLB,
	}

	res, err := bk.Solve(ctx, bkgw.SolveRequest{
		Frontend:       "dockerfile.v0",
		FrontendOpt:    opts,
		FrontendInputs: inputs,
	})
	if err != nil {
		return nil, err
	}

	bkref, err := res.SingleRef()
	if err != nil {
		return nil, err
	}

	var st llb.State
	if bkref == nil {
		st = llb.Scratch()
	} else {
		st, err = bkref.ToState()
		if err != nil {
			return nil, err
		}
	}

	def, err := st.Marshal(ctx, llb.Platform(platform))
	if err != nil {
		return nil, err
	}

	// associate vertexes to the 'docker build' sub-pipeline
	buildkit.RecordVertexes(subRecorder, def.ToPB())

	container.FS = def.ToPB()
	container.FS.Source = nil

	cfgBytes, found := res.Metadata[exptypes.ExporterImageConfigKey]
	if found {
		var imgSpec specs.Image
		if err := json.Unmarshal(cfgBytes, &imgSpec); err != nil {
			return nil, err
		}

		container.Config = mergeImageConfig(container.Config, imgSpec.Config)
	}

	return container, nil
}

func (container *Container) RootFS(ctx context.Context) (*Directory, error) {
	return &Directory{
		LLB:      container.FS,
		Dir:      "/",
		Platform: container.Platform,
		Pipeline: container.Pipeline,
		Services: container.Services,
	}, nil
}

func (container *Container) WithRootFS(ctx context.Context, dir *Directory) (*Container, error) {
	container = container.Clone()

	dirSt, err := dir.StateWithSourcePath()
	if err != nil {
		return nil, err
	}

	def, err := dirSt.Marshal(ctx, llb.Platform(dir.Platform))
	if err != nil {
		return nil, err
	}

	container.FS = def.ToPB()

	container.Services.Merge(dir.Services)

	// set image ref to empty string
	container.ImageRef = ""

	return container, nil
}

func (container *Container) WithDirectory(ctx context.Context, bk *buildkit.Client, subdir string, src *Directory, filter CopyFilter, owner string) (*Container, error) {
	container = container.Clone()

	return container.writeToPath(ctx, bk, subdir, func(dir *Directory) (*Directory, error) {
		ownership, err := container.ownership(ctx, bk, owner)
		if err != nil {
			return nil, err
		}

		return dir.WithDirectory(ctx, ".", src, filter, ownership)
	})
}

func (container *Container) WithFile(ctx context.Context, bk *buildkit.Client, destPath string, src *File, permissions fs.FileMode, owner string) (*Container, error) {
	container = container.Clone()

	return container.writeToPath(ctx, bk, path.Dir(destPath), func(dir *Directory) (*Directory, error) {
		ownership, err := container.ownership(ctx, bk, owner)
		if err != nil {
			return nil, err
		}

		return dir.WithFile(ctx, path.Base(destPath), src, permissions, ownership)
	})
}

func (container *Container) WithNewFile(ctx context.Context, bk *buildkit.Client, dest string, content []byte, permissions fs.FileMode, owner string) (*Container, error) {
	container = container.Clone()

	dir, file := filepath.Split(dest)
	return container.writeToPath(ctx, bk, dir, func(dir *Directory) (*Directory, error) {
		ownership, err := container.ownership(ctx, bk, owner)
		if err != nil {
			return nil, err
		}

		return dir.WithNewFile(ctx, file, content, permissions, ownership)
	})
}

func (container *Container) WithMountedDirectory(ctx context.Context, bk *buildkit.Client, target string, dir *Directory, owner string, readonly bool) (*Container, error) {
	container = container.Clone()

	return container.withMounted(ctx, bk, target, dir.LLB, dir.Dir, dir.Services, owner, readonly)
}

func (container *Container) WithMountedFile(ctx context.Context, bk *buildkit.Client, target string, file *File, owner string, readonly bool) (*Container, error) {
	container = container.Clone()

	return container.withMounted(ctx, bk, target, file.LLB, file.File, file.Services, owner, readonly)
}

func (container *Container) WithMountedCache(ctx context.Context, bk *buildkit.Client, target string, cache *CacheVolume, source *Directory, concurrency CacheSharingMode, owner string) (*Container, error) {
	container = container.Clone()

	target = absPath(container.Config.WorkingDir, target)

	cacheSharingMode := ""
	switch concurrency {
	case CacheSharingModePrivate:
		cacheSharingMode = "private"
	case CacheSharingModeLocked:
		cacheSharingMode = "locked"
	default:
		cacheSharingMode = "shared"
	}

	mount := ContainerMount{
		Target:           target,
		CacheID:          cache.Sum(),
		CacheSharingMode: cacheSharingMode,
	}

	if source != nil {
		mount.Source = source.LLB
		mount.SourcePath = source.Dir
	}

	if owner != "" {
		var err error
		mount.Source, mount.SourcePath, err = container.chown(
			ctx,
			bk,
			mount.Source,
			mount.SourcePath,
			owner,
			llb.Platform(container.Platform),
		)
		if err != nil {
			return nil, err
		}
	}

	container.Mounts = container.Mounts.With(mount)

	// set image ref to empty string
	container.ImageRef = ""

	return container, nil
}

func (container *Container) WithMountedTemp(ctx context.Context, target string) (*Container, error) {
	container = container.Clone()

	target = absPath(container.Config.WorkingDir, target)

	container.Mounts = container.Mounts.With(ContainerMount{
		Target: target,
		Tmpfs:  true,
	})

	// set image ref to empty string
	container.ImageRef = ""

	return container, nil
}

func (container *Container) WithMountedSecret(ctx context.Context, bk *buildkit.Client, target string, source *Secret, owner string, mode *int) (*Container, error) {
	container = container.Clone()

	target = absPath(container.Config.WorkingDir, target)

	ownership, err := container.ownership(ctx, bk, owner)
	if err != nil {
		return nil, err
	}

	secretID, err := source.ID()
	if err != nil {
		return nil, err
	}

	container.Secrets = append(container.Secrets, ContainerSecret{
		Secret:    secretID,
		MountPath: target,
		Owner:     ownership,
		Mode:      mode,
	})

	// set image ref to empty string
	container.ImageRef = ""

	return container, nil
}

func (container *Container) WithoutMount(ctx context.Context, target string) (*Container, error) {
	container = container.Clone()

	target = absPath(container.Config.WorkingDir, target)

	var found bool
	var foundIdx int
	for i := len(container.Mounts) - 1; i >= 0; i-- {
		if container.Mounts[i].Target == target {
			found = true
			foundIdx = i
			break
		}
	}

	if found {
		container.Mounts = append(container.Mounts[:foundIdx], container.Mounts[foundIdx+1:]...)
	}

	// set image ref to empty string
	container.ImageRef = ""

	return container, nil
}

func (container *Container) MountTargets(ctx context.Context) ([]string, error) {
	mounts := []string{}
	for _, mnt := range container.Mounts {
		mounts = append(mounts, mnt.Target)
	}

	return mounts, nil
}

func (container *Container) WithUnixSocket(ctx context.Context, bk *buildkit.Client, target string, source *socket.Socket, owner string) (*Container, error) {
	container = container.Clone()

	target = absPath(container.Config.WorkingDir, target)

	ownership, err := container.ownership(ctx, bk, owner)
	if err != nil {
		return nil, err
	}

	socketID, err := source.ID()
	if err != nil {
		return nil, err
	}

	newSocket := ContainerSocket{
		SocketID: socketID,
		UnixPath: target,
		Owner:    ownership,
	}

	var replaced bool
	for i, sock := range container.Sockets {
		if sock.UnixPath == target {
			container.Sockets[i] = newSocket
			replaced = true
			break
		}
	}

	if !replaced {
		container.Sockets = append(container.Sockets, newSocket)
	}

	// set image ref to empty string
	container.ImageRef = ""

	return container, nil
}

func (container *Container) WithoutUnixSocket(ctx context.Context, target string) (*Container, error) {
	container = container.Clone()

	target = absPath(container.Config.WorkingDir, target)

	for i, sock := range container.Sockets {
		if sock.UnixPath == target {
			container.Sockets = append(container.Sockets[:i], container.Sockets[i+1:]...)
			break
		}
	}

	// set image ref to empty string
	container.ImageRef = ""

	return container, nil
}

func (container *Container) WithSecretVariable(ctx context.Context, name string, secret *Secret) (*Container, error) {
	container = container.Clone()

	secretID, err := secret.ID()
	if err != nil {
		return nil, err
	}

	container.Secrets = append(container.Secrets, ContainerSecret{
		Secret:  secretID,
		EnvName: name,
	})

	// set image ref to empty string
	container.ImageRef = ""

	return container, nil
}

func (container *Container) Directory(ctx context.Context, bk *buildkit.Client, svcs *Services, dirPath string) (*Directory, error) {
	dir, _, err := locatePath(ctx, container, dirPath, NewDirectory)
	if err != nil {
		return nil, err
	}

	// check that the directory actually exists so the user gets an error earlier
	// rather than when the dir is used
	info, err := dir.Stat(ctx, bk, svcs, ".")
	if err != nil {
		return nil, err
	}

	if !info.IsDir() {
		return nil, fmt.Errorf("path %s is a file, not a directory", dirPath)
	}

	return dir, nil
}

func (container *Container) File(ctx context.Context, bk *buildkit.Client, svcs *Services, filePath string) (*File, error) {
	file, _, err := locatePath(ctx, container, filePath, NewFile)
	if err != nil {
		return nil, err
	}

	// check that the file actually exists so the user gets an error earlier
	// rather than when the file is used
	info, err := file.Stat(ctx, bk, svcs)
	if err != nil {
		return nil, err
	}

	if info.IsDir() {
		return nil, fmt.Errorf("path %s is a directory, not a file", filePath)
	}

	return file, nil
}

func locatePath[T *File | *Directory](
	ctx context.Context,
	container *Container,
	containerPath string,
	init func(context.Context, *pb.Definition, string, pipeline.Path, specs.Platform, ServiceBindings) T,
) (T, *ContainerMount, error) {
	containerPath = absPath(container.Config.WorkingDir, containerPath)

	// NB(vito): iterate in reverse order so we'll find deeper mounts first
	for i := len(container.Mounts) - 1; i >= 0; i-- {
		mnt := container.Mounts[i]

		if containerPath == mnt.Target || strings.HasPrefix(containerPath, mnt.Target+"/") {
			if mnt.Tmpfs {
				return nil, nil, fmt.Errorf("%s: cannot retrieve path from tmpfs", containerPath)
			}

			if mnt.CacheID != "" {
				return nil, nil, fmt.Errorf("%s: cannot retrieve path from cache", containerPath)
			}

			sub := mnt.SourcePath
			if containerPath != mnt.Target {
				// make relative portion relative to the source path
				dirSub := strings.TrimPrefix(containerPath, mnt.Target+"/")
				if dirSub != "" {
					sub = path.Join(sub, dirSub)
				}
			}

			return init(
				ctx,
				mnt.Source,
				sub,
				container.Pipeline,
				container.Platform,
				container.Services,
			), &mnt, nil
		}
	}

	// Not found in a mount
	return init(
		ctx,
		container.FS,
		containerPath,
		container.Pipeline,
		container.Platform,
		container.Services,
	), nil, nil
}

func (container *Container) withMounted(
	ctx context.Context,
	bk *buildkit.Client,
	target string,
	srcDef *pb.Definition,
	srcPath string,
	svcs ServiceBindings,
	owner string,
	readonly bool,
) (*Container, error) {
	target = absPath(container.Config.WorkingDir, target)

	var err error
	if owner != "" {
		srcDef, srcPath, err = container.chown(ctx, bk, srcDef, srcPath, owner, llb.Platform(container.Platform))
		if err != nil {
			return nil, err
		}
	}

	container.Mounts = container.Mounts.With(ContainerMount{
		Source:     srcDef,
		SourcePath: srcPath,
		Target:     target,
	})

	container.Services.Merge(svcs)

	// set image ref to empty string
	container.ImageRef = ""

	return container, nil
}

func (container *Container) chown(
	ctx context.Context,
	bk *buildkit.Client,
	srcDef *pb.Definition,
	srcPath string,
	owner string,
	opts ...llb.ConstraintsOpt,
) (*pb.Definition, string, error) {
	ownership, err := container.ownership(ctx, bk, owner)
	if err != nil {
		return nil, "", err
	}

	if ownership == nil {
		return srcDef, srcPath, nil
	}

	var srcSt llb.State
	if srcDef == nil {
		// e.g. empty cache mount
		srcSt = llb.Scratch().File(
			llb.Mkdir("/chown", 0o755, ownership.Opt()),
		)

		srcPath = "/chown"
	} else {
		srcSt, err = defToState(srcDef)
		if err != nil {
			return nil, "", err
		}

		def, err := srcSt.Marshal(ctx, opts...)
		if err != nil {
			return nil, "", err
		}

		ref, err := bkRef(ctx, bk, def.ToPB())
		if err != nil {
			return nil, "", err
		}

		stat, err := ref.StatFile(ctx, bkgw.StatRequest{
			Path: srcPath,
		})
		if err != nil {
			return nil, "", err
		}

		if stat.IsDir() {
			chowned := "/chown"

			// NB(vito): need to create intermediate directory with correct ownership
			// to handle the directory case, otherwise the mount will be owned by
			// root
			srcSt = llb.Scratch().File(
				llb.Mkdir(chowned, os.FileMode(stat.Mode), ownership.Opt()).
					Copy(srcSt, srcPath, chowned, &llb.CopyInfo{
						CopyDirContentsOnly: true,
					}, ownership.Opt()),
			)

			srcPath = chowned
		} else {
			srcSt = llb.Scratch().File(
				llb.Copy(srcSt, srcPath, ".", ownership.Opt()),
			)

			srcPath = filepath.Base(srcPath)
		}
	}

	def, err := srcSt.Marshal(ctx, opts...)
	if err != nil {
		return nil, "", err
	}

	return def.ToPB(), srcPath, nil
}

func (container *Container) writeToPath(ctx context.Context, bk *buildkit.Client, subdir string, fn func(dir *Directory) (*Directory, error)) (*Container, error) {
	dir, mount, err := locatePath(ctx, container, subdir, NewDirectory)
	if err != nil {
		return nil, err
	}

	dir.Pipeline = container.Pipeline

	dir, err = fn(dir)
	if err != nil {
		return nil, err
	}

	// If not in a mount, replace rootfs
	if mount == nil {
		root, err := dir.Root()
		if err != nil {
			return nil, err
		}

		return container.WithRootFS(ctx, root)
	}

	return container.withMounted(ctx, bk, mount.Target, dir.LLB, mount.SourcePath, nil, "", false)
}

func (container *Container) ImageConfig(ctx context.Context) (specs.ImageConfig, error) {
	return container.Config, nil
}

func (container *Container) UpdateImageConfig(ctx context.Context, updateFn func(specs.ImageConfig) specs.ImageConfig) (*Container, error) {
	container = container.Clone()
	container.Config = updateFn(container.Config)
	return container, nil
}

func (container *Container) WithPipeline(ctx context.Context, name, description string, labels []pipeline.Label) (*Container, error) {
	container = container.Clone()

	container.Pipeline = container.Pipeline.Add(pipeline.Pipeline{
		Name:        name,
		Description: description,
		Labels:      labels,
	})

	return container, nil
}

func (container *Container) WithExec(ctx context.Context, bk *buildkit.Client, progSock string, defaultPlatform specs.Platform, opts ContainerExecOpts) (*Container, error) { //nolint:gocyclo
	container = container.Clone()

	cfg := container.Config
	mounts := container.Mounts
	platform := container.Platform
	if platform.OS == "" {
		platform = defaultPlatform
	}

	args, err := container.command(opts)
	if err != nil {
		return nil, err
	}

	var namef string
	if container.Focused {
		namef = buildkit.FocusPrefix + "exec %s"
	} else {
		namef = "exec %s"
	}

	runOpts := []llb.RunOption{
		llb.Args(args),
		llb.WithCustomNamef(namef, strings.Join(args, " ")),
	}

	// this allows executed containers to communicate back to this API
	if opts.ExperimentalPrivilegedNesting {
		runOpts = append(runOpts, llb.AddEnv("_DAGGER_ENABLE_NESTING", ""))
	}

<<<<<<< HEAD
	if opts.CacheExitCode != 0 {
		runOpts = append(runOpts, llb.AddEnv("_DAGGER_CACHE_EXIT_CODE", strconv.FormatUint(uint64(opts.CacheExitCode), 10)))
	}

	// because the shim might run as non-root, we need to make a world-writable
	// directory first and then make it the base of the /dagger mount point.
	//
	// TODO(vito): have the shim exec as the other user instead?
	meta := llb.Mkdir(buildkit.MetaSourcePath, 0o777)
	if opts.Stdin != "" {
		meta = meta.Mkfile(path.Join(buildkit.MetaSourcePath, "stdin"), 0o600, []byte(opts.Stdin))
	}
=======
	metaSt, metaSourcePath := metaMount(opts.Stdin)
>>>>>>> 311e21d7

	// create /dagger mount point for the shim to write to
	runOpts = append(runOpts,
		llb.AddMount(buildkit.MetaMountDestPath, metaSt, llb.SourcePath(metaSourcePath)))

	if opts.RedirectStdout != "" {
		runOpts = append(runOpts, llb.AddEnv("_DAGGER_REDIRECT_STDOUT", opts.RedirectStdout))
	}

	if opts.RedirectStderr != "" {
		runOpts = append(runOpts, llb.AddEnv("_DAGGER_REDIRECT_STDERR", opts.RedirectStderr))
	}

	for _, bnd := range container.Services {
		for _, alias := range bnd.Aliases {
			runOpts = append(runOpts,
				llb.AddEnv("_DAGGER_HOSTNAME_ALIAS_"+alias, bnd.Hostname))
		}
	}

	if cfg.User != "" {
		runOpts = append(runOpts, llb.User(cfg.User))
	}

	if cfg.WorkingDir != "" {
		runOpts = append(runOpts, llb.Dir(cfg.WorkingDir))
	}

	for _, env := range cfg.Env {
		name, val, ok := strings.Cut(env, "=")
		if !ok {
			// it's OK to not be OK
			// we'll just set an empty env
			_ = ok
		}

		if name == "_DAGGER_ENABLE_NESTING" && !opts.ExperimentalPrivilegedNesting {
			// don't pass this through to the container when manually set, this is internal only
			continue
		}

		runOpts = append(runOpts, llb.AddEnv(name, val))
	}

	secretsToScrub := SecretToScrubInfo{}
	for i, secret := range container.Secrets {
		secretOpts := []llb.SecretOption{llb.SecretID(secret.Secret.String())}

		var secretDest string
		switch {
		case secret.EnvName != "":
			secretDest = secret.EnvName
			secretOpts = append(secretOpts, llb.SecretAsEnv(true))
			secretsToScrub.Envs = append(secretsToScrub.Envs, secret.EnvName)
		case secret.MountPath != "":
			secretDest = secret.MountPath
			secretsToScrub.Files = append(secretsToScrub.Files, secret.MountPath)
			if secret.Owner != nil {
				mode := 0o400
				if secret.Mode != nil {
					mode = *secret.Mode
				}

				secretOpts = append(secretOpts, llb.SecretFileOpt(
					secret.Owner.UID,
					secret.Owner.GID,
					mode,
				))
			}
		default:
			return nil, fmt.Errorf("malformed secret config at index %d", i)
		}

		runOpts = append(runOpts, llb.AddSecret(secretDest, secretOpts...))
	}

	if len(secretsToScrub.Envs) != 0 || len(secretsToScrub.Files) != 0 {
		// we sort to avoid non-deterministic order that would break caching
		sort.Strings(secretsToScrub.Envs)
		sort.Strings(secretsToScrub.Files)

		secretsToScrubJSON, err := json.Marshal(secretsToScrub)
		if err != nil {
			return nil, fmt.Errorf("scrub secrets json: %w", err)
		}
		runOpts = append(runOpts, llb.AddEnv("_DAGGER_SCRUB_SECRETS", string(secretsToScrubJSON)))
	}

	for _, ctrSocket := range container.Sockets {
		if ctrSocket.UnixPath == "" {
			return nil, fmt.Errorf("unsupported socket: only unix paths are implemented")
		}

		socketOpts := []llb.SSHOption{
			llb.SSHID(string(ctrSocket.SocketID)),
			llb.SSHSocketTarget(ctrSocket.UnixPath),
		}

		if ctrSocket.Owner != nil {
			socketOpts = append(socketOpts,
				llb.SSHSocketOpt(
					ctrSocket.UnixPath,
					ctrSocket.Owner.UID,
					ctrSocket.Owner.GID,
					0o600, // preserve default
				))
		}

		runOpts = append(runOpts, llb.AddSSHSocket(socketOpts...))
	}

	for _, mnt := range mounts {
		srcSt, err := mnt.SourceState()
		if err != nil {
			return nil, fmt.Errorf("mount %s: %w", mnt.Target, err)
		}

		mountOpts := []llb.MountOption{}

		if mnt.SourcePath != "" {
			mountOpts = append(mountOpts, llb.SourcePath(mnt.SourcePath))
		}

		if mnt.CacheID != "" {
			var sharingMode llb.CacheMountSharingMode
			switch mnt.CacheSharingMode {
			case "shared":
				sharingMode = llb.CacheMountShared
			case "private":
				sharingMode = llb.CacheMountPrivate
			case "locked":
				sharingMode = llb.CacheMountLocked
			default:
				return nil, errors.Errorf("invalid cache mount sharing mode %q", mnt.CacheSharingMode)
			}

			mountOpts = append(mountOpts, llb.AsPersistentCacheDir(mnt.CacheID, sharingMode))
		}

		if mnt.Tmpfs {
			mountOpts = append(mountOpts, llb.Tmpfs())
		}

		if mnt.Readonly {
			mountOpts = append(mountOpts, llb.Readonly)
		}

		runOpts = append(runOpts, llb.AddMount(mnt.Target, srcSt, mountOpts...))
	}

	if opts.InsecureRootCapabilities {
		runOpts = append(runOpts, llb.Security(llb.SecurityModeInsecure))
	}

	fsSt, err := container.FSState()
	if err != nil {
		return nil, fmt.Errorf("fs state: %w", err)
	}

	execSt := fsSt.Run(runOpts...)

	execDef, err := execSt.Root().Marshal(ctx, llb.Platform(platform))
	if err != nil {
		return nil, fmt.Errorf("marshal root: %w", err)
	}

	container.FS = execDef.ToPB()

	metaDef, err := execSt.GetMount(buildkit.MetaMountDestPath).Marshal(ctx, llb.Platform(platform))
	if err != nil {
		return nil, fmt.Errorf("get meta mount: %w", err)
	}

	container.Meta = metaDef.ToPB()

	for i, mnt := range mounts {
		if mnt.Tmpfs || mnt.CacheID != "" {
			continue
		}

		mountSt := execSt.GetMount(mnt.Target)

		// propagate any changes to regular mounts to subsequent containers
		execMountDef, err := mountSt.Marshal(ctx, llb.Platform(platform))
		if err != nil {
			return nil, fmt.Errorf("propagate %s: %w", mnt.Target, err)
		}

		mounts[i].Source = execMountDef.ToPB()
	}

	container.Mounts = mounts

	// set image ref to empty string
	container.ImageRef = ""

	return container, nil
}

<<<<<<< HEAD
func (container *Container) Evaluate(ctx context.Context, bk *buildkit.Client) (*buildkit.Result, error) {
=======
func (container *Container) Evaluate(ctx context.Context, bk *buildkit.Client, svcs *Services) error {
>>>>>>> 311e21d7
	if container.FS == nil {
		return nil, nil
	}

<<<<<<< HEAD
	return WithServices(ctx, bk, container.Services, func() (*buildkit.Result, error) {
		st, err := container.FSState()
		if err != nil {
			return nil, err
		}

		def, err := st.Marshal(ctx, llb.Platform(container.Platform))
		if err != nil {
			return nil, err
		}

		return bk.Solve(ctx, bkgw.SolveRequest{
			Evaluate:   true,
			Definition: def.ToPB(),
		})
	})
}

func (container *Container) Start(ctx context.Context, bk *buildkit.Client) (*Service, error) {
	container = container.Clone()
	hostname, err := container.HostnameOrErr()
=======
	detach, _, err := svcs.StartBindings(ctx, bk, container.Services)
>>>>>>> 311e21d7
	if err != nil {
		return err
	}
	defer detach()

	st, err := container.FSState()
	if err != nil {
		return err
	}

<<<<<<< HEAD
	hostname += "." + network.ClientDomain(clientMetadata.ClientID)

	// TODO: add test for case where a container provided as service dep
	// is an exec plus something else like fileop on top, should error
	// Also note that this is technically a breaking change sort of but
	// the fact that it ever worked was not intentional afaik
	dag, err := buildkit.DefToDAG(container.FS)
	if err != nil {
		return nil, fmt.Errorf("failed to convert container def to dag: %w", err)
	}
	if len(dag.Inputs) == 0 {
		return nil, fmt.Errorf("service container must be result of withExec")
	}
	execOp, ok := dag.Inputs[0].AsExec()
	if !ok {
		return nil, fmt.Errorf("service container must be result of withExec")
	}
	execOp.Meta.Hostname = hostname
	container.FS, err = dag.Marshal()
	if err != nil {
		return nil, fmt.Errorf("failed to marshal dag: %w", err)
	}

	health := newHealth(bk, hostname, container.Ports)

	// annotate the container as a service so they can be treated differently
	// in the UI
	rec := progrock.FromContext(ctx).
		WithGroup(
			fmt.Sprintf("service %s", hostname),
			progrock.Weak(),
		)

	svcCtx, stop := context.WithCancel(context.Background())
	svcCtx = progrock.ToContext(svcCtx, rec)
	svcCtx = engine.ContextWithClientMetadata(svcCtx, clientMetadata)

	checked := make(chan error, 1)
	go func() {
		checked <- health.Check(svcCtx)
	}()

	exited := make(chan error, 1)
	go func() {
		_, err := container.Evaluate(svcCtx, bk)
		exited <- err
	}()

	select {
	case err := <-checked:
		if err != nil {
			stop()
			return nil, fmt.Errorf("health check errored: %w", err)
		}

		_ = stop // leave it running

		return &Service{
			Container: container,
			Detach:    stop,
		}, nil
	case err := <-exited:
		stop() // interrupt healthcheck

		if err != nil {
			return nil, fmt.Errorf("exited: %w", err)
		}

		return nil, fmt.Errorf("service exited before healthcheck")
	}
=======
	def, err := st.Marshal(ctx, llb.Platform(container.Platform))
	if err != nil {
		return err
	}

	_, err = bk.Solve(ctx, bkgw.SolveRequest{
		Evaluate:   true,
		Definition: def.ToPB(),
	})
	return err
>>>>>>> 311e21d7
}

func (container *Container) MetaFileContents(ctx context.Context, bk *buildkit.Client, svcs *Services, progSock string, filePath string) (string, error) {
	if container.Meta == nil {
		ctr, err := container.WithExec(ctx, bk, progSock, container.Platform, ContainerExecOpts{})
		if err != nil {
			return "", err
		}
		return ctr.MetaFileContents(ctx, bk, svcs, progSock, filePath)
	}

	file := NewFile(
		ctx,
		container.Meta,
		path.Join(buildkit.MetaSourcePath, filePath),
		container.Pipeline,
		container.Platform,
		container.Services,
	)

	content, err := file.Contents(ctx, bk, svcs)
	if err != nil {
		return "", err
	}

	return string(content), nil
}

func (container *Container) Publish(
	ctx context.Context,
	bk *buildkit.Client,
	svcs *Services,
	ref string,
	platformVariants []ContainerID,
	forcedCompression ImageLayerCompression,
	mediaTypes ImageMediaTypes,
) (string, error) {
	if mediaTypes == "" {
		// Modern registry implementations support oci types and docker daemons
		// have been capable of pulling them since 2018:
		// https://github.com/moby/moby/pull/37359
		// So they are a safe default.
		mediaTypes = OCIMediaTypes
	}

	inputByPlatform := map[string]buildkit.ContainerExport{}
	id, err := container.ID()
	if err != nil {
		return "", err
	}
	services := ServiceBindings{}
	for _, variantID := range append([]ContainerID{id}, platformVariants...) {
		variant, err := variantID.Decode()
		if err != nil {
			return "", err
		}
		if variant.FS == nil {
			continue
		}
		st, err := variant.FSState()
		if err != nil {
			return "", err
		}
		def, err := st.Marshal(ctx, llb.Platform(variant.Platform))
		if err != nil {
			return "", err
		}

		platformString := platforms.Format(variant.Platform)
		if _, ok := inputByPlatform[platformString]; ok {
			return "", fmt.Errorf("duplicate platform %q", platformString)
		}
		inputByPlatform[platforms.Format(variant.Platform)] = buildkit.ContainerExport{
			Definition: def.ToPB(),
			Config:     variant.Config,
		}
		services.Merge(variant.Services)
	}
	if len(inputByPlatform) == 0 {
		// Could also just ignore and do nothing, airing on side of error until proven otherwise.
		return "", errors.New("no containers to export")
	}

	opts := map[string]string{
		string(exptypes.OptKeyName):     ref,
		string(exptypes.OptKeyPush):     strconv.FormatBool(true),
		string(exptypes.OptKeyOCITypes): strconv.FormatBool(mediaTypes == OCIMediaTypes),
	}
	if forcedCompression != "" {
		opts[string(exptypes.OptKeyLayerCompression)] = strings.ToLower(string(forcedCompression))
		opts[string(exptypes.OptKeyForceCompression)] = strconv.FormatBool(true)
	}

	detach, _, err := svcs.StartBindings(ctx, bk, services)
	if err != nil {
		return "", err
	}
	defer detach()

	resp, err := bk.PublishContainerImage(ctx, inputByPlatform, opts)
	if err != nil {
		return "", err
	}

	refName, err := reference.ParseNormalizedNamed(ref)
	if err != nil {
		return "", err
	}

	imageDigest, found := resp[exptypes.ExporterImageDigestKey]
	if found {
		dig, err := digest.Parse(imageDigest)
		if err != nil {
			return "", fmt.Errorf("parse digest: %w", err)
		}

		withDig, err := reference.WithDigest(refName, dig)
		if err != nil {
			return "", fmt.Errorf("with digest: %w", err)
		}

		return withDig.String(), nil
	}

	return ref, nil
}

func (container *Container) Export(
	ctx context.Context,
	bk *buildkit.Client,
	svcs *Services,
	dest string,
	platformVariants []ContainerID,
	forcedCompression ImageLayerCompression,
	mediaTypes ImageMediaTypes,
) error {
	if mediaTypes == "" {
		// Modern registry implementations support oci types and docker daemons
		// have been capable of pulling them since 2018:
		// https://github.com/moby/moby/pull/37359
		// So they are a safe default.
		mediaTypes = OCIMediaTypes
	}

	inputByPlatform := map[string]buildkit.ContainerExport{}
	id, err := container.ID()
	if err != nil {
		return err
	}
	services := ServiceBindings{}
	for _, variantID := range append([]ContainerID{id}, platformVariants...) {
		variant, err := variantID.Decode()
		if err != nil {
			return err
		}
		if variant.FS == nil {
			continue
		}
		st, err := variant.FSState()
		if err != nil {
			return err
		}

		def, err := st.Marshal(ctx, llb.Platform(variant.Platform))
		if err != nil {
			return err
		}

		platformString := platforms.Format(variant.Platform)
		if _, ok := inputByPlatform[platformString]; ok {
			return fmt.Errorf("duplicate platform %q", platformString)
		}
		inputByPlatform[platforms.Format(variant.Platform)] = buildkit.ContainerExport{
			Definition: def.ToPB(),
			Config:     variant.Config,
		}
		services.Merge(variant.Services)
	}
	if len(inputByPlatform) == 0 {
		// Could also just ignore and do nothing, airing on side of error until proven otherwise.
		return errors.New("no containers to export")
	}

	opts := map[string]string{
		"tar":                           strconv.FormatBool(true),
		string(exptypes.OptKeyOCITypes): strconv.FormatBool(mediaTypes == OCIMediaTypes),
	}
	if forcedCompression != "" {
		opts[string(exptypes.OptKeyLayerCompression)] = strings.ToLower(string(forcedCompression))
		opts[string(exptypes.OptKeyForceCompression)] = strconv.FormatBool(true)
	}

	detach, _, err := svcs.StartBindings(ctx, bk, services)
	if err != nil {
		return err
	}
	defer detach()

	_, err = bk.ExportContainerImage(ctx, inputByPlatform, dest, opts)
	return err
}

func (container *Container) Import(
	ctx context.Context,
	source FileID,
	tag string,
	bk *buildkit.Client,
	host *Host,
	svcs *Services,
	importCache *CacheMap[uint64, *specs.Descriptor],
	store content.Store,
	lm *leaseutil.Manager,
) (*Container, error) {
	file, err := source.Decode()
	if err != nil {
		return nil, err
	}

	clientMetadata, err := engine.ClientMetadataFromContext(ctx)
	if err != nil {
		return nil, err
	}

	var release func(context.Context) error
	loadManifest := func() (*specs.Descriptor, error) {
		src, err := file.Open(ctx, host, bk, svcs)
		if err != nil {
			return nil, err
		}

		defer src.Close()

		container = container.Clone()

		// override outer ctx with release ctx and set release
		ctx, release, err = leaseutil.WithLease(ctx, lm, leaseutil.MakeTemporary)
		if err != nil {
			return nil, err
		}

		stream := archive.NewImageImportStream(src, "")

		desc, err := stream.Import(ctx, store)
		if err != nil {
			return nil, fmt.Errorf("image archive import: %w", err)
		}

		return resolveIndex(ctx, store, desc, container.Platform, tag)
	}

	// TODO: seems inefficient to recompute for each platform, but do need to get platform-specific manifest stil..
	key := cacheKey(
		file,
		tag,
		container.Platform,
		// scope cache per-client to avoid sharing caches across builds that are
		// structurally similar but use different client-specific inputs (i.e.
		// local dir with same path but different content)
		clientMetadata.ClientID,
	)

	manifestDesc, err := importCache.GetOrInitialize(key, loadManifest)
	if err != nil {
		return nil, err
	}

	if _, err := store.Info(ctx, manifestDesc.Digest); err != nil {
		// NB(vito): loadManifest again, to be durable to buildctl prune.
		manifestDesc, err = loadManifest()
		if err != nil {
			return nil, fmt.Errorf("recover: %w", err)
		}
	}

	// NB: the repository portion of this ref doesn't actually matter, but it's
	// pleasant to see something recognizable.
	dummyRepo := "dagger/import"

	st := llb.OCILayout(
		fmt.Sprintf("%s@%s", dummyRepo, manifestDesc.Digest),
		llb.OCIStore("", buildkit.OCIStoreName),
		llb.Platform(container.Platform),
	)

	execDef, err := st.Marshal(ctx, llb.Platform(container.Platform))
	if err != nil {
		return nil, fmt.Errorf("marshal root: %w", err)
	}

	container.FS = execDef.ToPB()

	if release != nil {
		// eagerly evaluate the OCI reference so Buildkit sets up a long-term lease
		_, err = bk.Solve(ctx, bkgw.SolveRequest{
			Definition: container.FS,
			Evaluate:   true,
		})
		if err != nil {
			return nil, fmt.Errorf("solve: %w", err)
		}

		if err := release(ctx); err != nil {
			return nil, fmt.Errorf("release: %w", err)
		}
	}

	manifestBlob, err := content.ReadBlob(ctx, store, *manifestDesc)
	if err != nil {
		return nil, fmt.Errorf("image archive read manifest blob: %w", err)
	}

	var man specs.Manifest
	err = json.Unmarshal(manifestBlob, &man)
	if err != nil {
		return nil, fmt.Errorf("image archive unmarshal manifest: %w", err)
	}

	configBlob, err := content.ReadBlob(ctx, store, man.Config)
	if err != nil {
		return nil, fmt.Errorf("image archive read image config blob %s: %w", man.Config.Digest, err)
	}

	var imgSpec specs.Image
	err = json.Unmarshal(configBlob, &imgSpec)
	if err != nil {
		return nil, fmt.Errorf("load image config: %w", err)
	}

	container.Config = imgSpec.Config

	return container, nil
}

func (container *Container) WithExposedPort(port Port) (*Container, error) {
	container = container.Clone()

	// replace existing port to avoid duplicates
	gotOne := false

	for i, p := range container.Ports {
		if p.Port == port.Port && p.Protocol == port.Protocol {
			container.Ports[i] = port
			gotOne = true
			break
		}
	}

	if !gotOne {
		container.Ports = append(container.Ports, port)
	}

	if container.Config.ExposedPorts == nil {
		container.Config.ExposedPorts = map[string]struct{}{}
	}

	ociPort := fmt.Sprintf("%d/%s", port.Port, port.Protocol.Network())
	container.Config.ExposedPorts[ociPort] = struct{}{}

	return container, nil
}

func (container *Container) WithoutExposedPort(port int, protocol NetworkProtocol) (*Container, error) {
	container = container.Clone()

	filtered := []Port{}
	filteredOCI := map[string]struct{}{}
	for _, p := range container.Ports {
		if p.Port != port || p.Protocol != protocol {
			filtered = append(filtered, p)
			ociPort := fmt.Sprintf("%d/%s", p.Port, p.Protocol.Network())
			filteredOCI[ociPort] = struct{}{}
		}
	}

	container.Ports = filtered
	container.Config.ExposedPorts = filteredOCI

	return container, nil
}

func (container *Container) WithServiceBinding(ctx context.Context, svcs *Services, svc *Service, alias string) (*Container, error) {
	container = container.Clone()

	host, err := svc.Hostname(ctx, svcs)
	if err != nil {
		return nil, err
	}

	var aliases AliasSet
	if alias != "" {
		aliases = AliasSet{alias}
	}

	container.Services.Merge(ServiceBindings{
		{
			Service:  svc,
			Hostname: host,
			Aliases:  aliases,
		},
	})

	return container, nil
}

func (container *Container) ImageRefOrErr(ctx context.Context, bk *buildkit.Client) (string, error) {
	imgRef := container.ImageRef
	if imgRef != "" {
		return imgRef, nil
	}

	return "", errors.Errorf("Image reference can only be retrieved immediately after the 'Container.From' call. Error in fetching imageRef as the container image is changed")
}

func (container *Container) Service(ctx context.Context, bk *buildkit.Client, progSock string) (*Service, error) {
	if container.Meta == nil {
		var err error
		container, err = container.WithExec(ctx, bk, progSock, container.Platform, ContainerExecOpts{})
		if err != nil {
			return nil, err
		}
	}
	return NewContainerService(container), nil
}

func (container *Container) ownership(ctx context.Context, bk *buildkit.Client, owner string) (*Ownership, error) {
	if owner == "" {
		// do not change ownership
		return nil, nil
	}

	fsSt, err := container.FSState()
	if err != nil {
		return nil, err
	}

	return resolveUIDGID(ctx, fsSt, bk, container.Platform, owner)
}

func (container *Container) command(opts ContainerExecOpts) ([]string, error) {
	cfg := container.Config
	args := opts.Args

	if len(args) == 0 {
		// we use the default args if no new default args are passed
		args = cfg.Cmd
	}

	if len(cfg.Entrypoint) > 0 && !opts.SkipEntrypoint {
		args = append(cfg.Entrypoint, args...)
	}

	if len(args) == 0 {
		return nil, errors.New("no command has been set")
	}

	return args, nil
}

func metaMount(stdin string) (llb.State, string) {
	// because the shim might run as non-root, we need to make a world-writable
	// directory first and then make it the base of the /dagger mount point.
	//
	// TODO(vito): have the shim exec as the other user instead?
	meta := llb.Mkdir(buildkit.MetaSourcePath, 0o777)
	if stdin != "" {
		meta = meta.Mkfile(path.Join(buildkit.MetaSourcePath, "stdin"), 0o600, []byte(stdin))
	}

	return llb.Scratch().File(
			meta,
			llb.WithCustomName(buildkit.InternalPrefix+"creating dagger metadata"),
		),
		buildkit.MetaSourcePath
}

type ContainerExecOpts struct {
	// Command to run instead of the container's default command
	Args []string

	// If the container has an entrypoint, ignore it for this exec rather than
	// calling it with args.
	SkipEntrypoint bool

	// Content to write to the command's standard input before closing
	Stdin string

	// Redirect the command's standard output to a file in the container
	RedirectStdout string

	// Redirect the command's standard error to a file in the container
	RedirectStderr string

	// Provide dagger access to the executed command
	// Do not use this option unless you trust the command being executed.
	// The command being executed WILL BE GRANTED FULL ACCESS TO YOUR HOST FILESYSTEM
	ExperimentalPrivilegedNesting bool

	// Grant the process all root capabilities
	InsecureRootCapabilities bool

	// (Internal-only for now) An exit code that will be caught by the shim, written to
	// the exec meta mount, but then result in the shim still exiting with 0 so that
	// the exec is cached.
	CacheExitCode uint32
}

type BuildArg struct {
	Name  string `json:"name"`
	Value string `json:"value"`
}

// OCI manifest annotation that specifies an image's tag
const ociTagAnnotation = "org.opencontainers.image.ref.name"

func resolveIndex(ctx context.Context, store content.Store, desc specs.Descriptor, platform specs.Platform, tag string) (*specs.Descriptor, error) {
	if desc.MediaType != specs.MediaTypeImageIndex {
		return nil, fmt.Errorf("expected index, got %s", desc.MediaType)
	}

	indexBlob, err := content.ReadBlob(ctx, store, desc)
	if err != nil {
		return nil, fmt.Errorf("read index blob: %w", err)
	}

	var idx specs.Index
	err = json.Unmarshal(indexBlob, &idx)
	if err != nil {
		return nil, fmt.Errorf("unmarshal index: %w", err)
	}

	matcher := platforms.Only(platform)

	for _, m := range idx.Manifests {
		if m.Platform != nil {
			if !matcher.Match(*m.Platform) {
				// incompatible
				continue
			}
		}

		if tag != "" {
			if m.Annotations == nil {
				continue
			}

			manifestTag, found := m.Annotations[ociTagAnnotation]
			if !found || manifestTag != tag {
				continue
			}
		}

		switch m.MediaType {
		case specs.MediaTypeImageManifest, // OCI
			images.MediaTypeDockerSchema2Manifest: // Docker
			return &m, nil

		case specs.MediaTypeImageIndex, // OCI
			images.MediaTypeDockerSchema2ManifestList: // Docker
			return resolveIndex(ctx, store, m, platform, tag)

		default:
			return nil, fmt.Errorf("expected manifest or index, got %s", m.MediaType)
		}
	}

	return nil, fmt.Errorf("no manifest for platform %s and tag %s", platforms.Format(platform), tag)
}

type ImageLayerCompression string

const (
	CompressionGzip         ImageLayerCompression = "Gzip"
	CompressionZstd         ImageLayerCompression = "Zstd"
	CompressionEStarGZ      ImageLayerCompression = "EStarGZ"
	CompressionUncompressed ImageLayerCompression = "Uncompressed"
)

type ImageMediaTypes string

const (
	OCIMediaTypes    ImageMediaTypes = "OCIMediaTypes"
	DockerMediaTypes ImageMediaTypes = "DockerMediaTypes"
<<<<<<< HEAD
)
=======
)

// Metadata passed to an exec that doesn't count towards the cache key.
// This should be used with great caution; only for metadata that is
// safe to be de-duplicated across execs.
//
// Currently, this uses the FTPProxy LLB option to pass without becoming
// part of the cache key. This is a hack that, while ugly to look at,
// is simple and robust. Alternatives would be to use secrets or sockets,
// but they are more complicated, or to create a custom buildkit
// worker/executor, which is MUCH more complicated.
//
// If a need to add ftp proxy support arises, then we can just also embed
// the "real" ftp proxy setting in here too and have the shim handle
// leaving only that set in the actual env var.
type ContainerExecUncachedMetadata struct {
	ParentClientIDs []string `json:"parentClientIDs,omitempty"`
	ServerID        string   `json:"serverID,omitempty"`
	ProgSockPath    string   `json:"progSockPath,omitempty"`
}

func (md ContainerExecUncachedMetadata) ToLLBRunOpt() (llb.RunOption, error) {
	b, err := json.Marshal(md)
	if err != nil {
		return nil, err
	}

	return llb.WithProxy(llb.ProxyEnv{
		// no one uses FTP anymore right?
		FTPProxy: string(b),
	}), nil
}

func (md *ContainerExecUncachedMetadata) FromEnv(envKV string) (bool, error) {
	_, val, ok := strings.Cut(envKV, "ftp_proxy=")
	if !ok {
		return false, nil
	}
	err := json.Unmarshal([]byte(val), md)
	if err != nil {
		return false, err
	}
	return true, nil
}

func (md ContainerExecUncachedMetadata) ToEnv() ([]string, error) {
	b, err := json.Marshal(md)
	if err != nil {
		return nil, err
	}

	return []string{"ftp_proxy=" + string(b)}, nil
}
>>>>>>> 311e21d7
<|MERGE_RESOLUTION|>--- conflicted
+++ resolved
@@ -1050,22 +1050,11 @@
 		runOpts = append(runOpts, llb.AddEnv("_DAGGER_ENABLE_NESTING", ""))
 	}
 
-<<<<<<< HEAD
 	if opts.CacheExitCode != 0 {
 		runOpts = append(runOpts, llb.AddEnv("_DAGGER_CACHE_EXIT_CODE", strconv.FormatUint(uint64(opts.CacheExitCode), 10)))
 	}
 
-	// because the shim might run as non-root, we need to make a world-writable
-	// directory first and then make it the base of the /dagger mount point.
-	//
-	// TODO(vito): have the shim exec as the other user instead?
-	meta := llb.Mkdir(buildkit.MetaSourcePath, 0o777)
-	if opts.Stdin != "" {
-		meta = meta.Mkfile(path.Join(buildkit.MetaSourcePath, "stdin"), 0o600, []byte(opts.Stdin))
-	}
-=======
 	metaSt, metaSourcePath := metaMount(opts.Stdin)
->>>>>>> 311e21d7
 
 	// create /dagger mount point for the shim to write to
 	runOpts = append(runOpts,
@@ -1265,40 +1254,12 @@
 	return container, nil
 }
 
-<<<<<<< HEAD
-func (container *Container) Evaluate(ctx context.Context, bk *buildkit.Client) (*buildkit.Result, error) {
-=======
-func (container *Container) Evaluate(ctx context.Context, bk *buildkit.Client, svcs *Services) error {
->>>>>>> 311e21d7
+func (container *Container) Evaluate(ctx context.Context, bk *buildkit.Client, svcs *Services) (*buildkit.Result, error) {
 	if container.FS == nil {
 		return nil, nil
 	}
 
-<<<<<<< HEAD
-	return WithServices(ctx, bk, container.Services, func() (*buildkit.Result, error) {
-		st, err := container.FSState()
-		if err != nil {
-			return nil, err
-		}
-
-		def, err := st.Marshal(ctx, llb.Platform(container.Platform))
-		if err != nil {
-			return nil, err
-		}
-
-		return bk.Solve(ctx, bkgw.SolveRequest{
-			Evaluate:   true,
-			Definition: def.ToPB(),
-		})
-	})
-}
-
-func (container *Container) Start(ctx context.Context, bk *buildkit.Client) (*Service, error) {
-	container = container.Clone()
-	hostname, err := container.HostnameOrErr()
-=======
 	detach, _, err := svcs.StartBindings(ctx, bk, container.Services)
->>>>>>> 311e21d7
 	if err != nil {
 		return err
 	}
@@ -1309,89 +1270,15 @@
 		return err
 	}
 
-<<<<<<< HEAD
-	hostname += "." + network.ClientDomain(clientMetadata.ClientID)
-
-	// TODO: add test for case where a container provided as service dep
-	// is an exec plus something else like fileop on top, should error
-	// Also note that this is technically a breaking change sort of but
-	// the fact that it ever worked was not intentional afaik
-	dag, err := buildkit.DefToDAG(container.FS)
-	if err != nil {
-		return nil, fmt.Errorf("failed to convert container def to dag: %w", err)
-	}
-	if len(dag.Inputs) == 0 {
-		return nil, fmt.Errorf("service container must be result of withExec")
-	}
-	execOp, ok := dag.Inputs[0].AsExec()
-	if !ok {
-		return nil, fmt.Errorf("service container must be result of withExec")
-	}
-	execOp.Meta.Hostname = hostname
-	container.FS, err = dag.Marshal()
-	if err != nil {
-		return nil, fmt.Errorf("failed to marshal dag: %w", err)
-	}
-
-	health := newHealth(bk, hostname, container.Ports)
-
-	// annotate the container as a service so they can be treated differently
-	// in the UI
-	rec := progrock.FromContext(ctx).
-		WithGroup(
-			fmt.Sprintf("service %s", hostname),
-			progrock.Weak(),
-		)
-
-	svcCtx, stop := context.WithCancel(context.Background())
-	svcCtx = progrock.ToContext(svcCtx, rec)
-	svcCtx = engine.ContextWithClientMetadata(svcCtx, clientMetadata)
-
-	checked := make(chan error, 1)
-	go func() {
-		checked <- health.Check(svcCtx)
-	}()
-
-	exited := make(chan error, 1)
-	go func() {
-		_, err := container.Evaluate(svcCtx, bk)
-		exited <- err
-	}()
-
-	select {
-	case err := <-checked:
-		if err != nil {
-			stop()
-			return nil, fmt.Errorf("health check errored: %w", err)
-		}
-
-		_ = stop // leave it running
-
-		return &Service{
-			Container: container,
-			Detach:    stop,
-		}, nil
-	case err := <-exited:
-		stop() // interrupt healthcheck
-
-		if err != nil {
-			return nil, fmt.Errorf("exited: %w", err)
-		}
-
-		return nil, fmt.Errorf("service exited before healthcheck")
-	}
-=======
 	def, err := st.Marshal(ctx, llb.Platform(container.Platform))
 	if err != nil {
 		return err
 	}
 
-	_, err = bk.Solve(ctx, bkgw.SolveRequest{
+	return bk.Solve(ctx, bkgw.SolveRequest{
 		Evaluate:   true,
 		Definition: def.ToPB(),
 	})
-	return err
->>>>>>> 311e21d7
 }
 
 func (container *Container) MetaFileContents(ctx context.Context, bk *buildkit.Client, svcs *Services, progSock string, filePath string) (string, error) {
@@ -1974,60 +1861,4 @@
 const (
 	OCIMediaTypes    ImageMediaTypes = "OCIMediaTypes"
 	DockerMediaTypes ImageMediaTypes = "DockerMediaTypes"
-<<<<<<< HEAD
-)
-=======
-)
-
-// Metadata passed to an exec that doesn't count towards the cache key.
-// This should be used with great caution; only for metadata that is
-// safe to be de-duplicated across execs.
-//
-// Currently, this uses the FTPProxy LLB option to pass without becoming
-// part of the cache key. This is a hack that, while ugly to look at,
-// is simple and robust. Alternatives would be to use secrets or sockets,
-// but they are more complicated, or to create a custom buildkit
-// worker/executor, which is MUCH more complicated.
-//
-// If a need to add ftp proxy support arises, then we can just also embed
-// the "real" ftp proxy setting in here too and have the shim handle
-// leaving only that set in the actual env var.
-type ContainerExecUncachedMetadata struct {
-	ParentClientIDs []string `json:"parentClientIDs,omitempty"`
-	ServerID        string   `json:"serverID,omitempty"`
-	ProgSockPath    string   `json:"progSockPath,omitempty"`
-}
-
-func (md ContainerExecUncachedMetadata) ToLLBRunOpt() (llb.RunOption, error) {
-	b, err := json.Marshal(md)
-	if err != nil {
-		return nil, err
-	}
-
-	return llb.WithProxy(llb.ProxyEnv{
-		// no one uses FTP anymore right?
-		FTPProxy: string(b),
-	}), nil
-}
-
-func (md *ContainerExecUncachedMetadata) FromEnv(envKV string) (bool, error) {
-	_, val, ok := strings.Cut(envKV, "ftp_proxy=")
-	if !ok {
-		return false, nil
-	}
-	err := json.Unmarshal([]byte(val), md)
-	if err != nil {
-		return false, err
-	}
-	return true, nil
-}
-
-func (md ContainerExecUncachedMetadata) ToEnv() ([]string, error) {
-	b, err := json.Marshal(md)
-	if err != nil {
-		return nil, err
-	}
-
-	return []string{"ftp_proxy=" + string(b)}, nil
-}
->>>>>>> 311e21d7
+)