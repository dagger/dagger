package core

import (
	"context"
	"encoding/base32"
	"encoding/binary"
	"encoding/hex"
	"encoding/json"
	"fmt"
	"io"
	"io/fs"
	"os"
	"path"
	"path/filepath"
	"sort"
	"strconv"
	"strings"

	"github.com/containerd/containerd/platforms"
	"github.com/dagger/dagger/core/pipeline"
	"github.com/dagger/dagger/network"
	"github.com/docker/distribution/reference"
	bkclient "github.com/moby/buildkit/client"
	"github.com/moby/buildkit/client/llb"
	"github.com/moby/buildkit/exporter/containerimage/exptypes"
	"github.com/moby/buildkit/frontend/dockerui"
	bkgw "github.com/moby/buildkit/frontend/gateway/client"
	"github.com/moby/buildkit/solver/pb"
	"github.com/opencontainers/go-digest"
	specs "github.com/opencontainers/image-spec/specs-go/v1"
	"github.com/pkg/errors"
	"github.com/zeebo/xxh3"
)

// Container is a content-addressed container.
type Container struct {
	ID ContainerID `json:"id"`
}

func NewContainer(id ContainerID, pipeline pipeline.Path, platform specs.Platform) (*Container, error) {
	if id == "" {
		payload := &containerIDPayload{
			Pipeline: pipeline.Copy(),
			Platform: platform,
		}

		id, err := payload.Encode()
		if err != nil {
			return nil, err
		}
		return &Container{ID: id}, nil
	}
	return &Container{ID: id}, nil
}

// ContainerID is an opaque value representing a content-addressed container.
type ContainerID string

func (id ContainerID) String() string {
	return string(id)
}

func (id ContainerID) decode() (*containerIDPayload, error) {
	if id == "" {
		// scratch
		return &containerIDPayload{}, nil
	}

	var payload containerIDPayload
	if err := decodeID(&payload, id); err != nil {
		return nil, err
	}

	return &payload, nil
}

// containerIDPayload is the inner content of a ContainerID.
type containerIDPayload struct {
	// The container's root filesystem.
	FS *pb.Definition `json:"fs"`

	// Image configuration (env, workdir, etc)
	Config specs.ImageConfig `json:"cfg"`

	// Pipeline
	Pipeline pipeline.Path `json:"pipeline"`

	// Mount points configured for the container.
	Mounts ContainerMounts `json:"mounts,omitempty"`

	// Meta is the /dagger filesystem. It will be null if nothing has run yet.
	Meta *pb.Definition `json:"meta,omitempty"`

	// The platform of the container's rootfs.
	Platform specs.Platform `json:"platform,omitempty"`

	// Secrets to expose to the container.
	Secrets []ContainerSecret `json:"secret_env,omitempty"`

	// Sockets to expose to the container.
	Sockets []ContainerSocket `json:"sockets,omitempty"`

	// Image reference
	ImageRef string `json:"image_ref,omitempty"`

	// Hostname is the computed hostname for the container.
	Hostname string `json:"hostname,omitempty"`

	// Ports to expose from the container.
	Ports []ContainerPort `json:"ports,omitempty"`

	// Services to start before running the container.
	Services    ServiceBindings `json:"services,omitempty"`
	HostAliases []HostAlias     `json:"host_aliases,omitempty"`
}

type HostAlias struct {
	Alias  string `json:"alias"`
	Target string `json:"target"`
}

// ContainerSecret configures a secret to expose, either as an environment
// variable or mounted to a file path.
type ContainerSecret struct {
	Secret    SecretID `json:"secret"`
	EnvName   string   `json:"env,omitempty"`
	MountPath string   `json:"path,omitempty"`
}

// ContainerSocket configures a socket to expose, currently as a Unix socket,
// but potentially as a TCP or UDP address in the future.
type ContainerSocket struct {
	Socket   SocketID `json:"socket"`
	UnixPath string   `json:"unix_path,omitempty"`
}

// ContainerPort configures a port to expose from the container.
type ContainerPort struct {
	Port        int             `json:"port"`
	Protocol    NetworkProtocol `json:"protocol"`
	Description *string         `json:"description,omitempty"`
}

// Encode returns the opaque string ID representation of the container.
func (payload *containerIDPayload) Encode() (ContainerID, error) {
	id, err := encodeID(payload)
	if err != nil {
		return "", err
	}

	return ContainerID(id), nil
}

// FSState returns the container's root filesystem mount state. If there is
// none (as with an empty container ID), it returns scratch.
func (payload *containerIDPayload) FSState() (llb.State, error) {
	if payload.FS == nil {
		return llb.Scratch(), nil
	}

	return defToState(payload.FS)
}

// metaMountDestPath is the special path that the shim writes metadata to.
const metaMountDestPath = "/.dagger_meta_mount"

// metaSourcePath is a world-writable directory created and mounted to /dagger.
const metaSourcePath = "meta"

// MetaState returns the container's metadata mount state. If the container has
// yet to run, it returns nil.
func (payload *containerIDPayload) MetaState() (*llb.State, error) {
	if payload.Meta == nil {
		return nil, nil
	}

	metaSt, err := defToState(payload.Meta)
	if err != nil {
		return nil, err
	}

	return &metaSt, nil
}

// ContainerMount is a mount point configured in a container.
type ContainerMount struct {
	// The source of the mount.
	Source *pb.Definition `json:"source,omitempty"`

	// A path beneath the source to scope the mount to.
	SourcePath string `json:"source_path,omitempty"`

	// The path of the mount within the container.
	Target string `json:"target"`

	// Persist changes to the mount under this cache ID.
	CacheID string `json:"cache_id,omitempty"`

	// How to share the cache across concurrent runs.
	CacheSharingMode string `json:"cache_sharing,omitempty"`

	// Configure the mount as a tmpfs.
	Tmpfs bool `json:"tmpfs,omitempty"`
}

// SourceState returns the state of the source of the mount.
func (mnt ContainerMount) SourceState() (llb.State, error) {
	if mnt.Source == nil {
		return llb.Scratch(), nil
	}

	return defToState(mnt.Source)
}

type ContainerMounts []ContainerMount

func (mnts ContainerMounts) With(newMnt ContainerMount) ContainerMounts {
	mntsCp := make(ContainerMounts, 0, len(mnts))

	// NB: this / might need to change on Windows, but I'm not even sure how
	// mounts work on Windows, so...
	parent := newMnt.Target + "/"

	for _, mnt := range mnts {
		if mnt.Target == newMnt.Target || strings.HasPrefix(mnt.Target, parent) {
			continue
		}

		mntsCp = append(mntsCp, mnt)
	}

	mntsCp = append(mntsCp, newMnt)

	return mntsCp
}

func (container *Container) From(ctx context.Context, gw bkgw.Client, addr string) (*Container, error) {
	payload, err := container.ID.decode()
	if err != nil {
		return nil, err
	}
	platform := payload.Platform

	// `From` creates 2 vertices: fetching the image config and actually pulling the image.
	// We create a sub-pipeline to encapsulate both.
	p := payload.Pipeline.Add(pipeline.Pipeline{
		Name: fmt.Sprintf("from %s", addr),
	})

	refName, err := reference.ParseNormalizedNamed(addr)
	if err != nil {
		return nil, err
	}

	ref := reference.TagNameOnly(refName).String()

	digest, cfgBytes, err := gw.ResolveImageConfig(ctx, ref, llb.ResolveImageConfigOpt{
		Platform:    &platform,
		ResolveMode: llb.ResolveModeDefault.String(),
		// FIXME: `ResolveImageConfig` doesn't support progress groups. As a workaround, we inject
		// the pipeline in the vertex name.
		LogName: pipeline.CustomName{Name: fmt.Sprintf("resolve image config for %s", ref), Pipeline: p}.String(),
	})
	if err != nil {
		return nil, err
	}

	digested, err := reference.WithDigest(refName, digest)
	if err != nil {
		return nil, err
	}

	var imgSpec specs.Image
	if err := json.Unmarshal(cfgBytes, &imgSpec); err != nil {
		return nil, err
	}

	dir, err := NewDirectory(ctx,
		llb.Image(addr,
			llb.WithCustomNamef("pull %s", ref),
			p.LLBOpt(),
		),
		"/", payload.Pipeline, platform, nil)
	if err != nil {
		return nil, err
	}

	ctr, err := container.WithRootFS(ctx, dir)
	if err != nil {
		return nil, err
	}

	ctr, err = ctr.UpdateImageConfig(ctx, func(config specs.ImageConfig) specs.ImageConfig {
		// merge config.Env with imgSpec.Config.Env
		newEnv := config.Env
		if imgSpec.Config.Env != nil {
			newEnv = append(newEnv, imgSpec.Config.Env...)
		}
		imgSpec.Config.Env = newEnv
		return imgSpec.Config
	})

	if err != nil {
		return nil, err
	}

	payload, err = ctr.ID.decode()
	if err != nil {
		return nil, err
	}

	payload.ImageRef = digested.String()

	return container.containerFromPayload(payload)
}

const defaultDockerfileName = "Dockerfile"

func (container *Container) Build(ctx context.Context, gw bkgw.Client, context *Directory, dockerfile string, buildArgs []BuildArg, target string) (*Container, error) {
	payload, err := container.ID.decode()
	if err != nil {
		return nil, err
	}

	ctxPayload, err := context.ID.Decode()
	if err != nil {
		return nil, err
	}

	payload.Services.Merge(ctxPayload.Services)

	// set image ref to empty string
	payload.ImageRef = ""

	return WithServices(ctx, gw, payload.Services, func() (*Container, error) {
		platform := payload.Platform

		opts := map[string]string{
			"platform":      platforms.Format(platform),
			"contextsubdir": ctxPayload.Dir,
		}

		if dockerfile != "" {
			opts["filename"] = path.Join(ctxPayload.Dir, dockerfile)
		} else {
			opts["filename"] = path.Join(ctxPayload.Dir, defaultDockerfileName)
		}

		if target != "" {
			opts["target"] = target
		}

		for _, buildArg := range buildArgs {
			opts["build-arg:"+buildArg.Name] = buildArg.Value
		}

		inputs := map[string]*pb.Definition{
			dockerui.DefaultLocalNameContext:    ctxPayload.LLB,
			dockerui.DefaultLocalNameDockerfile: ctxPayload.LLB,
		}

		res, err := gw.Solve(ctx, bkgw.SolveRequest{
			Frontend:       "dockerfile.v0",
			FrontendOpt:    opts,
			FrontendInputs: inputs,
		})
		if err != nil {
			return nil, err
		}

		bkref, err := res.SingleRef()
		if err != nil {
			return nil, err
		}

		var st llb.State
		if bkref == nil {
			st = llb.Scratch()
		} else {
			st, err = bkref.ToState()
			if err != nil {
				return nil, err
			}
		}

		def, err := st.Marshal(ctx, llb.Platform(platform))
		if err != nil {
			return nil, err
		}

		// Override the progress pipeline of every LLB vertex in the DAG.
		// FIXME: this can't be done in a normal way because Buildkit doesn't currently
		// allow overriding the metadata of DefinitionOp. See this PR and comment:
		// https://github.com/moby/buildkit/pull/2819
		pipeline := payload.Pipeline.Add(pipeline.Pipeline{
			Name: "docker build",
		})
		for dgst, metadata := range def.Metadata {
			metadata.ProgressGroup = pipeline.ProgressGroup()
			def.Metadata[dgst] = metadata
		}

		payload.FS = def.ToPB()

		cfgBytes, found := res.Metadata[exptypes.ExporterImageConfigKey]
		if found {
			var imgSpec specs.Image
			if err := json.Unmarshal(cfgBytes, &imgSpec); err != nil {
				return nil, err
			}

			payload.Config = imgSpec.Config
		}

		return container.containerFromPayload(payload)
	})
}

func (container *Container) RootFS(ctx context.Context) (*Directory, error) {
	payload, err := container.ID.decode()
	if err != nil {
		return nil, err
	}

	return (&directoryIDPayload{
		LLB:      payload.FS,
		Platform: payload.Platform,
		Pipeline: payload.Pipeline,
		Services: payload.Services,
	}).ToDirectory()
}

func (container *Container) WithRootFS(ctx context.Context, dir *Directory) (*Container, error) {
	payload, err := container.ID.decode()
	if err != nil {
		return nil, err
	}

	dirPayload, err := dir.ID.Decode()
	if err != nil {
		return nil, err
	}

	payload.FS = dirPayload.LLB

	payload.Services.Merge(dirPayload.Services)

	// set image ref to empty string
	payload.ImageRef = ""

	return container.containerFromPayload(payload)
}

func (container *Container) WithDirectory(ctx context.Context, gw bkgw.Client, subdir string, src *Directory, filter CopyFilter) (*Container, error) {
	return container.updateRootFS(ctx, subdir, func(dir *Directory) (*Directory, error) {
		return dir.WithDirectory(ctx, ".", src, filter)
	})
}

func (container *Container) WithFile(ctx context.Context, gw bkgw.Client, subdir string, src *File, permissions fs.FileMode) (*Container, error) {
	return container.updateRootFS(ctx, subdir, func(dir *Directory) (*Directory, error) {
		return dir.WithFile(ctx, ".", src, permissions)
	})
}

func (container *Container) WithNewFile(ctx context.Context, gw bkgw.Client, dest string, content []byte, permissions fs.FileMode) (*Container, error) {
	dir, file := filepath.Split(dest)
	return container.updateRootFS(ctx, dir, func(dir *Directory) (*Directory, error) {
		return dir.WithNewFile(ctx, file, content, permissions) // TODO(vito): doesn't this need a name...?
	})
}

func (container *Container) WithMountedDirectory(ctx context.Context, target string, source *Directory) (*Container, error) {
	payload, err := source.ID.Decode()
	if err != nil {
		return nil, err
	}

	return container.withMounted(target, payload.LLB, payload.Dir, payload.Services)
}

func (container *Container) WithMountedFile(ctx context.Context, target string, source *File) (*Container, error) {
	payload, err := source.ID.decode()
	if err != nil {
		return nil, err
	}

	return container.withMounted(target, payload.LLB, payload.File, payload.Services)
}

func (container *Container) WithMountedCache(ctx context.Context, target string, cache CacheID, source *Directory, concurrency CacheSharingMode) (*Container, error) {
	payload, err := container.ID.decode()
	if err != nil {
		return nil, err
	}

	cachePayload, err := cache.decode()
	if err != nil {
		return nil, err
	}

	target = absPath(payload.Config.WorkingDir, target)

	cacheSharingMode := ""
	switch concurrency {
	case CacheSharingModePrivate:
		cacheSharingMode = "private"
	case CacheSharingModeLocked:
		cacheSharingMode = "locked"
	default:
		cacheSharingMode = "shared"
	}

	mount := ContainerMount{
		Target:           target,
		CacheID:          cachePayload.Sum(),
		CacheSharingMode: cacheSharingMode,
	}

	if source != nil {
		srcPayload, err := source.ID.Decode()
		if err != nil {
			return nil, err
		}

		mount.Source = srcPayload.LLB
		mount.SourcePath = srcPayload.Dir
	}

	payload.Mounts = payload.Mounts.With(mount)

	// set image ref to empty string
	payload.ImageRef = ""

	return container.containerFromPayload(payload)
}

func (container *Container) WithMountedTemp(ctx context.Context, target string) (*Container, error) {
	payload, err := container.ID.decode()
	if err != nil {
		return nil, err
	}

	target = absPath(payload.Config.WorkingDir, target)

	payload.Mounts = payload.Mounts.With(ContainerMount{
		Target: target,
		Tmpfs:  true,
	})

	// set image ref to empty string
	payload.ImageRef = ""

	return container.containerFromPayload(payload)
}

func (container *Container) WithMountedSecret(ctx context.Context, target string, source *Secret) (*Container, error) {
	payload, err := container.ID.decode()
	if err != nil {
		return nil, err
	}

	target = absPath(payload.Config.WorkingDir, target)

	payload.Secrets = append(payload.Secrets, ContainerSecret{
		Secret:    source.ID,
		MountPath: target,
	})

	// set image ref to empty string
	payload.ImageRef = ""

	return container.containerFromPayload(payload)
}

func (container *Container) WithoutMount(ctx context.Context, target string) (*Container, error) {
	payload, err := container.ID.decode()
	if err != nil {
		return nil, err
	}

	target = absPath(payload.Config.WorkingDir, target)

	var found bool
	var foundIdx int
	for i := len(payload.Mounts) - 1; i >= 0; i-- {
		if payload.Mounts[i].Target == target {
			found = true
			foundIdx = i
			break
		}
	}

	if found {
		payload.Mounts = append(payload.Mounts[:foundIdx], payload.Mounts[foundIdx+1:]...)
	}

	// set image ref to empty string
	payload.ImageRef = ""

	return container.containerFromPayload(payload)
}

func (container *Container) Mounts(ctx context.Context) ([]string, error) {
	payload, err := container.ID.decode()
	if err != nil {
		return nil, err
	}

	mounts := []string{}
	for _, mnt := range payload.Mounts {
		mounts = append(mounts, mnt.Target)
	}

	return mounts, nil
}

func (container *Container) WithUnixSocket(ctx context.Context, target string, source *Socket) (*Container, error) {
	payload, err := container.ID.decode()
	if err != nil {
		return nil, err
	}

	target = absPath(payload.Config.WorkingDir, target)

	newSocket := ContainerSocket{
		Socket:   source.ID,
		UnixPath: target,
	}

	var replaced bool
	for i, sock := range payload.Sockets {
		if sock.UnixPath == target {
			payload.Sockets[i] = newSocket
			replaced = true
			break
		}
	}

	if !replaced {
		payload.Sockets = append(payload.Sockets, newSocket)
	}

	// set image ref to empty string
	payload.ImageRef = ""

	return container.containerFromPayload(payload)
}

func (container *Container) WithoutUnixSocket(ctx context.Context, target string) (*Container, error) {
	payload, err := container.ID.decode()
	if err != nil {
		return nil, err
	}

	target = absPath(payload.Config.WorkingDir, target)

	for i, sock := range payload.Sockets {
		if sock.UnixPath == target {
			payload.Sockets = append(payload.Sockets[:i], payload.Sockets[i+1:]...)
			break
		}
	}

	// set image ref to empty string
	payload.ImageRef = ""

	return container.containerFromPayload(payload)
}

func (container *Container) WithSecretVariable(ctx context.Context, name string, secret *Secret) (*Container, error) {
	payload, err := container.ID.decode()
	if err != nil {
		return nil, err
	}

	payload.Secrets = append(payload.Secrets, ContainerSecret{
		Secret:  secret.ID,
		EnvName: name,
	})

	// set image ref to empty string
	payload.ImageRef = ""

	return container.containerFromPayload(payload)
}

func (container *Container) Directory(ctx context.Context, gw bkgw.Client, dirPath string) (*Directory, error) {
	dir, _, err := locatePath(ctx, container, dirPath, NewDirectory)
	if err != nil {
		return nil, err
	}

	// check that the directory actually exists so the user gets an error earlier
	// rather than when the dir is used
	info, err := dir.Stat(ctx, gw, ".")
	if err != nil {
		return nil, err
	}

	if !info.IsDir() {
		return nil, fmt.Errorf("path %s is a file, not a directory", dirPath)
	}

	return dir, nil
}

func (container *Container) File(ctx context.Context, gw bkgw.Client, filePath string) (*File, error) {
	file, _, err := locatePath(ctx, container, filePath, NewFile)
	if err != nil {
		return nil, err
	}

	// check that the file actually exists so the user gets an error earlier
	// rather than when the file is used
	info, err := file.Stat(ctx, gw)
	if err != nil {
		return nil, err
	}

	if info.IsDir() {
		return nil, fmt.Errorf("path %s is a directory, not a file", filePath)
	}

	return file, nil
}

func locatePath[T *File | *Directory](
	ctx context.Context,
	container *Container,
	containerPath string,
<<<<<<< HEAD
	gw bkgw.Client,
	init func(context.Context, llb.State, string, pipeline.Path, specs.Platform, ServiceBindings) (T, error),
=======
	init func(context.Context, llb.State, string, PipelinePath, specs.Platform, ServiceBindings) (T, error),
>>>>>>> fbf5dc2a
) (T, *ContainerMount, error) {
	payload, err := container.ID.decode()
	if err != nil {
		return nil, nil, err
	}

	containerPath = absPath(payload.Config.WorkingDir, containerPath)

	var found T

	// NB(vito): iterate in reverse order so we'll find deeper mounts first
	for i := len(payload.Mounts) - 1; i >= 0; i-- {
		mnt := payload.Mounts[i]

		if containerPath == mnt.Target || strings.HasPrefix(containerPath, mnt.Target+"/") {
			if mnt.Tmpfs {
				return nil, nil, fmt.Errorf("%s: cannot retrieve path from tmpfs", containerPath)
			}

			if mnt.CacheID != "" {
				return nil, nil, fmt.Errorf("%s: cannot retrieve path from cache", containerPath)
			}

			st, err := mnt.SourceState()
			if err != nil {
				return nil, nil, err
			}

			sub := mnt.SourcePath
			if containerPath != mnt.Target {
				// make relative portion relative to the source path
				dirSub := strings.TrimPrefix(containerPath, mnt.Target+"/")
				if dirSub != "" {
					sub = path.Join(sub, dirSub)
				}
			}

			found, err := init(ctx, st, sub, payload.Pipeline, payload.Platform, payload.Services)
			if err != nil {
				return nil, nil, err
			}
			return found, &mnt, nil
		}
	}

	// Not found in a mount
	st, err := payload.FSState()
	if err != nil {
		return nil, nil, err
	}

	found, err = init(ctx, st, containerPath, payload.Pipeline, payload.Platform, payload.Services)
	if err != nil {
		return nil, nil, err
	}
	return found, nil, nil
}

func (container *Container) withMounted(target string, srcDef *pb.Definition, srcPath string, svcs ServiceBindings) (*Container, error) {
	payload, err := container.ID.decode()
	if err != nil {
		return nil, err
	}

	target = absPath(payload.Config.WorkingDir, target)

	payload.Mounts = payload.Mounts.With(ContainerMount{
		Source:     srcDef,
		SourcePath: srcPath,
		Target:     target,
	})

	payload.Services.Merge(svcs)

	// set image ref to empty string
	payload.ImageRef = ""

	return container.containerFromPayload(payload)
}

func (container *Container) updateRootFS(ctx context.Context, subdir string, fn func(dir *Directory) (*Directory, error)) (*Container, error) {
	dir, mount, err := locatePath(ctx, container, subdir, NewDirectory)
	if err != nil {
		return nil, err
	}

	containerPayload, err := container.ID.decode()
	if err != nil {
		return nil, err
	}
	dirPayload, err := dir.ID.Decode()
	if err != nil {
		return nil, err
	}
	dirPayload.Pipeline = containerPayload.Pipeline

	dir, err = dirPayload.ToDirectory()
	if err != nil {
		return nil, err
	}

	dir, err = fn(dir)
	if err != nil {
		return nil, err
	}

	// If not in a mount, replace rootfs
	if mount == nil {
		return container.WithRootFS(ctx, dir)
	}

	dirPayload, err = dir.ID.Decode()
	if err != nil {
		return nil, err
	}

	return container.withMounted(mount.Target, dirPayload.LLB, mount.SourcePath, nil)
}

func (container *Container) ImageConfig(ctx context.Context) (specs.ImageConfig, error) {
	payload, err := container.ID.decode()
	if err != nil {
		return specs.ImageConfig{}, err
	}

	return payload.Config, nil
}

func (container *Container) UpdateImageConfig(ctx context.Context, updateFn func(specs.ImageConfig) specs.ImageConfig) (*Container, error) {
	payload, err := container.ID.decode()
	if err != nil {
		return nil, err
	}

	payload.Config = updateFn(payload.Config)

	return container.containerFromPayload(payload)
}

func (container *Container) Pipeline(ctx context.Context, name, description string, labels []pipeline.Label) (*Container, error) {
	payload, err := container.ID.decode()
	if err != nil {
		return nil, fmt.Errorf("decode id: %w", err)
	}

	payload.Pipeline = payload.Pipeline.Add(pipeline.Pipeline{
		Name:        name,
		Description: description,
		Labels:      labels,
	})

	return container.containerFromPayload(payload)
}

func (container *Container) WithExec(ctx context.Context, gw bkgw.Client, defaultPlatform specs.Platform, opts ContainerExecOpts) (*Container, error) { //nolint:gocyclo
	payload, err := container.ID.decode()
	if err != nil {
		return nil, fmt.Errorf("decode id: %w", err)
	}

	cfg := payload.Config
	mounts := payload.Mounts
	platform := payload.Platform
	if platform.OS == "" {
		platform = defaultPlatform
	}

	args := opts.Args

	if len(args) == 0 {
		// we use the default args if no new default args are passed
		args = cfg.Cmd
	}

	if len(cfg.Entrypoint) > 0 {
		args = append(cfg.Entrypoint, args...)
	}

	runOpts := []llb.RunOption{
		llb.Args(args),
		payload.Pipeline.LLBOpt(),
		llb.WithCustomNamef("exec %s", strings.Join(args, " ")),
	}

	// this allows executed containers to communicate back to this API
	if opts.ExperimentalPrivilegedNesting {
		runOpts = append(runOpts,
			llb.AddEnv("_DAGGER_ENABLE_NESTING", ""),
		)
	}

	// because the shim might run as non-root, we need to make a world-writable
	// directory first and then make it the base of the /dagger mount point.
	//
	// TODO(vito): have the shim exec as the other user instead?
	meta := llb.Mkdir(metaSourcePath, 0o777)
	if opts.Stdin != "" {
		meta = meta.Mkfile(path.Join(metaSourcePath, "stdin"), 0o600, []byte(opts.Stdin))
	}

	// create /dagger mount point for the shim to write to
	runOpts = append(runOpts,
		llb.AddMount(metaMountDestPath,
			llb.Scratch().File(meta, pipeline.CustomName{Name: "creating dagger metadata", Internal: true}.LLBOpt(), payload.Pipeline.LLBOpt()),
			llb.SourcePath(metaSourcePath)))

	if opts.RedirectStdout != "" {
		runOpts = append(runOpts, llb.AddEnv("_DAGGER_REDIRECT_STDOUT", opts.RedirectStdout))
	}

	if opts.RedirectStderr != "" {
		runOpts = append(runOpts, llb.AddEnv("_DAGGER_REDIRECT_STDERR", opts.RedirectStderr))
	}

	for _, alias := range payload.HostAliases {
		runOpts = append(runOpts, llb.AddEnv("_DAGGER_HOSTNAME_ALIAS_"+alias.Alias, alias.Target))
	}

	if cfg.User != "" {
		runOpts = append(runOpts, llb.User(cfg.User))
	}

	if cfg.WorkingDir != "" {
		runOpts = append(runOpts, llb.Dir(cfg.WorkingDir))
	}

	for _, env := range cfg.Env {
		name, val, ok := strings.Cut(env, "=")
		if !ok {
			// it's OK to not be OK
			// we'll just set an empty env
			_ = ok
		}

		if name == "_DAGGER_ENABLE_NESTING" && !opts.ExperimentalPrivilegedNesting {
			// don't pass this through to the container when manually set, this is internal only
			continue
		}
		if name == DebugFailedExecEnv {
			// don't pass this through either, should only be set by out code used for obtaining
			// output after a failed exec
			continue
		}

		runOpts = append(runOpts, llb.AddEnv(name, val))
	}

	secretsToScrub := SecretToScrubInfo{}
	for i, secret := range payload.Secrets {
		secretOpts := []llb.SecretOption{llb.SecretID(secret.Secret.String())}

		var secretDest string
		switch {
		case secret.EnvName != "":
			secretDest = secret.EnvName
			secretOpts = append(secretOpts, llb.SecretAsEnv(true))
			secretsToScrub.Envs = append(secretsToScrub.Envs, secret.EnvName)
		case secret.MountPath != "":
			secretDest = secret.MountPath
			secretsToScrub.Files = append(secretsToScrub.Files, secret.MountPath)
		default:
			return nil, fmt.Errorf("malformed secret config at index %d", i)
		}

		runOpts = append(runOpts, llb.AddSecret(secretDest, secretOpts...))
	}

	if len(secretsToScrub.Envs) != 0 || len(secretsToScrub.Files) != 0 {
		// we sort to avoid non-deterministic order that would break caching
		sort.Strings(secretsToScrub.Envs)
		sort.Strings(secretsToScrub.Files)

		secretsToScrubJSON, err := json.Marshal(secretsToScrub)
		if err != nil {
			return nil, fmt.Errorf("scrub secrets json: %w", err)
		}
		runOpts = append(runOpts, llb.AddEnv("_DAGGER_SCRUB_SECRETS", string(secretsToScrubJSON)))
	}

	for _, socket := range payload.Sockets {
		if socket.UnixPath == "" {
			return nil, fmt.Errorf("unsupported socket: only unix paths are implemented")
		}

		runOpts = append(runOpts,
			llb.AddSSHSocket(
				llb.SSHID(socket.Socket.LLBID()),
				llb.SSHSocketTarget(socket.UnixPath),
			))
	}

	fsSt, err := payload.FSState()
	if err != nil {
		return nil, fmt.Errorf("fs state: %w", err)
	}

	for _, mnt := range mounts {
		srcSt, err := mnt.SourceState()
		if err != nil {
			return nil, fmt.Errorf("mount %s: %w", mnt.Target, err)
		}

		mountOpts := []llb.MountOption{}
		if mnt.SourcePath != "" {
			mountOpts = append(mountOpts, llb.SourcePath(mnt.SourcePath))
		}

		if mnt.CacheSharingMode != "" {
			var sharingMode llb.CacheMountSharingMode
			switch mnt.CacheSharingMode {
			case "shared":
				sharingMode = llb.CacheMountShared
			case "private":
				sharingMode = llb.CacheMountPrivate
			case "locked":
				sharingMode = llb.CacheMountLocked
			default:
				return nil, errors.Errorf("invalid cache mount sharing mode %q", mnt.CacheSharingMode)
			}

			mountOpts = append(mountOpts, llb.AsPersistentCacheDir(mnt.CacheID, sharingMode))
		}

		if mnt.Tmpfs {
			mountOpts = append(mountOpts, llb.Tmpfs())
		}

		runOpts = append(runOpts, llb.AddMount(mnt.Target, srcSt, mountOpts...))
	}

	// first, build without a hostname
	execStNoHostname := fsSt.Run(runOpts...)

	// next, marshal it to compute a deterministic hostname
	constraints := llb.NewConstraints(llb.Platform(platform))
	rootVtx := execStNoHostname.Root().Output().Vertex(ctx, constraints)
	digest, _, _, _, err := rootVtx.Marshal(ctx, constraints) //nolint:dogsled
	if err != nil {
		return nil, fmt.Errorf("marshal: %w", err)
	}
	hostname := hostHash(digest)
	payload.Hostname = fmt.Sprintf("%s.%s", hostname, network.DNSDomain)

	// finally, build with the hostname set
	runOpts = append(runOpts, llb.Hostname(hostname))
	execSt := fsSt.Run(runOpts...)

	execDef, err := execSt.Root().Marshal(ctx, llb.Platform(platform))
	if err != nil {
		return nil, fmt.Errorf("marshal root: %w", err)
	}

	payload.FS = execDef.ToPB()

	metaDef, err := execSt.GetMount(metaMountDestPath).Marshal(ctx, llb.Platform(platform))
	if err != nil {
		return nil, fmt.Errorf("get meta mount: %w", err)
	}

	payload.Meta = metaDef.ToPB()

	for i, mnt := range mounts {
		if mnt.Tmpfs || mnt.CacheID != "" {
			continue
		}

		mountSt := execSt.GetMount(mnt.Target)

		// propagate any changes to regular mounts to subsequent containers
		execMountDef, err := mountSt.Marshal(ctx, llb.Platform(platform))
		if err != nil {
			return nil, fmt.Errorf("propagate %s: %w", mnt.Target, err)
		}

		mounts[i].Source = execMountDef.ToPB()
	}

	payload.Mounts = mounts

	// set image ref to empty string
	payload.ImageRef = ""

	return container.containerFromPayload(payload)
}

func (container *Container) Evaluate(ctx context.Context, gw bkgw.Client) error {
	payload, err := container.ID.decode()
	if err != nil {
		return err
	}

	if payload.FS == nil {
		return nil
	}

	_, err = WithServices(ctx, gw, payload.Services, func() (*bkgw.Result, error) {
		st, err := payload.FSState()
		if err != nil {
			return nil, err
		}

		stDef, err := st.Marshal(ctx, llb.Platform(payload.Platform))
		if err != nil {
			return nil, err
		}

		return gw.Solve(ctx, bkgw.SolveRequest{
			Evaluate:   true,
			Definition: stDef.ToPB(),
		})
	})
	return err
}

func (container *Container) ExitCode(ctx context.Context, gw bkgw.Client) (*int, error) {
	content, err := container.MetaFileContents(ctx, gw, "exitCode")
	if err != nil {
		return nil, err
	}
	if content == nil {
		return nil, nil
	}

	exitCode, err := strconv.Atoi(*content)
	if err != nil {
		return nil, err
	}

	return &exitCode, nil
}

func (container *Container) Start(ctx context.Context, gw bkgw.Client) (*Service, error) {
	payload, err := container.ID.decode()
	if err != nil {
		return nil, err
	}

	health := newHealth(gw, payload.Hostname, payload.Ports)

	svcCtx, stop := context.WithCancel(context.Background())

	checked := make(chan error, 1)
	go func() {
		checked <- health.Check(ctx)
	}()

	exited := make(chan error, 1)
	go func() {
		exited <- container.Evaluate(svcCtx, gw)
	}()

	select {
	case err := <-checked:
		if err != nil {
			stop()
			return nil, fmt.Errorf("health check errored: %w", err)
		}

		_ = stop // leave it running

		return &Service{
			Container: container,
			Detach:    stop,
		}, nil
	case err := <-exited:
		stop() // interrupt healthcheck

		if err != nil {
			return nil, fmt.Errorf("exited: %w", err)
		}

		return nil, fmt.Errorf("service exited before healthcheck")
	}
}

func (container *Container) MetaFileContents(ctx context.Context, gw bkgw.Client, filePath string) (*string, error) {
	payload, err := container.ID.decode()
	if err != nil {
		return nil, err
	}

	metaSt, err := payload.MetaState()
	if err != nil {
		return nil, err
	}

	if metaSt == nil {
		return nil, nil
	}

	file, err := NewFile(
		ctx,
		*metaSt,
		path.Join(metaSourcePath, filePath),
		payload.Pipeline,
		payload.Platform,
		payload.Services,
	)
	if err != nil {
		return nil, err
	}

	content, err := file.Contents(ctx, gw)
	if err != nil {
		return nil, err
	}

	strContent := string(content)
	return &strContent, nil
}

func (container *Container) Publish(
	ctx context.Context,
	ref string,
	platformVariants []ContainerID,
	bkClient *bkclient.Client,
	solveOpts bkclient.SolveOpt,
	solveCh chan<- *bkclient.SolveStatus,
) (string, error) {
	// NOTE: be careful to not overwrite any values from original solveOpts (i.e. with append).
	solveOpts.Exports = []bkclient.ExportEntry{
		{
			Type: bkclient.ExporterImage,
			Attrs: map[string]string{
				"name": ref,
				"push": "true",
			},
		},
	}

	ch, wg := mirrorCh(solveCh)
	defer wg.Wait()

	res, err := bkClient.Build(ctx, solveOpts, "", func(ctx context.Context, gw bkgw.Client) (*bkgw.Result, error) {
		return container.export(ctx, gw, platformVariants)
	}, ch)
	if err != nil {
		return "", err
	}

	refName, err := reference.ParseNormalizedNamed(ref)
	if err != nil {
		return "", err
	}

	imageDigest, found := res.ExporterResponse[exptypes.ExporterImageDigestKey]
	if found {
		dig, err := digest.Parse(imageDigest)
		if err != nil {
			return "", fmt.Errorf("parse digest: %w", err)
		}

		withDig, err := reference.WithDigest(refName, dig)
		if err != nil {
			return "", fmt.Errorf("with digest: %w", err)
		}

		return withDig.String(), nil
	}

	return ref, nil
}

func (container *Container) Platform() (specs.Platform, error) {
	payload, err := container.ID.decode()
	if err != nil {
		return specs.Platform{}, err
	}
	return payload.Platform, nil
}

func (container *Container) Export(
	ctx context.Context,
	host *Host,
	dest string,
	platformVariants []ContainerID,
	bkClient *bkclient.Client,
	solveOpts bkclient.SolveOpt,
	solveCh chan<- *bkclient.SolveStatus,
) error {
	dest, err := host.NormalizeDest(dest)
	if err != nil {
		return err
	}

	out, err := os.Create(dest)
	if err != nil {
		return err
	}

	defer out.Close()

	return host.Export(ctx, bkclient.ExportEntry{
		Type: bkclient.ExporterOCI,
		Output: func(map[string]string) (io.WriteCloser, error) {
			return out, nil
		},
	}, dest, bkClient, solveOpts, solveCh, func(ctx context.Context, gw bkgw.Client) (*bkgw.Result, error) {
		return container.export(ctx, gw, platformVariants)
	})
}

func (container *Container) Hostname() (string, error) {
	payload, err := container.ID.decode()
	if err != nil {
		return "", err
	}

	return payload.Hostname, nil
}

func (container *Container) Endpoint(port int, scheme string) (string, error) {
	payload, err := container.ID.decode()
	if err != nil {
		return "", err
	}

	if port == 0 {
		if len(payload.Ports) == 0 {
			return "", fmt.Errorf("no ports exposed")
		}

		port = payload.Ports[0].Port
	}

	endpoint := fmt.Sprintf("%s:%d", payload.Hostname, port)
	if scheme != "" {
		endpoint = scheme + "://" + endpoint
	}

	return endpoint, nil
}

func (container *Container) WithExposedPort(port ContainerPort) (*Container, error) {
	payload, err := container.ID.decode()
	if err != nil {
		return nil, err
	}

	payload.Ports = append(payload.Ports, port)

	id, err := payload.Encode()
	if err != nil {
		return nil, fmt.Errorf("encode: %w", err)
	}

	return &Container{ID: id}, nil
}

func (container *Container) WithoutExposedPort(port int, protocol NetworkProtocol) (*Container, error) {
	payload, err := container.ID.decode()
	if err != nil {
		return nil, err
	}

	filtered := []ContainerPort{}
	for _, p := range payload.Ports {
		if p.Port != port || p.Protocol != protocol {
			filtered = append(filtered, p)
		}
	}
	payload.Ports = filtered

	id, err := payload.Encode()
	if err != nil {
		return nil, fmt.Errorf("encode: %w", err)
	}

	return &Container{ID: id}, nil
}

func (container *Container) ExposedPorts() ([]ContainerPort, error) {
	payload, err := container.ID.decode()
	if err != nil {
		return nil, err
	}

	return payload.Ports, nil
}

func (container *Container) WithServiceDependency(svc *Container, alias string) (*Container, error) {
	payload, err := container.ID.decode()
	if err != nil {
		return nil, err
	}

	payload.Services.Merge(ServiceBindings{
		svc.ID: AliasSet{alias},
	})

	if alias != "" {
		hn, err := svc.Hostname()
		if err != nil {
			return nil, fmt.Errorf("get hostname: %w", err)
		}

		payload.HostAliases = append(payload.HostAliases, HostAlias{
			Alias:  alias,
			Target: hn,
		})
	}

	id, err := payload.Encode()
	if err != nil {
		return nil, fmt.Errorf("encode: %w", err)
	}

	return &Container{ID: id}, nil
}

func (container *Container) export(
	ctx context.Context,
	gw bkgw.Client,
	platformVariants []ContainerID,
) (*bkgw.Result, error) {
	payloads := []*containerIDPayload{}
	services := ServiceBindings{}
	if container.ID != "" {
		payload, err := container.ID.decode()
		if err != nil {
			return nil, err
		}
		if payload.FS != nil {
			payloads = append(payloads, payload)
			services.Merge(payload.Services)
		}
	}
	for _, id := range platformVariants {
		payload, err := id.decode()
		if err != nil {
			return nil, err
		}
		if payload.FS != nil {
			payloads = append(payloads, payload)
			services.Merge(payload.Services)
		}
	}

	if len(payloads) == 0 {
		// Could also just ignore and do nothing, airing on side of error until proven otherwise.
		return nil, errors.New("no containers to export")
	}

	return WithServices(ctx, gw, services, func() (*bkgw.Result, error) {
		if len(payloads) == 1 {
			payload := payloads[0]

			st, err := payload.FSState()
			if err != nil {
				return nil, err
			}

			stDef, err := st.Marshal(ctx, llb.Platform(payload.Platform))
			if err != nil {
				return nil, err
			}

			res, err := gw.Solve(ctx, bkgw.SolveRequest{
				Evaluate:   true,
				Definition: stDef.ToPB(),
			})
			if err != nil {
				return nil, err
			}

			cfgBytes, err := json.Marshal(specs.Image{
				Architecture: payload.Platform.Architecture,
				OS:           payload.Platform.OS,
				OSVersion:    payload.Platform.OSVersion,
				OSFeatures:   payload.Platform.OSFeatures,
				Config:       payload.Config,
			})
			if err != nil {
				return nil, err
			}
			res.AddMeta(exptypes.ExporterImageConfigKey, cfgBytes)

			return res, nil
		}

		res := bkgw.NewResult()
		expPlatforms := &exptypes.Platforms{
			Platforms: make([]exptypes.Platform, len(payloads)),
		}

		for i, payload := range payloads {
			st, err := payload.FSState()
			if err != nil {
				return nil, err
			}

			stDef, err := st.Marshal(ctx, llb.Platform(payload.Platform))
			if err != nil {
				return nil, err
			}

			r, err := gw.Solve(ctx, bkgw.SolveRequest{
				Evaluate:   true,
				Definition: stDef.ToPB(),
			})
			if err != nil {
				return nil, err
			}
			ref, err := r.SingleRef()
			if err != nil {
				return nil, err
			}

			platformKey := platforms.Format(payload.Platform)
			res.AddRef(platformKey, ref)
			expPlatforms.Platforms[i] = exptypes.Platform{
				ID:       platformKey,
				Platform: payload.Platform,
			}

			cfgBytes, err := json.Marshal(specs.Image{
				Architecture: payload.Platform.Architecture,
				OS:           payload.Platform.OS,
				OSVersion:    payload.Platform.OSVersion,
				OSFeatures:   payload.Platform.OSFeatures,
				Config:       payload.Config,
			})
			if err != nil {
				return nil, err
			}
			res.AddMeta(fmt.Sprintf("%s/%s", exptypes.ExporterImageConfigKey, platformKey), cfgBytes)
		}

		platformBytes, err := json.Marshal(expPlatforms)
		if err != nil {
			return nil, err
		}
		res.AddMeta(exptypes.ExporterPlatformsKey, platformBytes)

		return res, nil
	})
}

func (container *Container) ImageRef(ctx context.Context, gw bkgw.Client) (string, error) {
	payload, err := container.ID.decode()
	if err != nil {
		return "", err
	}

	imgRef := payload.ImageRef
	if imgRef != "" {
		return imgRef, nil
	}

	return "", errors.Errorf("Image reference can only be retrieved immediately after the 'Container.From' call. Error in fetching imageRef as the container image is changed")
}

func (container *Container) containerFromPayload(payload *containerIDPayload) (*Container, error) {
	id, err := payload.Encode()
	if err != nil {
		return nil, err
	}

	return &Container{ID: id}, nil
}

type ContainerExecOpts struct {
	// Command to run instead of the container's default command
	Args []string

	// Content to write to the command's standard input before closing
	Stdin string

	// Redirect the command's standard output to a file in the container
	RedirectStdout string

	// Redirect the command's standard error to a file in the container
	RedirectStderr string

	// Provide dagger access to the executed command
	// Do not use this option unless you trust the command being executed.
	// The command being executed WILL BE GRANTED FULL ACCESS TO YOUR HOST FILESYSTEM
	ExperimentalPrivilegedNesting bool
}

type BuildArg struct {
	Name  string `json:"name"`
	Value string `json:"value"`
}

func hostHash(val digest.Digest) string {
	b, err := hex.DecodeString(val.Encoded())
	if err != nil {
		panic(err)
	}
	return b32(xxh3.Hash(b))
}

func b32(n uint64) string {
	var sum [8]byte
	binary.BigEndian.PutUint64(sum[:], n)
	return base32.HexEncoding.
		WithPadding(base32.NoPadding).
		EncodeToString(sum[:])
}<|MERGE_RESOLUTION|>--- conflicted
+++ resolved
@@ -729,12 +729,7 @@
 	ctx context.Context,
 	container *Container,
 	containerPath string,
-<<<<<<< HEAD
-	gw bkgw.Client,
 	init func(context.Context, llb.State, string, pipeline.Path, specs.Platform, ServiceBindings) (T, error),
-=======
-	init func(context.Context, llb.State, string, PipelinePath, specs.Platform, ServiceBindings) (T, error),
->>>>>>> fbf5dc2a
 ) (T, *ContainerMount, error) {
 	payload, err := container.ID.decode()
 	if err != nil {
