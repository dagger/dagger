--- conflicted
+++ resolved
@@ -2,11 +2,7 @@
 
 import (
 	"bytes"
-<<<<<<< HEAD
-=======
-	"context"
 	"encoding/base64"
->>>>>>> a353e322
 	"encoding/json"
 	"fmt"
 	"io"
@@ -15,13 +11,10 @@
 	"sort"
 	"strings"
 
-<<<<<<< HEAD
+	"github.com/dagger/dagger/engine/buildkit"
 	"github.com/dagger/dagger/network"
 	"github.com/koron-go/prefixw"
 	"github.com/moby/buildkit/identity"
-=======
-	"github.com/dagger/dagger/engine/buildkit"
->>>>>>> a353e322
 	"github.com/moby/buildkit/solver/pb"
 	"github.com/opencontainers/go-digest"
 	"github.com/pkg/errors"
@@ -301,7 +294,7 @@
 	return nil
 }
 
-func stabilizeOp(op *pb.Op) bool {
+func stabilizeOp(op *pb.Op) (bool, error) {
 	var modified bool
 
 	if src := op.GetSource(); src != nil {
@@ -314,8 +307,6 @@
 				modified = true
 			}
 		}
-<<<<<<< HEAD
-=======
 		if _, name, ok := strings.Cut(src.Identifier, "local://"); ok {
 			var opts buildkit.LocalImportOpts
 			jsonBytes, err := base64.URLEncoding.DecodeString(name)
@@ -328,8 +319,6 @@
 			src.Identifier = "local://" + opts.Path
 			modified = true
 		}
-		return modified, nil
->>>>>>> a353e322
 	}
 
 	if exe := op.GetExec(); exe != nil {
@@ -339,5 +328,5 @@
 		}
 	}
 
-	return modified
+	return modified, nil
 }