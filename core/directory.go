package core

import (
	"context"
	"fmt"
	"io/fs"
	"path"
	"reflect"
	"strings"
	"time"

	"github.com/dagger/dagger/core/pipeline"
	bkclient "github.com/moby/buildkit/client"
	"github.com/moby/buildkit/client/llb"
	bkgw "github.com/moby/buildkit/frontend/gateway/client"
	"github.com/moby/buildkit/solver/pb"
	specs "github.com/opencontainers/image-spec/specs-go/v1"
	fstypes "github.com/tonistiigi/fsutil/types"
)

// Directory is a content-addressed directory.
type Directory struct {
	ID DirectoryID `json:"id"`
}

// DirectoryID is an opaque value representing a content-addressed directory.
type DirectoryID string

// directoryIDPayload is the inner content of a DirectoryID.
type directoryIDPayload struct {
	LLB      *pb.Definition `json:"llb"`
	Dir      string         `json:"dir"`
	Platform specs.Platform `json:"platform"`
<<<<<<< HEAD
	Pipeline pipeline.Path  `json:"pipeline"`
=======
	Pipeline PipelinePath   `json:"pipeline"`

	// Services necessary to provision the directory.
	Services ServiceBindings `json:"services,omitempty"`
>>>>>>> 84dffbbf
}

// Decode returns the private payload of a DirectoryID.
//
// NB(vito): Ideally this would not be exported, but it's currently needed for
// the project/ package. I left the return type private as a compromise.
//
//nolint:revive
func (id DirectoryID) Decode() (*directoryIDPayload, error) {
	if id == "" {
		return &directoryIDPayload{}, nil
	}

	var payload directoryIDPayload
	if err := decodeID(&payload, id); err != nil {
		return nil, err
	}

	return &payload, nil
}

func (payload *directoryIDPayload) State() (llb.State, error) {
	if payload.LLB == nil {
		return llb.Scratch(), nil
	}

	return defToState(payload.LLB)
}

func (payload *directoryIDPayload) SetState(ctx context.Context, st llb.State) error {
	def, err := st.Marshal(ctx, llb.Platform(payload.Platform))
	if err != nil {
		return nil
	}

	payload.LLB = def.ToPB()
	return nil
}

func (payload *directoryIDPayload) ToDirectory() (*Directory, error) {
	id, err := encodeID(payload)
	if err != nil {
		return nil, err
	}

	return &Directory{
		ID: DirectoryID(id),
	}, nil
}

<<<<<<< HEAD
func NewDirectory(ctx context.Context, st llb.State, cwd string, pipeline pipeline.Path, platform specs.Platform) (*Directory, error) {
=======
func NewDirectory(ctx context.Context, st llb.State, cwd string, pipeline PipelinePath, platform specs.Platform, services ServiceBindings) (*Directory, error) {
>>>>>>> 84dffbbf
	payload := directoryIDPayload{
		Dir:      cwd,
		Platform: platform,
		Pipeline: pipeline.Copy(),
		Services: services,
	}

	def, err := st.Marshal(ctx, llb.Platform(platform))
	if err != nil {
		return nil, err
	}

	payload.LLB = def.ToPB()

	return payload.ToDirectory()
}

func (dir *Directory) Pipeline(ctx context.Context, name, description string, labels []pipeline.Label) (*Directory, error) {
	payload, err := dir.ID.Decode()
	if err != nil {
		return nil, err
	}
	payload.Pipeline = payload.Pipeline.Add(pipeline.Pipeline{
		Name:        name,
		Description: description,
		Labels:      pipeline.MergeLabels(labels...),
	})
	return payload.ToDirectory()
}

func (dir *Directory) Stat(ctx context.Context, gw bkgw.Client, src string) (*fstypes.Stat, error) {
	payload, err := dir.ID.Decode()
	if err != nil {
		return nil, err
	}
	src = path.Join(payload.Dir, src)

	return WithServices(ctx, gw, payload.Services, func() (*fstypes.Stat, error) {
		res, err := gw.Solve(ctx, bkgw.SolveRequest{
			Definition: payload.LLB,
		})
		if err != nil {
			return nil, err
		}

		ref, err := res.SingleRef()
		if err != nil {
			return nil, err
		}
		// empty directory, i.e. llb.Scratch()
		if ref == nil {
			if clean := path.Clean(src); clean == "." || clean == "/" {
				// fake out a reasonable response
				return &fstypes.Stat{
					Path: src,
					Mode: uint32(fs.ModeDir),
				}, nil
			}

			return nil, fmt.Errorf("%s: no such file or directory", src)
		}

		return ref.StatFile(ctx, bkgw.StatRequest{
			Path: src,
		})
	})
}

func (dir *Directory) Entries(ctx context.Context, gw bkgw.Client, src string) ([]string, error) {
	payload, err := dir.ID.Decode()
	if err != nil {
		return nil, err
	}

	src = path.Join(payload.Dir, src)

	return WithServices(ctx, gw, payload.Services, func() ([]string, error) {
		res, err := gw.Solve(ctx, bkgw.SolveRequest{
			Definition: payload.LLB,
		})
		if err != nil {
			return nil, err
		}

		ref, err := res.SingleRef()
		if err != nil {
			return nil, err
		}
		// empty directory, i.e. llb.Scratch()
		if ref == nil {
			if clean := path.Clean(src); clean == "." || clean == "/" {
				return []string{}, nil
			}
			return nil, fmt.Errorf("%s: no such file or directory", src)
		}

		entries, err := ref.ReadDir(ctx, bkgw.ReadDirRequest{
			Path: src,
		})
		if err != nil {
			return nil, err
		}

		paths := []string{}
		for _, entry := range entries {
			paths = append(paths, entry.GetPath())
		}

		return paths, nil
	})
}

func (dir *Directory) WithNewFile(ctx context.Context, dest string, content []byte, permissions fs.FileMode) (*Directory, error) {
	payload, err := dir.ID.Decode()
	if err != nil {
		return nil, err
	}

	if permissions == 0 {
		permissions = 0o644
	}

	// be sure to create the file under the working directory
	dest = path.Join(payload.Dir, dest)

	st, err := payload.State()
	if err != nil {
		return nil, err
	}

	parent, _ := path.Split(dest)
	if parent != "" {
		st = st.File(llb.Mkdir(parent, 0755, llb.WithParents(true)), payload.Pipeline.LLBOpt())
	}

	st = st.File(
		llb.Mkfile(
			dest,
			permissions,
			content,
		),
		payload.Pipeline.LLBOpt(),
	)

	err = payload.SetState(ctx, st)
	if err != nil {
		return nil, err
	}

	return payload.ToDirectory()
}

func (dir *Directory) Directory(ctx context.Context, subdir string) (*Directory, error) {
	payload, err := dir.ID.Decode()
	if err != nil {
		return nil, err
	}

	payload.Dir = path.Join(payload.Dir, subdir)

	return payload.ToDirectory()
}

func (dir *Directory) File(ctx context.Context, file string) (*File, error) {
	payload, err := dir.ID.Decode()
	if err != nil {
		return nil, err
	}

	return (&fileIDPayload{
		LLB:      payload.LLB,
		File:     path.Join(payload.Dir, file),
		Platform: payload.Platform,
		Services: payload.Services,
	}).ToFile()
}

func (dir *Directory) WithDirectory(ctx context.Context, subdir string, src *Directory, filter CopyFilter) (*Directory, error) {
	destPayload, err := dir.ID.Decode()
	if err != nil {
		return nil, err
	}

	srcPayload, err := src.ID.Decode()
	if err != nil {
		return nil, err
	}

	st, err := destPayload.State()
	if err != nil {
		return nil, err
	}

	srcSt, err := srcPayload.State()
	if err != nil {
		return nil, err
	}

	st = st.File(llb.Copy(srcSt, srcPayload.Dir, path.Join(destPayload.Dir, subdir), &llb.CopyInfo{
		CreateDestPath:      true,
		CopyDirContentsOnly: true,
		IncludePatterns:     filter.Include,
		ExcludePatterns:     filter.Exclude,
	}),
		destPayload.Pipeline.LLBOpt(),
	)

	err = destPayload.SetState(ctx, st)
	if err != nil {
		return nil, err
	}

	destPayload.Services.Merge(srcPayload.Services)

	return destPayload.ToDirectory()
}

func (dir *Directory) WithTimestamps(ctx context.Context, unix int) (*Directory, error) {
	payload, err := dir.ID.Decode()
	if err != nil {
		return nil, err
	}

	st, err := payload.State()
	if err != nil {
		return nil, err
	}

	t := time.Unix(int64(unix), 0)

	stamped := llb.Scratch().File(
		llb.Copy(st, payload.Dir, ".", &llb.CopyInfo{
			CopyDirContentsOnly: true,
			CreatedTime:         &t,
		}),
		payload.Pipeline.LLBOpt(),
	)

	return NewDirectory(ctx, stamped, "", payload.Pipeline, payload.Platform, payload.Services)
}

func (dir *Directory) WithNewDirectory(ctx context.Context, dest string, permissions fs.FileMode) (*Directory, error) {
	payload, err := dir.ID.Decode()
	if err != nil {
		return nil, err
	}

	dest = path.Clean(dest)
	if strings.HasPrefix(dest, "../") {
		return nil, fmt.Errorf("cannot create directory outside parent: %s", dest)
	}

	// be sure to create the file under the working directory
	dest = path.Join(payload.Dir, dest)

	st, err := payload.State()
	if err != nil {
		return nil, err
	}

	if permissions == 0 {
		permissions = 0755
	}

	st = st.File(llb.Mkdir(dest, permissions, llb.WithParents(true)), payload.Pipeline.LLBOpt())

	err = payload.SetState(ctx, st)
	if err != nil {
		return nil, err
	}

	return payload.ToDirectory()
}

func (dir *Directory) WithFile(ctx context.Context, subdir string, src *File, permissions fs.FileMode) (*Directory, error) {
	destPayload, err := dir.ID.Decode()
	if err != nil {
		return nil, err
	}

	srcPayload, err := src.ID.decode()
	if err != nil {
		return nil, err
	}

	st, err := destPayload.State()
	if err != nil {
		return nil, err
	}

	srcSt, err := srcPayload.State()
	if err != nil {
		return nil, err
	}

	var perm *fs.FileMode = nil

	if permissions != 0 {
		perm = &permissions
	}

	st = st.File(llb.Copy(srcSt, srcPayload.File, path.Join(destPayload.Dir, subdir), &llb.CopyInfo{
		CreateDestPath: true,
		Mode:           perm,
	}), destPayload.Pipeline.LLBOpt())

	err = destPayload.SetState(ctx, st)
	if err != nil {
		return nil, err
	}

	destPayload.Services.Merge(srcPayload.Services)

	return destPayload.ToDirectory()
}

func MergeDirectories(ctx context.Context, dirs []*Directory, platform specs.Platform) (*Directory, error) {
	states := make([]llb.State, 0, len(dirs))
	var pipeline pipeline.Path
	for _, fs := range dirs {
		payload, err := fs.ID.Decode()
		if err != nil {
			return nil, err
		}

		if !reflect.DeepEqual(platform, payload.Platform) {
			// TODO(vito): work around with llb.Copy shenanigans?
			return nil, fmt.Errorf("TODO: cannot merge across platforms: %+v != %+v", platform, payload.Platform)
		}

		if pipeline.Name() == "" {
			pipeline = payload.Pipeline
		}

		state, err := payload.State()
		if err != nil {
			return nil, err
		}

		states = append(states, state)
	}

	return NewDirectory(ctx, llb.Merge(states, pipeline.LLBOpt()), "", pipeline, platform, nil)
}

func (dir *Directory) Diff(ctx context.Context, other *Directory) (*Directory, error) {
	lowerPayload, err := dir.ID.Decode()
	if err != nil {
		return nil, err
	}

	upperPayload, err := other.ID.Decode()
	if err != nil {
		return nil, err
	}

	if lowerPayload.Dir != upperPayload.Dir {
		// TODO(vito): work around with llb.Copy shenanigans?
		return nil, fmt.Errorf("TODO: cannot diff with different relative paths: %q != %q", lowerPayload.Dir, upperPayload.Dir)
	}

	if !reflect.DeepEqual(lowerPayload.Platform, upperPayload.Platform) {
		// TODO(vito): work around with llb.Copy shenanigans?
		return nil, fmt.Errorf("TODO: cannot diff across platforms: %+v != %+v", lowerPayload.Platform, upperPayload.Platform)
	}

	lowerSt, err := lowerPayload.State()
	if err != nil {
		return nil, err
	}

	upperSt, err := upperPayload.State()
	if err != nil {
		return nil, err
	}

	err = lowerPayload.SetState(ctx, llb.Diff(lowerSt, upperSt, lowerPayload.Pipeline.LLBOpt()))
	if err != nil {
		return nil, err
	}

	return lowerPayload.ToDirectory()
}

func (dir *Directory) Without(ctx context.Context, path string) (*Directory, error) {
	payload, err := dir.ID.Decode()
	if err != nil {
		return nil, err
	}

	st, err := payload.State()
	if err != nil {
		return nil, err
	}

	err = payload.SetState(ctx, st.File(llb.Rm(path, llb.WithAllowWildcard(true)), payload.Pipeline.LLBOpt()))
	if err != nil {
		return nil, err
	}

	return payload.ToDirectory()
}

func (dir *Directory) Export(
	ctx context.Context,
	host *Host,
	dest string,
	bkClient *bkclient.Client,
	solveOpts bkclient.SolveOpt,
	solveCh chan<- *bkclient.SolveStatus,
) error {
	dest, err := host.NormalizeDest(dest)
	if err != nil {
		return err
	}

	srcPayload, err := dir.ID.Decode()
	if err != nil {
		return err
	}

	return host.Export(ctx, bkclient.ExportEntry{
		Type:      bkclient.ExporterLocal,
		OutputDir: dest,
	}, dest, bkClient, solveOpts, solveCh, func(ctx context.Context, gw bkgw.Client) (*bkgw.Result, error) {
		return WithServices(ctx, gw, srcPayload.Services, func() (*bkgw.Result, error) {
			src, err := srcPayload.State()
			if err != nil {
				return nil, err
			}

			var defPB *pb.Definition
			if srcPayload.Dir != "" {
				src = llb.Scratch().File(llb.Copy(src, srcPayload.Dir, ".", &llb.CopyInfo{
					CopyDirContentsOnly: true,
				}),
					srcPayload.Pipeline.LLBOpt(),
				)

				def, err := src.Marshal(ctx, llb.Platform(srcPayload.Platform))
				if err != nil {
					return nil, err
				}

				defPB = def.ToPB()
			} else {
				defPB = srcPayload.LLB
			}

			return gw.Solve(ctx, bkgw.SolveRequest{
				Evaluate:   true,
				Definition: defPB,
			})
		})
	})
}<|MERGE_RESOLUTION|>--- conflicted
+++ resolved
@@ -31,14 +31,10 @@
 	LLB      *pb.Definition `json:"llb"`
 	Dir      string         `json:"dir"`
 	Platform specs.Platform `json:"platform"`
-<<<<<<< HEAD
 	Pipeline pipeline.Path  `json:"pipeline"`
-=======
-	Pipeline PipelinePath   `json:"pipeline"`
 
 	// Services necessary to provision the directory.
 	Services ServiceBindings `json:"services,omitempty"`
->>>>>>> 84dffbbf
 }
 
 // Decode returns the private payload of a DirectoryID.
@@ -89,11 +85,7 @@
 	}, nil
 }
 
-<<<<<<< HEAD
-func NewDirectory(ctx context.Context, st llb.State, cwd string, pipeline pipeline.Path, platform specs.Platform) (*Directory, error) {
-=======
-func NewDirectory(ctx context.Context, st llb.State, cwd string, pipeline PipelinePath, platform specs.Platform, services ServiceBindings) (*Directory, error) {
->>>>>>> 84dffbbf
+func NewDirectory(ctx context.Context, st llb.State, cwd string, pipeline pipeline.Path, platform specs.Platform, services ServiceBindings) (*Directory, error) {
 	payload := directoryIDPayload{
 		Dir:      cwd,
 		Platform: platform,
