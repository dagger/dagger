package core

import (
	"context"
	"fmt"
	"path/filepath"
	"strings"

	"github.com/dagger/dagger/core/pipeline"
	bkclient "github.com/moby/buildkit/client"
	"github.com/moby/buildkit/client/llb"
	bkgw "github.com/moby/buildkit/frontend/gateway/client"
	specs "github.com/opencontainers/image-spec/specs-go/v1"
)

type Host struct {
	Workdir   string
	DisableRW bool
}

func NewHost(workdir string, disableRW bool) *Host {
	return &Host{
		Workdir:   workdir,
		DisableRW: disableRW,
	}
}

type HostVariable struct {
	Name string `json:"name"`
}

type CopyFilter struct {
	Exclude []string
	Include []string
}

func (host *Host) Directory(ctx context.Context, dirPath string, p pipeline.Path, platform specs.Platform, filter CopyFilter) (*Directory, error) {
	if host.DisableRW {
		return nil, ErrHostRWDisabled
	}

	var absPath string
	var err error
	if filepath.IsAbs(dirPath) {
		absPath = dirPath
	} else {
		absPath = filepath.Join(host.Workdir, dirPath)

		if !strings.HasPrefix(absPath, host.Workdir) {
			return nil, fmt.Errorf("path %q escapes workdir; use an absolute path instead", dirPath)
		}
	}

	absPath, err = filepath.EvalSymlinks(absPath)
	if err != nil {
		return nil, fmt.Errorf("eval symlinks: %w", err)
	}

	// Create a sub-pipeline to group llb.Local instructions
	directoryPipeline := p.Add(pipeline.Pipeline{
		Name: fmt.Sprintf("host.directory %s", absPath),
	})

	localID := fmt.Sprintf("host:%s", absPath)

	localOpts := []llb.LocalOption{
		// Inject Pipelin
		directoryPipeline.LLBOpt(),

		// Custom name
		llb.WithCustomNamef("upload %s", absPath),

		// synchronize concurrent filesyncs for the same path
		llb.SharedKeyHint(localID),

		// make the LLB stable so we can test invariants like:
		//
		//   workdir == directory(".")
		llb.LocalUniqueID(localID),
	}

	if len(filter.Exclude) > 0 {
		localOpts = append(localOpts, llb.ExcludePatterns(filter.Exclude))
	}

	if len(filter.Include) > 0 {
		localOpts = append(localOpts, llb.IncludePatterns(filter.Include))
	}

	// copy to scratch to avoid making buildkit's snapshot of the local dir immutable,
	// which makes it unable to reused, which in turn creates cache invalidations
	// TODO: this should be optional, the above issue can also be avoided w/ readonly
	// mount when possible
	st := llb.Scratch().File(
		llb.Copy(llb.Local(absPath, localOpts...), "/", "/"),
		directoryPipeline.LLBOpt(),
		llb.WithCustomNamef("copy %s", absPath),
	)

<<<<<<< HEAD
	dir, err := NewDirectory(ctx, st, "", p, platform)
=======
	dir, err := NewDirectory(ctx, st, "", pipeline, platform, nil)
>>>>>>> 84dffbbf
	if err != nil {
		return nil, err
	}
	return dir, nil
}

func (host *Host) Socket(ctx context.Context, sockPath string) (*Socket, error) {
	if host.DisableRW {
		return nil, ErrHostRWDisabled
	}

	var absPath string
	var err error
	if filepath.IsAbs(sockPath) {
		absPath = sockPath
	} else {
		absPath = filepath.Join(host.Workdir, sockPath)

		if !strings.HasPrefix(absPath, host.Workdir) {
			return nil, fmt.Errorf("path %q escapes workdir; use an absolute path instead", sockPath)
		}
	}

	absPath, err = filepath.EvalSymlinks(absPath)
	if err != nil {
		return nil, fmt.Errorf("eval symlinks: %w", err)
	}

	return NewHostSocket(absPath)
}

func (host *Host) Export(
	ctx context.Context,
	export bkclient.ExportEntry,
	dest string,
	bkClient *bkclient.Client,
	solveOpts bkclient.SolveOpt,
	solveCh chan<- *bkclient.SolveStatus,
	buildFn bkgw.BuildFunc,
) error {
	if host.DisableRW {
		return ErrHostRWDisabled
	}

	ch, wg := mirrorCh(solveCh)
	defer wg.Wait()

	solveOpts.Exports = []bkclient.ExportEntry{export}

	_, err := bkClient.Build(ctx, solveOpts, "", buildFn, ch)
	return err
}

func (host *Host) NormalizeDest(dest string) (string, error) {
	if filepath.IsAbs(dest) {
		return dest, nil
	}

	wd, err := filepath.EvalSymlinks(host.Workdir)
	if err != nil {
		return "", err
	}

	dest = filepath.Clean(filepath.Join(wd, dest))

	if dest == wd {
		// writing directly to workdir
		return dest, nil
	}

	// filepath.ToSlash is needed for Windows
	// filepath.Clean transforms / to \ on Windows
	if !strings.HasPrefix(filepath.ToSlash(dest), filepath.ToSlash(wd+"/")) {
		// writing outside of workdir
		return "", fmt.Errorf("destination %q escapes workdir", dest)
	}

	// writing within workdir
	return dest, nil
}<|MERGE_RESOLUTION|>--- conflicted
+++ resolved
@@ -97,15 +97,7 @@
 		llb.WithCustomNamef("copy %s", absPath),
 	)
 
-<<<<<<< HEAD
-	dir, err := NewDirectory(ctx, st, "", p, platform)
-=======
-	dir, err := NewDirectory(ctx, st, "", pipeline, platform, nil)
->>>>>>> 84dffbbf
-	if err != nil {
-		return nil, err
-	}
-	return dir, nil
+	return NewDirectory(ctx, st, "", p, platform, nil)
 }
 
 func (host *Host) Socket(ctx context.Context, sockPath string) (*Socket, error) {
