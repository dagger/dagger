--- conflicted
+++ resolved
@@ -2488,7 +2488,6 @@
 	require.NotContains(t, entries, "manifest.json")
 }
 
-<<<<<<< HEAD
 func TestContainerWithDirectoryToMount(t *testing.T) {
 	t.Parallel()
 
@@ -2519,7 +2518,8 @@
 		"/mnt/sub-dir/copied-dir",
 		"/mnt/sub-dir/copied-dir/copied-file",
 	}, strings.Split(strings.Trim(contents, "\n"), "\n"))
-=======
+}
+
 //go:embed testdata/socket-echo.go
 var echoSocketSrc string
 
@@ -2598,5 +2598,4 @@
 		require.NoError(t, err)
 		require.Empty(t, stdout)
 	})
->>>>>>> 24c0ac80
 }