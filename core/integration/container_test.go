package core

import (
	"context"
	"os"
	"path/filepath"
	"strings"
	"testing"

	"dagger.io/dagger"
	"github.com/dagger/dagger/core"
	"github.com/dagger/dagger/core/schema"
	"github.com/dagger/dagger/internal/testutil"
	"github.com/moby/buildkit/identity"
	"github.com/stretchr/testify/require"
)

func TestContainerScratch(t *testing.T) {
	t.Parallel()

	res := struct {
		Container struct {
			ID string
			Fs struct {
				Entries []string
			}
		}
	}{}

	err := testutil.Query(
		`{
			container {
				id
				fs {
					entries
				}
			}
		}`, &res, nil)
	require.NoError(t, err)
	require.Empty(t, res.Container.Fs.Entries)
}

func TestContainerFrom(t *testing.T) {
	t.Parallel()

	res := struct {
		Container struct {
			From struct {
				Fs struct {
					File struct {
						Contents string
					}
				}
			}
		}
	}{}

	err := testutil.Query(
		`{
			container {
				from(address: "alpine:3.16.2") {
					fs {
						file(path: "/etc/alpine-release") {
							contents
						}
					}
				}
			}
		}`, &res, nil)
	require.NoError(t, err)
	require.Equal(t, res.Container.From.Fs.File.Contents, "3.16.2\n")
}

func TestContainerBuild(t *testing.T) {
	ctx := context.Background()
	c, err := dagger.Connect(ctx)
	require.NoError(t, err)
	defer c.Close()

	contextDir := c.Directory().
		WithNewFile("main.go", dagger.DirectoryWithNewFileOpts{
			Contents: `package main
import "fmt"
import "os"
func main() {
	for _, env := range os.Environ() {
		fmt.Println(env)
	}
}`,
		})

	t.Run("default Dockerfile location", func(t *testing.T) {
		src := contextDir.
			WithNewFile("Dockerfile", dagger.DirectoryWithNewFileOpts{
				Contents: `FROM golang:1.18.2-alpine
WORKDIR /src
COPY main.go .
RUN go mod init hello
RUN go build -o /usr/bin/goenv main.go
ENV FOO=bar
CMD goenv
`,
			})

		env, err := c.Container().Build(src).Exec().Stdout().Contents(ctx)
		require.NoError(t, err)
		require.Contains(t, env, "FOO=bar\n")
	})

	t.Run("custom Dockerfile location", func(t *testing.T) {
		src := contextDir.
			WithNewFile("subdir/Dockerfile.whee", dagger.DirectoryWithNewFileOpts{
				Contents: `FROM golang:1.18.2-alpine
WORKDIR /src
COPY main.go .
RUN go mod init hello
RUN go build -o /usr/bin/goenv main.go
ENV FOO=bar
CMD goenv
`,
			})

		env, err := c.Container().Build(src, dagger.ContainerBuildOpts{
			Dockerfile: "subdir/Dockerfile.whee",
		}).Exec().Stdout().Contents(ctx)
		require.NoError(t, err)
		require.Contains(t, env, "FOO=bar\n")
	})

	t.Run("subdirectory with default Dockerfile location", func(t *testing.T) {
		src := contextDir.
			WithNewFile("Dockerfile", dagger.DirectoryWithNewFileOpts{
				Contents: `FROM golang:1.18.2-alpine
WORKDIR /src
COPY main.go .
RUN go mod init hello
RUN go build -o /usr/bin/goenv main.go
ENV FOO=bar
CMD goenv
`,
			})

		sub := c.Directory().WithDirectory("subcontext", src).Directory("subcontext")

		env, err := c.Container().Build(sub).Exec().Stdout().Contents(ctx)
		require.NoError(t, err)
		require.Contains(t, env, "FOO=bar\n")
	})

	t.Run("subdirectory with custom Dockerfile location", func(t *testing.T) {
		src := contextDir.
			WithNewFile("subdir/Dockerfile.whee", dagger.DirectoryWithNewFileOpts{
				Contents: `FROM golang:1.18.2-alpine
WORKDIR /src
COPY main.go .
RUN go mod init hello
RUN go build -o /usr/bin/goenv main.go
ENV FOO=bar
CMD goenv
`,
			})

		sub := c.Directory().WithDirectory("subcontext", src).Directory("subcontext")

		env, err := c.Container().Build(sub, dagger.ContainerBuildOpts{
			Dockerfile: "subdir/Dockerfile.whee",
		}).Exec().Stdout().Contents(ctx)
		require.NoError(t, err)
		require.Contains(t, env, "FOO=bar\n")
	})
}

func TestContainerWithFS(t *testing.T) {
	t.Parallel()

	ctx := context.Background()
	c, err := dagger.Connect(ctx)
	require.NoError(t, err)
	defer c.Close()

	alpine316 := c.Container().From("alpine:3.16.2")

	alpine316ReleaseStr, err := alpine316.File("/etc/alpine-release").Contents(ctx)
	require.NoError(t, err)

	alpine316ReleaseStr = strings.TrimSpace(alpine316ReleaseStr)
	dir := alpine316.FS()
	exitCode, err := c.Container().WithEnvVariable("ALPINE_RELEASE", alpine316ReleaseStr).WithFS(dir).Exec(dagger.ContainerExecOpts{
		Args: []string{
			"/bin/sh",
			"-c",
			"test -f /etc/alpine-release && test \"$(head -n 1 /etc/alpine-release)\" = \"$ALPINE_RELEASE\"",
		},
	}).ExitCode(ctx)

	require.NoError(t, err)
	require.Equal(t, exitCode, 0)

	alpine315 := c.Container().From("alpine:3.15.6")

	varVal := "testing123"

	alpine315WithVar := alpine315.WithEnvVariable("DAGGER_TEST", varVal)
	varValResp, err := alpine315WithVar.EnvVariable(ctx, "DAGGER_TEST")
	require.NoError(t, err)

	require.Equal(t, varVal, varValResp)

	alpine315ReplacedFS := alpine315WithVar.WithFS(dir)

	varValResp, err = alpine315ReplacedFS.EnvVariable(ctx, "DAGGER_TEST")
	require.NoError(t, err)
	require.Equal(t, varVal, varValResp)

	releaseStr, err := alpine315ReplacedFS.File("/etc/alpine-release").Contents(ctx)
	require.NoError(t, err)

	require.Equal(t, "3.16.2\n", releaseStr)
}

func TestContainerExecExitCode(t *testing.T) {
	t.Parallel()

	res := struct {
		Container struct {
			From struct {
				Exec struct {
					ExitCode *int
				}
			}
		}
	}{}

	err := testutil.Query(
		`{
			container {
				from(address: "alpine:3.16.2") {
					exec(args: ["true"]) {
						exitCode
					}
				}
			}
		}`, &res, nil)
	require.NoError(t, err)
	require.NotNil(t, res.Container.From.Exec.ExitCode)
	require.Equal(t, 0, *res.Container.From.Exec.ExitCode)

	/*
		It's not currently possible to get a nonzero exit code back because
		Buildkit raises an error.

		We could perhaps have the shim mask the exit status and always exit 0, but
		we would have to be careful not to let that happen in a big chained LLB
		since it would prevent short-circuiting.

		We could only do it when the user requests the exitCode, but then we would
		actually need to run the command _again_ since we'd need some way to tell
		the shim what to do.

		Hmm...

		err = testutil.Query(
			`{
				container {
					from(address: "alpine:3.16.2") {
						exec(args: ["false"]) {
							exitCode
						}
					}
				}
			}`, &res, nil)
		require.NoError(t, err)
		require.Equal(t, res.Container.From.Exec.ExitCode, 1)
	*/
}

func TestContainerExecStdoutStderr(t *testing.T) {
	t.Parallel()

	res := struct {
		Container struct {
			From struct {
				Exec struct {
					Stdout, Stderr struct {
						Contents string
					}
				}
			}
		}
	}{}

	err := testutil.Query(
		`{
			container {
				from(address: "alpine:3.16.2") {
					exec(args: ["sh", "-c", "echo hello; echo goodbye >/dev/stderr"]) {
						stdout {
							contents
						}

						stderr {
							contents
						}
					}
				}
			}
		}`, &res, nil)
	require.NoError(t, err)
	require.Equal(t, res.Container.From.Exec.Stdout.Contents, "hello\n")
	require.Equal(t, res.Container.From.Exec.Stderr.Contents, "goodbye\n")
}

func TestContainerExecStdin(t *testing.T) {
	t.Parallel()

	res := struct {
		Container struct {
			From struct {
				Exec struct {
					Stdout struct {
						Contents string
					}
				}
			}
		}
	}{}

	err := testutil.Query(
		`{
			container {
				from(address: "alpine:3.16.2") {
					exec(args: ["cat"], stdin: "hello") {
						stdout {
							contents
						}
					}
				}
			}
		}`, &res, nil)
	require.NoError(t, err)
	require.Equal(t, res.Container.From.Exec.Stdout.Contents, "hello")
}

func TestContainerExecRedirectStdoutStderr(t *testing.T) {
	t.Parallel()

	res := struct {
		Container struct {
			From struct {
				Exec struct {
					Out, Err struct {
						Contents string
					}
				}
			}
		}
	}{}

	err := testutil.Query(
		`{
			container {
				from(address: "alpine:3.16.2") {
					exec(
						args: ["sh", "-c", "echo hello; echo goodbye >/dev/stderr"],
						redirectStdout: "out",
						redirectStderr: "err"
					) {
						out: file(path: "out") {
							contents
						}

						err: file(path: "err") {
							contents
						}
					}
				}
			}
		}`, &res, nil)
	require.NoError(t, err)
	require.Equal(t, res.Container.From.Exec.Out.Contents, "hello\n")
	require.Equal(t, res.Container.From.Exec.Err.Contents, "goodbye\n")

	err = testutil.Query(
		`{
			container {
				from(address: "alpine:3.16.2") {
					exec(
						args: ["sh", "-c", "echo hello; echo goodbye >/dev/stderr"],
						redirectStdout: "out",
						redirectStderr: "err"
					) {
						stdout {
							contents
						}

						stderr {
							contents
						}
					}
				}
			}
		}`, &res, nil)
	require.Error(t, err)
	require.Contains(t, err.Error(), "stdout: no such file or directory")
	require.Contains(t, err.Error(), "stderr: no such file or directory")
}

func TestContainerNullStdoutStderr(t *testing.T) {
	t.Parallel()

	res := struct {
		Container struct {
			From struct {
				Stdout, Stderr *struct {
					Contents string
				}
			}
		}
	}{}

	err := testutil.Query(
		`{
			container {
				from(address: "alpine:3.16.2") {
					stdout {
						contents
					}

					stderr {
						contents
					}
				}
			}
		}`, &res, nil)
	require.NoError(t, err)
	require.Nil(t, res.Container.From.Stdout)
	require.Nil(t, res.Container.From.Stderr)
}

func TestContainerExecWithWorkdir(t *testing.T) {
	t.Parallel()

	res := struct {
		Container struct {
			From struct {
				WithWorkdir struct {
					Exec struct {
						Stdout struct {
							Contents string
						}
					}
				}
			}
		}
	}{}

	err := testutil.Query(
		`{
			container {
				from(address: "alpine:3.16.2") {
					withWorkdir(path: "/usr") {
						exec(args: ["pwd"]) {
							stdout {
								contents
							}
						}
					}
				}
			}
		}`, &res, nil)
	require.NoError(t, err)
	require.Equal(t, res.Container.From.WithWorkdir.Exec.Stdout.Contents, "/usr\n")
}

func TestContainerExecWithUser(t *testing.T) {
	t.Parallel()

	res := struct {
		Container struct {
			From struct {
				User string

				WithUser struct {
					User string
					Exec struct {
						Stdout struct {
							Contents string
						}
					}
				}
			}
		}
	}{}

	t.Run("user name", func(t *testing.T) {
		err := testutil.Query(
			`{
			container {
				from(address: "alpine:3.16.2") {
					user
					withUser(name: "daemon") {
						user
						exec(args: ["whoami"]) {
							stdout {
								contents
							}
						}
					}
				}
			}
		}`, &res, nil)
		require.NoError(t, err)
		require.Equal(t, "", res.Container.From.User)
		require.Equal(t, "daemon", res.Container.From.WithUser.User)
		require.Equal(t, "daemon\n", res.Container.From.WithUser.Exec.Stdout.Contents)
	})

	t.Run("user and group name", func(t *testing.T) {
		err := testutil.Query(
			`{
			container {
				from(address: "alpine:3.16.2") {
					user
					withUser(name: "daemon:floppy") {
						user
						exec(args: ["sh", "-c", "whoami; groups"]) {
							stdout {
								contents
							}
						}
					}
				}
			}
		}`, &res, nil)
		require.NoError(t, err)
		require.Equal(t, "", res.Container.From.User)
		require.Equal(t, "daemon:floppy", res.Container.From.WithUser.User)
		require.Equal(t, "daemon\nfloppy\n", res.Container.From.WithUser.Exec.Stdout.Contents)
	})

	t.Run("user ID", func(t *testing.T) {
		err := testutil.Query(
			`{
			container {
				from(address: "alpine:3.16.2") {
					user
					withUser(name: "2") {
						user
						exec(args: ["whoami"]) {
							stdout {
								contents
							}
						}
					}
				}
			}
		}`, &res, nil)
		require.NoError(t, err)
		require.Equal(t, "", res.Container.From.User)
		require.Equal(t, "2", res.Container.From.WithUser.User)
		require.Equal(t, "daemon\n", res.Container.From.WithUser.Exec.Stdout.Contents)
	})

	t.Run("user and group ID", func(t *testing.T) {
		err := testutil.Query(
			`{
			container {
				from(address: "alpine:3.16.2") {
					user
					withUser(name: "2:11") {
						user
						exec(args: ["sh", "-c", "whoami; groups"]) {
							stdout {
								contents
							}
						}
					}
				}
			}
		}`, &res, nil)
		require.NoError(t, err)
		require.Equal(t, "", res.Container.From.User)
		require.Equal(t, "2:11", res.Container.From.WithUser.User)
		require.Equal(t, "daemon\nfloppy\n", res.Container.From.WithUser.Exec.Stdout.Contents)
	})
}

func TestContainerExecWithEntrypoint(t *testing.T) {
	t.Parallel()

	res := struct {
		Container struct {
			From struct {
				Entrypoint     []string
				WithEntrypoint struct {
					Entrypoint []string
					Exec       struct {
						Stdout struct {
							Contents string
						}
					}
					WithEntrypoint struct {
						Entrypoint []string
					}
				}
			}
		}
	}{}

	err := testutil.Query(
		`{
			container {
				from(address: "alpine:3.16.2") {
					entrypoint
					withEntrypoint(args: ["sh", "-c"]) {
						entrypoint
						exec(args: ["echo $HOME"]) {
							stdout {
								contents
							}
						}

						withEntrypoint(args: []) {
							entrypoint
						}
					}
				}
			}
		}`, &res, nil)
	require.NoError(t, err)
	require.Empty(t, res.Container.From.Entrypoint)
	require.Equal(t, []string{"sh", "-c"}, res.Container.From.WithEntrypoint.Entrypoint)
	require.Equal(t, "/root\n", res.Container.From.WithEntrypoint.Exec.Stdout.Contents)
	require.Empty(t, res.Container.From.WithEntrypoint.WithEntrypoint.Entrypoint)
}

func TestContainerWithDefaultArgs(t *testing.T) {
	t.Parallel()

	res := struct {
		Container struct {
			From struct {
				Entrypoint  []string
				DefaultArgs []string
				Exec        struct {
					Stdout struct {
						Contents string
					}
				}
				WithDefaultArgs struct {
					Entrypoint  []string
					DefaultArgs []string
				}
				WithEntrypoint struct {
					Entrypoint  []string
					DefaultArgs []string
					Exec        struct {
						Stdout struct {
							Contents string
						}
					}
					WithDefaultArgs struct {
						Entrypoint  []string
						DefaultArgs []string
						Exec        struct {
							Stdout struct {
								Contents string
							}
						}
					}
				}
			}
		}
	}{}

	err := testutil.Query(
		`{
			container {
				from(address: "alpine:3.16.2") {
					entrypoint
					defaultArgs
					withDefaultArgs {
						entrypoint
						defaultArgs
					}

					withEntrypoint(args: ["sh", "-c"]) {
						entrypoint
						defaultArgs

						exec(args: ["echo $HOME"]) {
							stdout {
								contents
							}
						}

						withDefaultArgs(args: ["id"]) {
							entrypoint
							defaultArgs

							exec(args: []) {
								stdout {
									contents
								}
							}
						}
					}
				}
			}
		}`, &res, nil)
	t.Run("default alpine (no entrypoint)", func(t *testing.T) {
		require.NoError(t, err)
		require.Empty(t, res.Container.From.Entrypoint)
		require.Equal(t, []string{"/bin/sh"}, res.Container.From.DefaultArgs)
	})

	t.Run("with nil default args", func(t *testing.T) {
		require.Empty(t, res.Container.From.WithDefaultArgs.Entrypoint)
		require.Empty(t, res.Container.From.WithDefaultArgs.DefaultArgs)
	})

	t.Run("with entrypoint set", func(t *testing.T) {
		require.Equal(t, []string{"sh", "-c"}, res.Container.From.WithEntrypoint.Entrypoint)
		require.Equal(t, []string{"/bin/sh"}, res.Container.From.WithEntrypoint.DefaultArgs)
	})

	t.Run("with exec args", func(t *testing.T) {
		require.Equal(t, "/root\n", res.Container.From.WithEntrypoint.Exec.Stdout.Contents)
	})

	t.Run("with default args set", func(t *testing.T) {
		require.Equal(t, []string{"sh", "-c"}, res.Container.From.WithEntrypoint.WithDefaultArgs.Entrypoint)
		require.Equal(t, []string{"id"}, res.Container.From.WithEntrypoint.WithDefaultArgs.DefaultArgs)

		require.Equal(t, "uid=0(root) gid=0(root) groups=0(root),1(bin),2(daemon),3(sys),4(adm),6(disk),10(wheel),11(floppy),20(dialout),26(tape),27(video)\n", res.Container.From.WithEntrypoint.WithDefaultArgs.Exec.Stdout.Contents)
	})
}

func TestContainerExecWithEnvVariable(t *testing.T) {
	t.Parallel()

	res := struct {
		Container struct {
			From struct {
				WithEnvVariable struct {
					Exec struct {
						Stdout struct {
							Contents string
						}
					}
				}
			}
		}
	}{}

	err := testutil.Query(
		`{
			container {
				from(address: "alpine:3.16.2") {
					withEnvVariable(name: "FOO", value: "bar") {
						exec(args: ["env"]) {
							stdout {
								contents
							}
						}
					}
				}
			}
		}`, &res, nil)
	require.NoError(t, err)
	require.Contains(t, res.Container.From.WithEnvVariable.Exec.Stdout.Contents, "FOO=bar\n")
}

func TestContainerVariables(t *testing.T) {
	t.Parallel()

	res := struct {
		Container struct {
			From struct {
				EnvVariables []schema.EnvVariable
				Exec         struct {
					Stdout struct {
						Contents string
					}
				}
			}
		}
	}{}

	err := testutil.Query(
		`{
			container {
				from(address: "golang:1.18.2-alpine") {
					envVariables {
						name
						value
					}
					exec(args: ["env"]) {
						stdout {
							contents
						}
					}
				}
			}
		}`, &res, nil)
	require.NoError(t, err)
	require.Equal(t, []schema.EnvVariable{
		{Name: "PATH", Value: "/go/bin:/usr/local/go/bin:/usr/local/sbin:/usr/local/bin:/usr/sbin:/usr/bin:/sbin:/bin"},
		{Name: "GOLANG_VERSION", Value: "1.18.2"},
		{Name: "GOPATH", Value: "/go"},
	}, res.Container.From.EnvVariables)
	require.Contains(t, res.Container.From.Exec.Stdout.Contents, "GOPATH=/go\n")
}

func TestContainerVariable(t *testing.T) {
	t.Parallel()

	res := struct {
		Container struct {
			From struct {
				EnvVariable *string
			}
		}
	}{}

	err := testutil.Query(
		`{
			container {
				from(address: "golang:1.18.2-alpine") {
					envVariable(name: "GOLANG_VERSION")
				}
			}
		}`, &res, nil)
	require.NoError(t, err)
	require.NotNil(t, res.Container.From.EnvVariable)
	require.Equal(t, "1.18.2", *res.Container.From.EnvVariable)

	err = testutil.Query(
		`{
			container {
				from(address: "golang:1.18.2-alpine") {
					envVariable(name: "UNKNOWN")
				}
			}
		}`, &res, nil)
	require.NoError(t, err)
	require.Nil(t, res.Container.From.EnvVariable)
}

func TestContainerWithoutVariable(t *testing.T) {
	t.Parallel()

	res := struct {
		Container struct {
			From struct {
				WithoutEnvVariable struct {
					EnvVariables []schema.EnvVariable
					Exec         struct {
						Stdout struct {
							Contents string
						}
					}
				}
			}
		}
	}{}

	err := testutil.Query(
		`{
			container {
				from(address: "golang:1.18.2-alpine") {
					withoutEnvVariable(name: "GOLANG_VERSION") {
						envVariables {
							name
							value
						}
						exec(args: ["env"]) {
							stdout {
								contents
							}
						}
					}
				}
			}
		}`, &res, nil)
	require.NoError(t, err)
	require.Equal(t, res.Container.From.WithoutEnvVariable.EnvVariables, []schema.EnvVariable{
		{Name: "PATH", Value: "/go/bin:/usr/local/go/bin:/usr/local/sbin:/usr/local/bin:/usr/sbin:/usr/bin:/sbin:/bin"},
		{Name: "GOPATH", Value: "/go"},
	})
	require.NotContains(t, res.Container.From.WithoutEnvVariable.Exec.Stdout.Contents, "GOLANG_VERSION")
}

func TestContainerEnvVariablesReplace(t *testing.T) {
	t.Parallel()

	res := struct {
		Container struct {
			From struct {
				WithEnvVariable struct {
					EnvVariables []schema.EnvVariable
					Exec         struct {
						Stdout struct {
							Contents string
						}
					}
				}
			}
		}
	}{}

	err := testutil.Query(
		`{
			container {
				from(address: "golang:1.18.2-alpine") {
					withEnvVariable(name: "GOPATH", value: "/gone") {
						envVariables {
							name
							value
						}
						exec(args: ["env"]) {
							stdout {
								contents
							}
						}
					}
				}
			}
		}`, &res, nil)
	require.NoError(t, err)
	require.Equal(t, res.Container.From.WithEnvVariable.EnvVariables, []schema.EnvVariable{
		{Name: "PATH", Value: "/go/bin:/usr/local/go/bin:/usr/local/sbin:/usr/local/bin:/usr/sbin:/usr/bin:/sbin:/bin"},
		{Name: "GOLANG_VERSION", Value: "1.18.2"},
		{Name: "GOPATH", Value: "/gone"},
	})
	require.Contains(t, res.Container.From.WithEnvVariable.Exec.Stdout.Contents, "GOPATH=/gone\n")
}

func TestContainerWorkdir(t *testing.T) {
	t.Parallel()

	res := struct {
		Container struct {
			From struct {
				Workdir string
				Exec    struct {
					Stdout struct {
						Contents string
					}
				}
			}
		}
	}{}

	err := testutil.Query(
		`{
			container {
				from(address: "golang:1.18.2-alpine") {
					workdir
					exec(args: ["pwd"]) {
						stdout {
							contents
						}
					}
				}
			}
		}`, &res, nil)
	require.NoError(t, err)
	require.Equal(t, res.Container.From.Workdir, "/go")
	require.Equal(t, res.Container.From.Exec.Stdout.Contents, "/go\n")
}

func TestContainerWithWorkdir(t *testing.T) {
	t.Parallel()

	res := struct {
		Container struct {
			From struct {
				WithWorkdir struct {
					Workdir string
					Exec    struct {
						Stdout struct {
							Contents string
						}
					}
				}
			}
		}
	}{}

	err := testutil.Query(
		`{
			container {
				from(address: "golang:1.18.2-alpine") {
					withWorkdir(path: "/usr") {
						workdir
						exec(args: ["pwd"]) {
							stdout {
								contents
							}
						}
					}
				}
			}
		}`, &res, nil)
	require.NoError(t, err)
	require.Equal(t, res.Container.From.WithWorkdir.Workdir, "/usr")
	require.Equal(t, res.Container.From.WithWorkdir.Exec.Stdout.Contents, "/usr\n")
}

func TestContainerWithMountedDirectory(t *testing.T) {
	t.Parallel()

	dirRes := struct {
		Directory struct {
			WithNewFile struct {
				WithNewFile struct {
					ID string
				}
			}
		}
	}{}

	err := testutil.Query(
		`{
			directory {
				withNewFile(path: "some-file", contents: "some-content") {
					withNewFile(path: "some-dir/sub-file", contents: "sub-content") {
						id
					}
				}
			}
		}`, &dirRes, nil)
	require.NoError(t, err)

	id := dirRes.Directory.WithNewFile.WithNewFile.ID

	execRes := struct {
		Container struct {
			From struct {
				WithMountedDirectory struct {
					Exec struct {
						Stdout struct {
							Contents string
						}

						Exec struct {
							Stdout struct {
								Contents string
							}
						}
					}
				}
			}
		}
	}{}
	err = testutil.Query(
		`query Test($id: DirectoryID!) {
			container {
				from(address: "alpine:3.16.2") {
					withMountedDirectory(path: "/mnt", source: $id) {
						exec(args: ["cat", "/mnt/some-file"]) {
							stdout {
								contents
							}

							exec(args: ["cat", "/mnt/some-dir/sub-file"]) {
								stdout {
									contents
								}
							}
						}
					}
				}
			}
		}`, &execRes, &testutil.QueryOptions{Variables: map[string]any{
			"id": id,
		}})
	require.NoError(t, err)
	require.Equal(t, "some-content", execRes.Container.From.WithMountedDirectory.Exec.Stdout.Contents)
	require.Equal(t, "sub-content", execRes.Container.From.WithMountedDirectory.Exec.Exec.Stdout.Contents)
}

func TestContainerWithMountedDirectorySourcePath(t *testing.T) {
	t.Parallel()

	dirRes := struct {
		Directory struct {
			WithNewFile struct {
				WithNewFile struct {
					Directory struct {
						ID string
					}
				}
			}
		}
	}{}

	err := testutil.Query(
		`{
			directory {
				withNewFile(path: "some-file", contents: "some-content") {
					withNewFile(path: "some-dir/sub-file", contents: "sub-content") {
						directory(path: "some-dir") {
							id
						}
					}
				}
			}
		}`, &dirRes, nil)
	require.NoError(t, err)

	id := dirRes.Directory.WithNewFile.WithNewFile.Directory.ID

	execRes := struct {
		Container struct {
			From struct {
				WithMountedDirectory struct {
					Exec struct {
						Exec struct {
							Stdout struct {
								Contents string
							}
						}
					}
				}
			}
		}
	}{}
	err = testutil.Query(
		`query Test($id: DirectoryID!) {
			container {
				from(address: "alpine:3.16.2") {
					withMountedDirectory(path: "/mnt", source: $id) {
						exec(args: ["sh", "-c", "echo >> /mnt/sub-file; echo -n more-content >> /mnt/sub-file"]) {
							exec(args: ["cat", "/mnt/sub-file"]) {
								stdout {
									contents
								}
							}
						}
					}
				}
			}
		}`, &execRes, &testutil.QueryOptions{Variables: map[string]any{
			"id": id,
		}})
	require.NoError(t, err)
	require.Equal(t, "sub-content\nmore-content", execRes.Container.From.WithMountedDirectory.Exec.Exec.Stdout.Contents)
}

func TestContainerWithMountedDirectoryPropagation(t *testing.T) {
	t.Parallel()

	dirRes := struct {
		Directory struct {
			WithNewFile struct {
				ID core.DirectoryID
			}
		}
	}{}

	err := testutil.Query(
		`{
			directory {
				withNewFile(path: "some-file", contents: "some-content") {
					id
				}
			}
		}`, &dirRes, nil)
	require.NoError(t, err)

	id := dirRes.Directory.WithNewFile.ID

	execRes := struct {
		Container struct {
			From struct {
				WithMountedDirectory struct {
					Exec struct {
						Stdout struct {
							Contents string
						}
						Exec struct {
							Exec struct {
								Stdout struct {
									Contents string
								}
								WithMountedDirectory struct {
									Exec struct {
										Stdout struct {
											Contents string
										}
										Exec struct {
											Stdout struct {
												Contents string
											}
										}
									}
								}
							}
						}
					}
				}
			}
		}
	}{}
	err = testutil.Query(
		`query Test($id: DirectoryID!) {
			container {
				from(address: "alpine:3.16.2") {
					withMountedDirectory(path: "/mnt", source: $id) {
						exec(args: ["cat", "/mnt/some-file"]) {
							# original content
							stdout { contents }

							exec(args: ["sh", "-c", "echo >> /mnt/some-file; echo -n more-content >> /mnt/some-file"]) {
								exec(args: ["cat", "/mnt/some-file"]) {
									# modified content should propagate
									stdout { contents }

									withMountedDirectory(path: "/mnt", source: $id) {
										exec(args: ["cat", "/mnt/some-file"]) {
											# should be back to the original content
											stdout { contents }

											exec(args: ["cat", "/mnt/some-file"]) {
												# original content override should propagate
												stdout { contents }
											}
										}
									}
								}
							}
						}
					}
				}
			}
		}`, &execRes, &testutil.QueryOptions{Variables: map[string]any{
			"id": id,
		}})
	require.NoError(t, err)

	require.Equal(t,
		"some-content",
		execRes.Container.From.WithMountedDirectory.Exec.Stdout.Contents)

	require.Equal(t,
		"some-content\nmore-content",
		execRes.Container.From.WithMountedDirectory.Exec.Exec.Exec.Stdout.Contents)

	require.Equal(t,
		"some-content",
		execRes.Container.From.WithMountedDirectory.Exec.Exec.Exec.WithMountedDirectory.Exec.Stdout.Contents)

	require.Equal(t,
		"some-content",
		execRes.Container.From.WithMountedDirectory.Exec.Exec.Exec.WithMountedDirectory.Exec.Exec.Stdout.Contents)
}

func TestContainerWithMountedFile(t *testing.T) {
	t.Parallel()

	dirRes := struct {
		Directory struct {
			WithNewFile struct {
				File struct {
					ID core.FileID
				}
			}
		}
	}{}

	err := testutil.Query(
		`{
			directory {
				withNewFile(path: "some-dir/sub-file", contents: "sub-content") {
					file(path: "some-dir/sub-file") {
						id
					}
				}
			}
		}`, &dirRes, nil)
	require.NoError(t, err)

	id := dirRes.Directory.WithNewFile.File.ID

	execRes := struct {
		Container struct {
			From struct {
				WithMountedFile struct {
					Exec struct {
						Stdout struct {
							Contents string
						}
					}
				}
			}
		}
	}{}
	err = testutil.Query(
		`query Test($id: FileID!) {
			container {
				from(address: "alpine:3.16.2") {
					withMountedFile(path: "/mnt/file", source: $id) {
						exec(args: ["cat", "/mnt/file"]) {
							stdout {
								contents
							}
						}
					}
				}
			}
		}`, &execRes, &testutil.QueryOptions{Variables: map[string]any{
			"id": id,
		}})
	require.NoError(t, err)
	require.Equal(t, "sub-content", execRes.Container.From.WithMountedFile.Exec.Stdout.Contents)
}

func TestContainerWithMountedCache(t *testing.T) {
	t.Parallel()

	cacheID := newCache(t)

	execRes := struct {
		Container struct {
			From struct {
				WithEnvVariable struct {
					WithMountedCache struct {
						Exec struct {
							Stdout struct {
								Contents string
							}
						}
					}
				}
			}
		}
	}{}

	query := `query Test($cache: CacheID!, $rand: String!) {
			container {
				from(address: "alpine:3.16.2") {
					withEnvVariable(name: "RAND", value: $rand) {
						withMountedCache(path: "/mnt/cache", cache: $cache) {
							exec(args: ["sh", "-c", "echo $RAND >> /mnt/cache/file; cat /mnt/cache/file"]) {
								stdout {
									contents
								}
							}
						}
					}
				}
			}
		}`

	rand1 := identity.NewID()
	err := testutil.Query(query, &execRes, &testutil.QueryOptions{Variables: map[string]any{
		"cache": cacheID,
		"rand":  rand1,
	}})
	require.NoError(t, err)
	require.Equal(t, rand1+"\n", execRes.Container.From.WithEnvVariable.WithMountedCache.Exec.Stdout.Contents)

	rand2 := identity.NewID()
	err = testutil.Query(query, &execRes, &testutil.QueryOptions{Variables: map[string]any{
		"cache": cacheID,
		"rand":  rand2,
	}})
	require.NoError(t, err)
	require.Equal(t, rand1+"\n"+rand2+"\n", execRes.Container.From.WithEnvVariable.WithMountedCache.Exec.Stdout.Contents)
}

func TestContainerWithMountedCacheFromDirectory(t *testing.T) {
	t.Parallel()

	dirRes := struct {
		Directory struct {
			WithNewFile struct {
				Directory struct {
					ID core.FileID
				}
			}
		}
	}{}

	err := testutil.Query(
		`{
			directory {
				withNewFile(path: "some-dir/sub-file", contents: "initial-content\n") {
					directory(path: "some-dir") {
						id
					}
				}
			}
		}`, &dirRes, nil)
	require.NoError(t, err)

	initialID := dirRes.Directory.WithNewFile.Directory.ID

	cacheID := newCache(t)

	execRes := struct {
		Container struct {
			From struct {
				WithEnvVariable struct {
					WithMountedCache struct {
						Exec struct {
							Stdout struct {
								Contents string
							}
						}
					}
				}
			}
		}
	}{}

	query := `query Test($cache: CacheID!, $rand: String!, $init: DirectoryID!) {
			container {
				from(address: "alpine:3.16.2") {
					withEnvVariable(name: "RAND", value: $rand) {
						withMountedCache(path: "/mnt/cache", cache: $cache, source: $init) {
							exec(args: ["sh", "-c", "echo $RAND >> /mnt/cache/sub-file; cat /mnt/cache/sub-file"]) {
								stdout {
									contents
								}
							}
						}
					}
				}
			}
		}`

	rand1 := identity.NewID()
	err = testutil.Query(query, &execRes, &testutil.QueryOptions{Variables: map[string]any{
		"init":  initialID,
		"rand":  rand1,
		"cache": cacheID,
	}})
	require.NoError(t, err)
	require.Equal(t, "initial-content\n"+rand1+"\n", execRes.Container.From.WithEnvVariable.WithMountedCache.Exec.Stdout.Contents)

	rand2 := identity.NewID()
	err = testutil.Query(query, &execRes, &testutil.QueryOptions{Variables: map[string]any{
		"init":  initialID,
		"rand":  rand2,
		"cache": cacheID,
	}})
	require.NoError(t, err)
	require.Equal(t, "initial-content\n"+rand1+"\n"+rand2+"\n", execRes.Container.From.WithEnvVariable.WithMountedCache.Exec.Stdout.Contents)
}

func TestContainerWithMountedTemp(t *testing.T) {
	t.Parallel()

	execRes := struct {
		Container struct {
			From struct {
				WithMountedTemp struct {
					Exec struct {
						Stdout struct {
							Contents string
						}
					}
				}
			}
		}
	}{}

	err := testutil.Query(`{
			container {
				from(address: "alpine:3.16.2") {
					withMountedTemp(path: "/mnt/tmp") {
						exec(args: ["grep", "/mnt/tmp", "/proc/mounts"]) {
							stdout {
								contents
							}
						}
					}
				}
			}
		}`, &execRes, nil)
	require.NoError(t, err)
	require.Contains(t, execRes.Container.From.WithMountedTemp.Exec.Stdout.Contents, "tmpfs /mnt/tmp tmpfs")
}

func TestContainerMountsWithoutMount(t *testing.T) {
	t.Parallel()

	dirRes := struct {
		Directory struct {
			WithNewFile struct {
				WithNewFile struct {
					ID string
				}
			}
		}
	}{}

	err := testutil.Query(
		`{
			directory {
				withNewFile(path: "some-file", contents: "some-content") {
					withNewFile(path: "some-dir/sub-file", contents: "sub-content") {
						id
					}
				}
			}
		}`, &dirRes, nil)
	require.NoError(t, err)

	id := dirRes.Directory.WithNewFile.WithNewFile.ID

	execRes := struct {
		Container struct {
			From struct {
				WithMountedTemp struct {
					Mounts               []string
					WithMountedDirectory struct {
						Mounts []string
						Exec   struct {
							Stdout struct {
								Contents string
							}
							WithoutMount struct {
								Mounts []string
								Exec   struct {
									Stdout struct {
										Contents string
									}
								}
							}
						}
					}
				}
			}
		}
	}{}
	err = testutil.Query(
		`query Test($id: DirectoryID!) {
			container {
				from(address: "alpine:3.16.2") {
					withMountedTemp(path: "/mnt/tmp") {
						mounts
						withMountedDirectory(path: "/mnt/dir", source: $id) {
							mounts
							exec(args: ["ls", "/mnt/dir"]) {
								stdout {
									contents
								}
								withoutMount(path: "/mnt/dir") {
									mounts
									exec(args: ["ls", "/mnt/dir"]) {
										stdout {
											contents
										}
									}
								}
							}
						}
					}
				}
			}
		}`, &execRes, &testutil.QueryOptions{Variables: map[string]any{
			"id": id,
		}})
	require.NoError(t, err)
	require.Equal(t, []string{"/mnt/tmp"}, execRes.Container.From.WithMountedTemp.Mounts)
	require.Equal(t, []string{"/mnt/tmp", "/mnt/dir"}, execRes.Container.From.WithMountedTemp.WithMountedDirectory.Mounts)
	require.Equal(t, "some-dir\nsome-file\n", execRes.Container.From.WithMountedTemp.WithMountedDirectory.Exec.Stdout.Contents)
	require.Equal(t, "", execRes.Container.From.WithMountedTemp.WithMountedDirectory.Exec.WithoutMount.Exec.Stdout.Contents)
	require.Equal(t, []string{"/mnt/tmp"}, execRes.Container.From.WithMountedTemp.WithMountedDirectory.Exec.WithoutMount.Mounts)
}

func TestContainerReplacedMounts(t *testing.T) {
	t.Parallel()

	c, ctx := connect(t)
	defer c.Close()

	lower := c.Directory().WithNewFile("some-file", dagger.DirectoryWithNewFileOpts{
		Contents: "lower-content",
	})

	upper := c.Directory().WithNewFile("some-file", dagger.DirectoryWithNewFileOpts{
		Contents: "upper-content",
	})

	ctr := c.Container().
		From("alpine:3.16.2").
		WithMountedDirectory("/mnt/dir", lower)

	t.Run("initial content is lower", func(t *testing.T) {
		mnts, err := ctr.Mounts(ctx)
		require.NoError(t, err)
		require.Equal(t, []string{"/mnt/dir"}, mnts)

		out, err := ctr.Exec(dagger.ContainerExecOpts{
			Args: []string{"cat", "/mnt/dir/some-file"},
		}).Stdout().Contents(ctx)
		require.NoError(t, err)
		require.Equal(t, "lower-content", out)
	})

	replaced := ctr.WithMountedDirectory("/mnt/dir", upper)

	t.Run("mounts of same path are replaced", func(t *testing.T) {
		mnts, err := replaced.Mounts(ctx)
		require.NoError(t, err)
		require.Equal(t, []string{"/mnt/dir"}, mnts)

		out, err := replaced.Exec(dagger.ContainerExecOpts{
			Args: []string{"cat", "/mnt/dir/some-file"},
		}).Stdout().Contents(ctx)
		require.NoError(t, err)
		require.Equal(t, "upper-content", out)
	})

	t.Run("removing a replaced mount does not reveal previous mount", func(t *testing.T) {
		removed := replaced.WithoutMount("/mnt/dir")
		mnts, err := removed.Mounts(ctx)
		require.NoError(t, err)
		require.Empty(t, mnts)
	})

	clobberedDir := c.Directory().WithNewFile("some-file", dagger.DirectoryWithNewFileOpts{
		Contents: "clobbered-content",
	})
	clobbered := replaced.WithMountedDirectory("/mnt", clobberedDir)

	t.Run("replacing parent of a mount clobbers child", func(t *testing.T) {
		mnts, err := clobbered.Mounts(ctx)
		require.NoError(t, err)
		require.Equal(t, []string{"/mnt"}, mnts)

		out, err := clobbered.Exec(dagger.ContainerExecOpts{
			Args: []string{"cat", "/mnt/some-file"},
		}).Stdout().Contents(ctx)
		require.NoError(t, err)
		require.Equal(t, "clobbered-content", out)
	})

	clobberedSubDir := c.Directory().WithNewFile("some-file", dagger.DirectoryWithNewFileOpts{
		Contents: "clobbered-sub-content",
	})
	clobberedSub := clobbered.WithMountedDirectory("/mnt/dir", clobberedSubDir)

	t.Run("restoring mount under clobbered mount", func(t *testing.T) {
		mnts, err := clobberedSub.Mounts(ctx)
		require.NoError(t, err)
		require.Equal(t, []string{"/mnt", "/mnt/dir"}, mnts)

		out, err := clobberedSub.Exec(dagger.ContainerExecOpts{
			Args: []string{"cat", "/mnt/dir/some-file"},
		}).Stdout().Contents(ctx)
		require.NoError(t, err)
		require.Equal(t, "clobbered-sub-content", out)
	})
}

func TestContainerDirectory(t *testing.T) {
	t.Parallel()

	dirRes := struct {
		Directory struct {
			WithNewFile struct {
				WithNewFile struct {
					ID core.DirectoryID
				}
			}
		}
	}{}

	err := testutil.Query(
		`{
			directory {
				withNewFile(path: "some-file", contents: "some-content") {
					withNewFile(path: "some-dir/sub-file", contents: "sub-content") {
						id
					}
				}
			}
		}`, &dirRes, nil)
	require.NoError(t, err)

	id := dirRes.Directory.WithNewFile.WithNewFile.ID

	writeRes := struct {
		Container struct {
			From struct {
				WithMountedDirectory struct {
					WithMountedDirectory struct {
						Exec struct {
							Directory struct {
								ID core.DirectoryID
							}
						}
					}
				}
			}
		}
	}{}
	err = testutil.Query(
		`query Test($id: DirectoryID!) {
			container {
				from(address: "alpine:3.16.2") {
					withMountedDirectory(path: "/mnt/dir", source: $id) {
						withMountedDirectory(path: "/mnt/dir/overlap", source: $id) {
							exec(args: ["sh", "-c", "echo hello >> /mnt/dir/overlap/another-file"]) {
								directory(path: "/mnt/dir/overlap") {
									id
								}
							}
						}
					}
				}
			}
		}`, &writeRes, &testutil.QueryOptions{Variables: map[string]any{
			"id": id,
		}})
	require.NoError(t, err)

	writtenID := writeRes.Container.From.WithMountedDirectory.WithMountedDirectory.Exec.Directory.ID

	execRes := struct {
		Container struct {
			From struct {
				WithMountedDirectory struct {
					Exec struct {
						Stdout struct {
							Contents string
						}
					}
				}
			}
		}
	}{}
	err = testutil.Query(
		`query Test($id: DirectoryID!) {
			container {
				from(address: "alpine:3.16.2") {
					withMountedDirectory(path: "/mnt/dir", source: $id) {
						exec(args: ["cat", "/mnt/dir/another-file"]) {
							stdout {
								contents
							}
						}
					}
				}
			}
		}`, &execRes, &testutil.QueryOptions{Variables: map[string]any{
			"id": writtenID,
		}})
	require.NoError(t, err)

	require.Equal(t, "hello\n", execRes.Container.From.WithMountedDirectory.Exec.Stdout.Contents)
}

func TestContainerDirectoryErrors(t *testing.T) {
	t.Parallel()

	dirRes := struct {
		Directory struct {
			WithNewFile struct {
				WithNewFile struct {
					ID core.DirectoryID
				}
			}
		}
	}{}

	err := testutil.Query(
		`{
			directory {
				withNewFile(path: "some-file", contents: "some-content") {
					withNewFile(path: "some-dir/sub-file", contents: "sub-content") {
						id
					}
				}
			}
		}`, &dirRes, nil)
	require.NoError(t, err)

	id := dirRes.Directory.WithNewFile.WithNewFile.ID

	err = testutil.Query(
		`query Test($id: DirectoryID!) {
			container {
				from(address: "alpine:3.16.2") {
					withMountedDirectory(path: "/mnt/dir", source: $id) {
						directory(path: "/mnt/dir/some-file") {
							id
						}
					}
				}
			}
		}`, nil, &testutil.QueryOptions{Variables: map[string]any{
			"id": id,
		}})
	require.Error(t, err)
	require.Contains(t, err.Error(), "path /mnt/dir/some-file is a file, not a directory")

	err = testutil.Query(
		`query Test($id: DirectoryID!) {
			container {
				from(address: "alpine:3.16.2") {
					withMountedDirectory(path: "/mnt/dir", source: $id) {
						directory(path: "/mnt/dir/bogus") {
							id
						}
					}
				}
			}
		}`, nil, &testutil.QueryOptions{Variables: map[string]any{
			"id": id,
		}})
	require.Error(t, err)
	require.Contains(t, err.Error(), "bogus: no such file or directory")

	err = testutil.Query(
		`{
			container {
				from(address: "alpine:3.16.2") {
					withMountedTemp(path: "/mnt/tmp") {
						directory(path: "/mnt/tmp/bogus") {
							id
						}
					}
				}
			}
		}`, nil, nil)
	require.Error(t, err)
	require.Contains(t, err.Error(), "bogus: cannot retrieve path from tmpfs")

	cacheID := newCache(t)
	err = testutil.Query(
		`query Test($cache: CacheID!) {
			container {
				from(address: "alpine:3.16.2") {
					withMountedCache(path: "/mnt/cache", cache: $cache) {
						directory(path: "/mnt/cache/bogus") {
							id
						}
					}
				}
			}
		}`, nil, &testutil.QueryOptions{Variables: map[string]any{
			"cache": cacheID,
		}})
	require.Error(t, err)
	require.Contains(t, err.Error(), "bogus: cannot retrieve path from cache")
}

func TestContainerDirectorySourcePath(t *testing.T) {
	t.Parallel()

	dirRes := struct {
		Directory struct {
			WithNewFile struct {
				Directory struct {
					ID core.DirectoryID
				}
			}
		}
	}{}

	err := testutil.Query(
		`{
			directory {
				withNewFile(path: "some-dir/sub-dir/sub-file", contents: "sub-content\n") {
					directory(path: "some-dir") {
						id
					}
				}
			}
		}`, &dirRes, nil)
	require.NoError(t, err)

	id := dirRes.Directory.WithNewFile.Directory.ID

	writeRes := struct {
		Container struct {
			From struct {
				WithMountedDirectory struct {
					Exec struct {
						Directory struct {
							ID core.DirectoryID
						}
					}
				}
			}
		}
	}{}
	err = testutil.Query(
		`query Test($id: DirectoryID!) {
			container {
				from(address: "alpine:3.16.2") {
					withMountedDirectory(path: "/mnt/dir", source: $id) {
						exec(args: ["sh", "-c", "echo more-content >> /mnt/dir/sub-dir/sub-file"]) {
							directory(path: "/mnt/dir/sub-dir") {
								id
							}
						}
					}
				}
			}
		}`, &writeRes, &testutil.QueryOptions{Variables: map[string]any{
			"id": id,
		}})
	require.NoError(t, err)

	writtenID := writeRes.Container.From.WithMountedDirectory.Exec.Directory.ID

	execRes := struct {
		Container struct {
			From struct {
				WithMountedDirectory struct {
					Exec struct {
						Stdout struct {
							Contents string
						}
					}
				}
			}
		}
	}{}
	err = testutil.Query(
		`query Test($id: DirectoryID!) {
			container {
				from(address: "alpine:3.16.2") {
					withMountedDirectory(path: "/mnt/dir", source: $id) {
						exec(args: ["cat", "/mnt/dir/sub-file"]) {
							stdout {
								contents
							}
						}
					}
				}
			}
		}`, &execRes, &testutil.QueryOptions{Variables: map[string]any{
			"id": writtenID,
		}})
	require.NoError(t, err)

	require.Equal(t, "sub-content\nmore-content\n", execRes.Container.From.WithMountedDirectory.Exec.Stdout.Contents)
}

func TestContainerFile(t *testing.T) {
	t.Parallel()

	id := newDirWithFile(t, "some-file", "some-content-")

	writeRes := struct {
		Container struct {
			From struct {
				WithMountedDirectory struct {
					WithMountedDirectory struct {
						Exec struct {
							File struct {
								ID core.FileID
							}
						}
					}
				}
			}
		}
	}{}
	err := testutil.Query(
		`query Test($id: DirectoryID!) {
			container {
				from(address: "alpine:3.16.2") {
					withMountedDirectory(path: "/mnt/dir", source: $id) {
						withMountedDirectory(path: "/mnt/dir/overlap", source: $id) {
							exec(args: ["sh", "-c", "echo -n appended >> /mnt/dir/overlap/some-file"]) {
								file(path: "/mnt/dir/overlap/some-file") {
									id
								}
							}
						}
					}
				}
			}
		}`, &writeRes, &testutil.QueryOptions{Variables: map[string]any{
			"id": id,
		}})
	require.NoError(t, err)

	writtenID := writeRes.Container.From.WithMountedDirectory.WithMountedDirectory.Exec.File.ID

	execRes := struct {
		Container struct {
			From struct {
				WithMountedFile struct {
					Exec struct {
						Stdout struct {
							Contents string
						}
					}
				}
			}
		}
	}{}
	err = testutil.Query(
		`query Test($id: FileID!) {
			container {
				from(address: "alpine:3.16.2") {
					withMountedFile(path: "/mnt/file", source: $id) {
						exec(args: ["cat", "/mnt/file"]) {
							stdout {
								contents
							}
						}
					}
				}
			}
		}`, &execRes, &testutil.QueryOptions{Variables: map[string]any{
			"id": writtenID,
		}})
	require.NoError(t, err)

	require.Equal(t, "some-content-appended", execRes.Container.From.WithMountedFile.Exec.Stdout.Contents)
}

func TestContainerFileErrors(t *testing.T) {
	t.Parallel()

	id := newDirWithFile(t, "some-file", "some-content")

	err := testutil.Query(
		`query Test($id: DirectoryID!) {
			container {
				from(address: "alpine:3.16.2") {
					withMountedDirectory(path: "/mnt/dir", source: $id) {
						file(path: "/mnt/dir/bogus") {
							id
						}
					}
				}
			}
		}`, nil, &testutil.QueryOptions{Variables: map[string]any{
			"id": id,
		}})
	require.Error(t, err)
	require.Contains(t, err.Error(), "bogus: no such file or directory")

	err = testutil.Query(
		`query Test($id: DirectoryID!) {
			container {
				from(address: "alpine:3.16.2") {
					withMountedDirectory(path: "/mnt/dir", source: $id) {
						file(path: "/mnt/dir") {
							id
						}
					}
				}
			}
		}`, nil, &testutil.QueryOptions{Variables: map[string]any{
			"id": id,
		}})
	require.Error(t, err)
	require.Contains(t, err.Error(), "path /mnt/dir is a directory, not a file")

	err = testutil.Query(
		`{
			container {
				from(address: "alpine:3.16.2") {
					withMountedTemp(path: "/mnt/tmp") {
						file(path: "/mnt/tmp/bogus") {
							id
						}
					}
				}
			}
		}`, nil, nil)
	require.Error(t, err)
	require.Contains(t, err.Error(), "bogus: cannot retrieve path from tmpfs")

	cacheID := newCache(t)
	err = testutil.Query(
		`query Test($cache: CacheID!) {
			container {
				from(address: "alpine:3.16.2") {
					withMountedCache(path: "/mnt/cache", cache: $cache) {
						file(path: "/mnt/cache/bogus") {
							id
						}
					}
				}
			}
		}`, nil, &testutil.QueryOptions{Variables: map[string]any{
			"cache": cacheID,
		}})
	require.Error(t, err)
	require.Contains(t, err.Error(), "bogus: cannot retrieve path from cache")

	secretID := newSecret(t, "some-secret")
	err = testutil.Query(
		`query Test($secret: SecretID!) {
			container {
				from(address: "alpine:3.16.2") {
					withMountedSecret(path: "/sekret", source: $secret) {
						file(path: "/sekret") {
							contents
						}
					}
				}
			}
		}`, nil, &testutil.QueryOptions{Variables: map[string]any{
			"secret": secretID,
		}})
	require.Error(t, err)
	require.Contains(t, err.Error(), "sekret: no such file or directory")
}

func TestContainerFSDirectory(t *testing.T) {
	t.Parallel()

	dirRes := struct {
		Container struct {
			From struct {
				Directory struct {
					ID core.DirectoryID
				}
			}
		}
	}{}
	err := testutil.Query(
		`{
			container {
				from(address: "alpine:3.16.2") {
					directory(path: "/etc") {
						id
					}
				}
			}
		}`, &dirRes, nil)
	require.NoError(t, err)

	etcID := dirRes.Container.From.Directory.ID

	execRes := struct {
		Container struct {
			From struct {
				WithMountedDirectory struct {
					Exec struct {
						Stdout struct {
							Contents string
						}
					}
				}
			}
		}
	}{}
	err = testutil.Query(
		`query Test($id: DirectoryID!) {
			container {
				from(address: "alpine:3.16.2") {
					withMountedDirectory(path: "/mnt/etc", source: $id) {
						exec(args: ["cat", "/mnt/etc/alpine-release"]) {
							stdout {
								contents
							}
						}
					}
				}
			}
		}`, &execRes, &testutil.QueryOptions{Variables: map[string]any{
			"id": etcID,
		}})
	require.NoError(t, err)

	require.Equal(t, "3.16.2\n", execRes.Container.From.WithMountedDirectory.Exec.Stdout.Contents)
}

func TestContainerRelativePaths(t *testing.T) {
	t.Parallel()

	dirRes := struct {
		Directory struct {
			WithNewFile struct {
				ID core.DirectoryID
			}
		}
	}{}

	err := testutil.Query(
		`{
			directory {
				withNewFile(path: "some-file", contents: "some-content") {
					id
				}
			}
		}`, &dirRes, nil)
	require.NoError(t, err)

	id := dirRes.Directory.WithNewFile.ID

	writeRes := struct {
		Container struct {
			From struct {
				Exec struct {
					WithWorkdir struct {
						WithWorkdir struct {
							Workdir              string
							WithMountedDirectory struct {
								WithMountedTemp struct {
									WithMountedCache struct {
										Mounts []string
										Exec   struct {
											Directory struct {
												ID core.DirectoryID
											}
										}
										WithoutMount struct {
											Mounts []string
										}
									}
								}
							}
						}
					}
				}
			}
		}
	}{}

	cacheID := newCache(t)
	err = testutil.Query(
		`query Test($id: DirectoryID!, $cache: CacheID!) {
			container {
				from(address: "alpine:3.16.2") {
					exec(args: ["mkdir", "-p", "/mnt/sub"]) {
						withWorkdir(path: "/mnt") {
							withWorkdir(path: "sub") {
								workdir
								withMountedDirectory(path: "dir", source: $id) {
									withMountedTemp(path: "tmp") {
										withMountedCache(path: "cache", cache: $cache) {
											mounts
											exec(args: ["touch", "dir/another-file"]) {
												directory(path: "dir") {
													id
												}
											}
											withoutMount(path: "cache") {
												mounts
											}
										}
									}
								}
							}
						}
					}
				}
			}
		}`, &writeRes, &testutil.QueryOptions{Variables: map[string]any{
			"id":    id,
			"cache": cacheID,
		}})
	require.NoError(t, err)

	require.Equal(t,
		[]string{"/mnt/sub/dir", "/mnt/sub/tmp", "/mnt/sub/cache"},
		writeRes.Container.From.Exec.WithWorkdir.WithWorkdir.WithMountedDirectory.WithMountedTemp.WithMountedCache.Mounts)

	require.Equal(t,
		[]string{"/mnt/sub/dir", "/mnt/sub/tmp"},
		writeRes.Container.From.Exec.WithWorkdir.WithWorkdir.WithMountedDirectory.WithMountedTemp.WithMountedCache.WithoutMount.Mounts)

	writtenID := writeRes.Container.From.Exec.WithWorkdir.WithWorkdir.WithMountedDirectory.WithMountedTemp.WithMountedCache.Exec.Directory.ID

	execRes := struct {
		Container struct {
			From struct {
				WithMountedDirectory struct {
					Exec struct {
						Stdout struct {
							Contents string
						}
					}
				}
			}
		}
	}{}
	err = testutil.Query(
		`query Test($id: DirectoryID!) {
			container {
				from(address: "alpine:3.16.2") {
					withMountedDirectory(path: "/mnt/dir", source: $id) {
						exec(args: ["ls", "/mnt/dir"]) {
							stdout {
								contents
							}
						}
					}
				}
			}
		}`, &execRes, &testutil.QueryOptions{Variables: map[string]any{
			"id": writtenID,
		}})
	require.NoError(t, err)

	require.Equal(t, "another-file\nsome-file\n", execRes.Container.From.WithMountedDirectory.Exec.Stdout.Contents)
}

func TestContainerMultiFrom(t *testing.T) {
	t.Parallel()

	dirRes := struct {
		Directory struct {
			ID core.DirectoryID
		}
	}{}

	err := testutil.Query(
		`{
			directory {
				id
			}
		}`, &dirRes, nil)
	require.NoError(t, err)

	id := dirRes.Directory.ID

	execRes := struct {
		Container struct {
			From struct {
				WithMountedDirectory struct {
					Exec struct {
						From struct {
							Exec struct {
								Exec struct {
									Stdout struct {
										Contents string
									}
								}
							}
						}
					}
				}
			}
		}
	}{}
	err = testutil.Query(
		`query Test($id: DirectoryID!) {
			container {
				from(address: "node:18.10.0-alpine") {
					withMountedDirectory(path: "/mnt", source: $id) {
						exec(args: ["sh", "-c", "node --version >> /mnt/versions"]) {
							from(address: "golang:1.18.2-alpine") {
								exec(args: ["sh", "-c", "go version >> /mnt/versions"]) {
									exec(args: ["cat", "/mnt/versions"]) {
										stdout {
											contents
										}
									}
								}
							}
						}
					}
				}
			}
		}`, &execRes, &testutil.QueryOptions{Variables: map[string]any{
			"id": id,
		}})
	require.NoError(t, err)
	require.Contains(t, execRes.Container.From.WithMountedDirectory.Exec.From.Exec.Exec.Stdout.Contents, "v18.10.0\n")
	require.Contains(t, execRes.Container.From.WithMountedDirectory.Exec.From.Exec.Exec.Stdout.Contents, "go version go1.18.2")
}

func TestContainerPublish(t *testing.T) {
	ctx, cancel := context.WithCancel(context.Background())
<<<<<<< HEAD

=======
	defer cancel()
>>>>>>> a37b64e6
	c, err := dagger.Connect(ctx)
	require.NoError(t, err)
	defer c.Close()

<<<<<<< HEAD
	// FIXME:(sipsma) this test is a bit hacky+brittle, but unless we push to a real registry
	// or flesh out the idea of local services, it's probably the best we can do for now.

	startRegistry(ctx, c, t)
	defer cancel()

	// NB(vito): send a file along to ensure publishing uses the client's session
	self := c.Host().Workdir().File("container_test.go")
=======
	startRegistry(ctx, c, t)
>>>>>>> a37b64e6

	ctr := c.Container().From("alpine:3.16.2")
	testRef := "127.0.0.1:5000/testimagepush:latest"
	pushedRef, err := ctr.
		WithFS(ctr.FS().WithFile("/etc/test.go", self)).
		Publish(ctx, testRef)
	require.NoError(t, err)
	require.NotEqual(t, testRef, pushedRef)
	require.Contains(t, pushedRef, "@sha256:")

	contents, err := c.Container().
		From(pushedRef).FS().File("/etc/alpine-release").Contents(ctx)
	require.NoError(t, err)
	require.Equal(t, contents, "3.16.2\n")

	contents, err = c.Container().
		From(pushedRef).FS().File("/etc/test.go").Contents(ctx)
	require.NoError(t, err)
	require.Contains(t, contents, "bananarama") // matches itself, lol
}

func TestExecFromScratch(t *testing.T) {
	ctx := context.Background()
	c, err := dagger.Connect(ctx)
	require.NoError(t, err)
	defer c.Close()

	startRegistry(ctx, c, t)

	// execute it from scratch, where there is no default platform, make sure it works and can be pushed
	execBusybox := c.Container().
		// /bin/busybox is a static binary
		WithMountedFile("/busybox", c.Container().From("busybox:musl").File("/bin/busybox")).
		Exec(dagger.ContainerExecOpts{Args: []string{"/busybox"}})

	_, err = execBusybox.Stdout().Contents(ctx)
	require.NoError(t, err)
	_, err = execBusybox.Publish(ctx, "127.0.0.1:5000/testexecfromscratch:latest")
	require.NoError(t, err)
}

func TestContainerMultipleMounts(t *testing.T) {
	c, ctx := connect(t)
	defer c.Close()

	dir := t.TempDir()
	require.NoError(t, os.WriteFile(filepath.Join(dir, "one"), []byte("1"), 0600))
	require.NoError(t, os.WriteFile(filepath.Join(dir, "two"), []byte("2"), 0600))
	require.NoError(t, os.WriteFile(filepath.Join(dir, "three"), []byte("3"), 0600))

	one := c.Host().Directory(dir).File("one")
	two := c.Host().Directory(dir).File("two")
	three := c.Host().Directory(dir).File("three")

	build := c.Container().From("alpine:3.16.2").
		WithMountedFile("/example/one", one).
		WithMountedFile("/example/two", two).
		WithMountedFile("/example/three", three)

	build = build.Exec(dagger.ContainerExecOpts{
		Args: []string{"ls", "/example/one", "/example/two", "/example/three"},
	})

	build = build.Exec(dagger.ContainerExecOpts{
		Args: []string{"cat", "/example/one", "/example/two", "/example/three"},
	})

	out, err := build.Stdout().Contents(ctx)
	require.NoError(t, err)
	require.Equal(t, "123", out)
}

func TestContainerExport(t *testing.T) {
	t.Parallel()

	ctx := context.Background()

	wd := t.TempDir()
	dest := t.TempDir()

	c, err := dagger.Connect(ctx, dagger.WithWorkdir(wd))
	require.NoError(t, err)
	defer c.Close()

	ctr := c.Container().From("alpine:3.16.2")

	t.Run("to absolute dir", func(t *testing.T) {
		imagePath := filepath.Join(dest, "image.tar")

		ok, err := ctr.Export(ctx, imagePath)
		require.NoError(t, err)
		require.True(t, ok)

		entries := tarEntries(t, imagePath)
		require.Contains(t, entries, "oci-layout")
		require.Contains(t, entries, "index.json")

		// a single-platform image can include a manifest.json, making it
		// compatible with docker load
		require.Contains(t, entries, "manifest.json")
	})

	t.Run("to workdir", func(t *testing.T) {
		ok, err := ctr.Export(ctx, "./image.tar")
		require.NoError(t, err)
		require.True(t, ok)

		entries := tarEntries(t, filepath.Join(wd, "image.tar"))
		require.Contains(t, entries, "oci-layout")
		require.Contains(t, entries, "index.json")
		require.Contains(t, entries, "manifest.json")
	})

	t.Run("to outer dir", func(t *testing.T) {
		ok, err := ctr.Export(ctx, "../")
		require.Error(t, err)
		require.False(t, ok)
	})
}

func TestContainerMultiPlatformExport(t *testing.T) {
	ctx, cancel := context.WithCancel(context.Background())

	c, err := dagger.Connect(ctx, dagger.WithLogOutput(os.Stdout))
	require.NoError(t, err)
	defer c.Close()

	startRegistry(ctx, c, t)
	defer cancel()

	variants := make([]*dagger.Container, 0, len(platformToUname))
	for platform := range platformToUname {
		ctr := c.Container(dagger.ContainerOpts{Platform: platform}).
			From("alpine:3.16.2").
			Exec(dagger.ContainerExecOpts{
				Args: []string{"uname", "-m"},
			})

		variants = append(variants, ctr)
	}

	dest := filepath.Join(t.TempDir(), "image.tar")

	ok, err := c.Container().Export(ctx, dest, dagger.ContainerExportOpts{
		PlatformVariants: variants,
	})
	require.NoError(t, err)
	require.True(t, ok)

	entries := tarEntries(t, dest)
	require.Contains(t, entries, "oci-layout")
	require.Contains(t, entries, "index.json")

	// multi-platform images don't contain a manifest.json
	require.NotContains(t, entries, "manifest.json")
}<|MERGE_RESOLUTION|>--- conflicted
+++ resolved
@@ -2371,16 +2371,12 @@
 
 func TestContainerPublish(t *testing.T) {
 	ctx, cancel := context.WithCancel(context.Background())
-<<<<<<< HEAD
-
-=======
 	defer cancel()
->>>>>>> a37b64e6
+
 	c, err := dagger.Connect(ctx)
 	require.NoError(t, err)
 	defer c.Close()
 
-<<<<<<< HEAD
 	// FIXME:(sipsma) this test is a bit hacky+brittle, but unless we push to a real registry
 	// or flesh out the idea of local services, it's probably the best we can do for now.
 
@@ -2389,9 +2385,6 @@
 
 	// NB(vito): send a file along to ensure publishing uses the client's session
 	self := c.Host().Workdir().File("container_test.go")
-=======
-	startRegistry(ctx, c, t)
->>>>>>> a37b64e6
 
 	ctr := c.Container().From("alpine:3.16.2")
 	testRef := "127.0.0.1:5000/testimagepush:latest"
