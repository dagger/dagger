--- conflicted
+++ resolved
@@ -145,16 +145,11 @@
 	require.NoError(t, err)
 	stderr, err := clientCtr.Stderr(ctx)
 	require.NoError(t, err)
-<<<<<<< HEAD
-	require.Contains(t, out, engineName)
-=======
-
-	require.Contains(t, stderr, "Connected to engine")
+
 	require.Contains(t, stderr, engineName)
 	require.Contains(t, stderr, engineVersion)
 
 	require.Contains(t, stdout, engineVersion)
->>>>>>> 4a44a52f
 }
 
 func TestDaggerRun(t *testing.T) {
