package core

import (
	"context"
	"fmt"
	"strings"
	"testing"

	"dagger.io/dagger"
	"github.com/moby/buildkit/identity"
	"github.com/stretchr/testify/require"
	"github.com/tidwall/gjson"
)

func getDevEngineForRemoteCache(ctx context.Context, c *dagger.Client, cache *dagger.Service, cacheName, cacheEnv string, index uint8) (devEngineSvc *dagger.Service, endpoint string, err error) {
	id := identity.NewID()
	networkCIDR := fmt.Sprintf("10.%d.0.0/16", 100+index)
	devEngine := devEngineContainer(c)
	entrypoint, err := devEngine.File("/usr/local/bin/dagger-entrypoint.sh").Contents(ctx)
	if err != nil {
		return nil, "", err
	}
	entrypoint = strings.ReplaceAll(entrypoint, "10.88.0.0/16", networkCIDR)
	entrypoint = strings.ReplaceAll(entrypoint, "dagger-dev", fmt.Sprintf("remote-cache-%d", index))

	devEngine = devEngine.WithNewFile("/usr/local/bin/dagger-entrypoint.sh", dagger.ContainerWithNewFileOpts{
		Contents: entrypoint,
	})

	devEngineSvc = devEngine.
		WithServiceBinding(cacheName, cache).
		WithExposedPort(1234, dagger.ContainerWithExposedPortOpts{Protocol: dagger.Tcp}).
		WithEnvVariable("ENGINE_ID", id).
		WithMountedCache("/var/lib/dagger", c.CacheVolume("dagger-dev-engine-state-"+identity.NewID())).
		WithExec(nil, dagger.ContainerWithExecOpts{
			InsecureRootCapabilities: true,
		}).Service()

	endpoint, err = devEngineSvc.Endpoint(ctx, dagger.ServiceEndpointOpts{
		Port:   1234,
		Scheme: "tcp",
	})

	return devEngineSvc, endpoint, err
}

func TestRemoteCacheRegistry(t *testing.T) {
	c, ctx := connect(t)
	defer c.Close()

	registry := c.Pipeline("registry").Container().From("registry:2").
		WithMountedCache("/var/lib/registry/", c.CacheVolume("remote-cache-registry-"+identity.NewID())).
		WithExposedPort(5000, dagger.ContainerWithExposedPortOpts{Protocol: dagger.Tcp}).
		Service()

	cacheEnv := "type=registry,ref=registry:5000/test-cache,mode=max"

	devEngineA, endpointA, err := getDevEngineForRemoteCache(ctx, c, registry, "registry", cacheEnv, 0)
	require.NoError(t, err)

	// This loads the dagger-cli binary from the host into the container, that was set up by
	// internal/mage/engine.go:test. This is used to communicate with the dev engine.
	daggerCli := daggerCliFile(t, c)

	cliBinPath := "/.dagger-cli"

	outputA, err := c.Container().From(alpineImage).
		WithServiceBinding("dev-engine", devEngineA).
		WithMountedFile(cliBinPath, daggerCli).
		WithEnvVariable("_EXPERIMENTAL_DAGGER_CLI_BIN", cliBinPath).
		WithEnvVariable("_EXPERIMENTAL_DAGGER_RUNNER_HOST", endpointA).
		WithEnvVariable("_EXPERIMENTAL_DAGGER_CACHE_CONFIG", cacheEnv).
		WithNewFile("/.dagger-query.txt", dagger.ContainerWithNewFileOpts{
			Contents: `{
				container {
<<<<<<< HEAD
					from(address: "alpine:3.17") {
=======
					from(address: "` + alpineImage + `") {
>>>>>>> a353e322
						withExec(args: ["sh", "-c", "head -c 128 /dev/random | sha256sum"]) {
							stdout
						}
					}
				}
<<<<<<< HEAD
			}`}).
=======
			}`,
		}).
>>>>>>> a353e322
		WithExec([]string{
			"sh", "-c", cliBinPath + ` query --doc .dagger-query.txt`,
		}).Stdout(ctx)
	require.NoError(t, err)
	shaA := strings.TrimSpace(gjson.Get(outputA, "container.from.withExec.stdout").String())
	require.NotEmpty(t, shaA, "shaA is empty")

	devEngineB, endpointB, err := getDevEngineForRemoteCache(ctx, c, registry, "registry", cacheEnv, 1)
	require.NoError(t, err)

	outputB, err := c.Container().From(alpineImage).
		WithServiceBinding("dev-engine", devEngineB).
		WithMountedFile(cliBinPath, daggerCli).
		WithEnvVariable("_EXPERIMENTAL_DAGGER_CLI_BIN", cliBinPath).
		WithEnvVariable("_EXPERIMENTAL_DAGGER_RUNNER_HOST", endpointB).
		WithEnvVariable("_EXPERIMENTAL_DAGGER_CACHE_CONFIG", cacheEnv).
		WithNewFile("/.dagger-query.txt", dagger.ContainerWithNewFileOpts{
			Contents: `{
				container {
<<<<<<< HEAD
					from(address: "alpine:3.17") {
=======
					from(address: "` + alpineImage + `") {
>>>>>>> a353e322
						withExec(args: ["sh", "-c", "head -c 128 /dev/random | sha256sum"]) {
							stdout
						}
					}
				}
<<<<<<< HEAD
			}`}).
=======
			}`,
		}).
>>>>>>> a353e322
		WithExec([]string{
			"sh", "-c", cliBinPath + " query --doc .dagger-query.txt",
		}).Stdout(ctx)
	require.NoError(t, err)
	shaB := strings.TrimSpace(gjson.Get(outputB, "container.from.withExec.stdout").String())
	require.NotEmpty(t, shaB, "shaB is empty")

	require.Equal(t, shaA, shaB)
}

func TestRemoteCacheS3(t *testing.T) {
	t.Run("buildkit s3 caching", func(t *testing.T) {
		c, ctx := connect(t)
		defer c.Close()

		bucket := "dagger-test-remote-cache-s3-" + identity.NewID()

		s3 := c.Pipeline("s3").Container().From("minio/minio").
			WithMountedCache("/data", c.CacheVolume("minio-cache")).
			WithExposedPort(9000, dagger.ContainerWithExposedPortOpts{Protocol: dagger.Tcp}).
			WithExec([]string{"server", "/data"}).
			Service()

		s3Endpoint, err := s3.Endpoint(ctx, dagger.ServiceEndpointOpts{Port: 9000, Scheme: "http"})
		require.NoError(t, err)

		minioStdout, err := c.Container().From("minio/mc").
			WithServiceBinding("s3", s3).
			WithEntrypoint([]string{"sh"}).
			WithExec([]string{"-c", "mc alias set minio http://s3:9000 minioadmin minioadmin && mc mb minio/" + bucket}).
			Stdout(ctx)
		require.NoError(t, err)
		require.Contains(t, minioStdout, "Bucket created successfully")

		s3Env := "type=s3,mode=max,endpoint_url=" + s3Endpoint + ",access_key_id=minioadmin,secret_access_key=minioadmin,region=mars,use_path_style=true,bucket=" + bucket

		devEngineA, endpointA, err := getDevEngineForRemoteCache(ctx, c, s3, "s3", s3Env, 0)
		require.NoError(t, err)

		cliBinPath := "/.dagger-cli"
		// This loads the dagger-cli binary from the host into the container, that was set up by
		// internal/mage/engine.go:test. This is used to communicate with the dev engine.
		daggerCli := c.Host().Directory("/dagger-dev/", dagger.HostDirectoryOpts{Include: []string{"dagger"}}).File("dagger")

		outputA, err := c.Container().From(alpineImage).
			WithServiceBinding("dev-engine", devEngineA).
			WithMountedFile(cliBinPath, daggerCli).
			WithEnvVariable("_EXPERIMENTAL_DAGGER_CLI_BIN", cliBinPath).
			WithEnvVariable("_EXPERIMENTAL_DAGGER_RUNNER_HOST", endpointA).
			WithEnvVariable("_EXPERIMENTAL_DAGGER_CACHE_CONFIG", s3Env).
			WithNewFile("/.dagger-query.txt", dagger.ContainerWithNewFileOpts{
				Contents: `{
						container {
<<<<<<< HEAD
							from(address: "alpine:3.17") {
=======
							from(address: "` + alpineImage + `") {
>>>>>>> a353e322
								withExec(args: ["sh", "-c", "head -c 128 /dev/random | sha256sum"]) {
									stdout
								}
							}
						}
<<<<<<< HEAD
					}`}).
=======
					}`,
			}).
>>>>>>> a353e322
			WithExec([]string{
				"sh", "-c", cliBinPath + ` query --doc .dagger-query.txt`,
			}).Stdout(ctx)
		require.NoError(t, err)
		shaA := strings.TrimSpace(gjson.Get(outputA, "container.from.withExec.stdout").String())
		require.NotEmpty(t, shaA, "shaA is empty")

		devEngineB, endpointB, err := getDevEngineForRemoteCache(ctx, c, s3, "s3", s3Env, 1)
		require.NoError(t, err)

		outputB, err := c.Container().From(alpineImage).
			WithServiceBinding("dev-engine", devEngineB).
			WithMountedFile(cliBinPath, daggerCli).
			WithEnvVariable("_EXPERIMENTAL_DAGGER_CLI_BIN", cliBinPath).
			WithEnvVariable("_EXPERIMENTAL_DAGGER_RUNNER_HOST", endpointB).
			WithEnvVariable("_EXPERIMENTAL_DAGGER_CACHE_CONFIG", s3Env).
			WithNewFile("/.dagger-query.txt", dagger.ContainerWithNewFileOpts{
				Contents: `{
						container {
<<<<<<< HEAD
							from(address: "alpine:3.17") {
=======
							from(address: "` + alpineImage + `") {
>>>>>>> a353e322
								withExec(args: ["sh", "-c", "head -c 128 /dev/random | sha256sum"]) {
									stdout
								}
							}
						}
<<<<<<< HEAD
					}`}).
=======
					}`,
			}).
>>>>>>> a353e322
			WithExec([]string{
				"sh", "-c", cliBinPath + " query --doc .dagger-query.txt",
			}).Stdout(ctx)
		require.NoError(t, err)
		shaB := strings.TrimSpace(gjson.Get(outputB, "container.from.withExec.stdout").String())
		require.NotEmpty(t, shaB, "shaB is empty")

		require.Equal(t, shaA, shaB)
	})
}<|MERGE_RESOLUTION|>--- conflicted
+++ resolved
@@ -34,12 +34,10 @@
 		WithMountedCache("/var/lib/dagger", c.CacheVolume("dagger-dev-engine-state-"+identity.NewID())).
 		WithExec(nil, dagger.ContainerWithExecOpts{
 			InsecureRootCapabilities: true,
-		}).Service()
-
-	endpoint, err = devEngineSvc.Endpoint(ctx, dagger.ServiceEndpointOpts{
-		Port:   1234,
-		Scheme: "tcp",
-	})
+		}).
+		Service()
+
+	endpoint, err = devEngineSvc.Endpoint(ctx, dagger.ServiceEndpointOpts{Port: 1234, Scheme: "tcp"})
 
 	return devEngineSvc, endpoint, err
 }
@@ -73,22 +71,14 @@
 		WithNewFile("/.dagger-query.txt", dagger.ContainerWithNewFileOpts{
 			Contents: `{
 				container {
-<<<<<<< HEAD
-					from(address: "alpine:3.17") {
-=======
 					from(address: "` + alpineImage + `") {
->>>>>>> a353e322
 						withExec(args: ["sh", "-c", "head -c 128 /dev/random | sha256sum"]) {
 							stdout
 						}
 					}
 				}
-<<<<<<< HEAD
-			}`}).
-=======
 			}`,
 		}).
->>>>>>> a353e322
 		WithExec([]string{
 			"sh", "-c", cliBinPath + ` query --doc .dagger-query.txt`,
 		}).Stdout(ctx)
@@ -108,22 +98,14 @@
 		WithNewFile("/.dagger-query.txt", dagger.ContainerWithNewFileOpts{
 			Contents: `{
 				container {
-<<<<<<< HEAD
-					from(address: "alpine:3.17") {
-=======
 					from(address: "` + alpineImage + `") {
->>>>>>> a353e322
 						withExec(args: ["sh", "-c", "head -c 128 /dev/random | sha256sum"]) {
 							stdout
 						}
 					}
 				}
-<<<<<<< HEAD
-			}`}).
-=======
 			}`,
 		}).
->>>>>>> a353e322
 		WithExec([]string{
 			"sh", "-c", cliBinPath + " query --doc .dagger-query.txt",
 		}).Stdout(ctx)
@@ -177,22 +159,14 @@
 			WithNewFile("/.dagger-query.txt", dagger.ContainerWithNewFileOpts{
 				Contents: `{
 						container {
-<<<<<<< HEAD
-							from(address: "alpine:3.17") {
-=======
 							from(address: "` + alpineImage + `") {
->>>>>>> a353e322
 								withExec(args: ["sh", "-c", "head -c 128 /dev/random | sha256sum"]) {
 									stdout
 								}
 							}
 						}
-<<<<<<< HEAD
-					}`}).
-=======
 					}`,
 			}).
->>>>>>> a353e322
 			WithExec([]string{
 				"sh", "-c", cliBinPath + ` query --doc .dagger-query.txt`,
 			}).Stdout(ctx)
@@ -212,22 +186,14 @@
 			WithNewFile("/.dagger-query.txt", dagger.ContainerWithNewFileOpts{
 				Contents: `{
 						container {
-<<<<<<< HEAD
-							from(address: "alpine:3.17") {
-=======
 							from(address: "` + alpineImage + `") {
->>>>>>> a353e322
 								withExec(args: ["sh", "-c", "head -c 128 /dev/random | sha256sum"]) {
 									stdout
 								}
 							}
 						}
-<<<<<<< HEAD
-					}`}).
-=======
 					}`,
 			}).
->>>>>>> a353e322
 			WithExec([]string{
 				"sh", "-c", cliBinPath + " query --doc .dagger-query.txt",
 			}).Stdout(ctx)
