--- conflicted
+++ resolved
@@ -11,6 +11,7 @@
 	"os"
 	"os/exec"
 	"path/filepath"
+	"strings"
 	"testing"
 
 	"dagger.io/dagger"
@@ -28,27 +29,23 @@
 	os.Exit(m.Run())
 }
 
-<<<<<<< HEAD
 func connect(t *testing.T) (*dagger.Client, context.Context) {
-	ctx := context.Background()
 	tw := NewTWriter(t)
-	defer tw.Flush()
-	client, err := dagger.Connect(ctx, dagger.WithLogOutput(tw))
-=======
-func connect(t require.TestingT) (*dagger.Client, context.Context) {
-	return connectWithLogOutput(t, os.Stderr)
-}
-
-func connectWithBufferedLogs(t require.TestingT) (*dagger.Client, context.Context, *bytes.Buffer) {
+	t.Cleanup(tw.Flush)
+	return connectWithLogOutput(t, tw)
+}
+
+func connectWithBufferedLogs(t *testing.T) (*dagger.Client, context.Context, *bytes.Buffer) {
+	tw := NewTWriter(t)
+	t.Cleanup(tw.Flush)
 	output := &bytes.Buffer{}
-	c, ctx := connectWithLogOutput(t, io.MultiWriter(os.Stderr, output))
+	c, ctx := connectWithLogOutput(t, io.MultiWriter(tw, output))
 	return c, ctx, output
 }
 
 func connectWithLogOutput(t require.TestingT, logOutput io.Writer) (*dagger.Client, context.Context) {
 	ctx := context.Background()
 	client, err := dagger.Connect(ctx, dagger.WithLogOutput(logOutput))
->>>>>>> a8218e69
 	require.NoError(t, err)
 	return client, ctx
 }
