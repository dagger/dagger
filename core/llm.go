--- conflicted
+++ resolved
@@ -38,7 +38,7 @@
 	calls      map[string]string
 	promptVars []string
 
-	env *LlmEnv
+	env *LLMEnv
 }
 
 type LLMEndpoint struct {
@@ -327,13 +327,8 @@
 	return router, err
 }
 
-<<<<<<< HEAD
-func NewLlm(ctx context.Context, query *Query, model string, maxAPICalls int) (*Llm, error) {
-	var router *LlmRouter
-=======
-func NewLLM(ctx context.Context, query *Query, srv *dagql.Server, model string, maxAPICalls int) (*LLM, error) {
+func NewLLM(ctx context.Context, query *Query, model string, maxAPICalls int) (*LLM, error) {
 	var router *LLMRouter
->>>>>>> 2e8bcb3c
 	{
 		// Don't leak this context, it's specific to querying the parent client for llm config secrets
 		// FIXME: clean up this function
@@ -381,17 +376,8 @@
 	return &cp
 }
 
-<<<<<<< HEAD
 // Generate a human-readable documentation of tools available to the model
-func (llm *Llm) ToolsDoc(ctx context.Context, srv *dagql.Server) (string, error) {
-=======
-// Generate a human-readable documentation of tools available to the model via BBI
 func (llm *LLM) ToolsDoc(ctx context.Context, srv *dagql.Server) (string, error) {
-	session, err := llm.BBI(srv)
-	if err != nil {
-		return "", err
-	}
->>>>>>> 2e8bcb3c
 	var result string
 	for _, tool := range llm.env.Tools(srv) {
 		schema, err := json.MarshalIndent(tool.Schema, "", "  ")
@@ -426,14 +412,8 @@
 	// The prompt message.
 	prompt string,
 	srv *dagql.Server,
-<<<<<<< HEAD
-) (*Llm, error) {
+) (*LLM, error) {
 	if len(llm.env.objs) > 0 {
-=======
-) (*LLM, error) {
-	vars := llm.promptVars
-	if len(vars) > 0 {
->>>>>>> 2e8bcb3c
 		prompt = os.Expand(prompt, func(key string) string {
 			val, err := llm.env.Get(key)
 			if err != nil {
@@ -515,19 +495,6 @@
 	return reply, nil
 }
 
-<<<<<<< HEAD
-=======
-// Start a new BBI (Brain-Body Interface) session.
-// BBI allows a LLM to consume the Dagger API via tool calls
-func (llm *LLM) BBI(srv *dagql.Server) (bbi.Session, error) {
-	var target dagql.Object
-	if llm.state != nil {
-		target = llm.state.(dagql.Object)
-	}
-	return bbi.NewSession("flat", target, srv)
-}
-
->>>>>>> 2e8bcb3c
 // send the context to the LLM endpoint, process replies and tool calls; continue in a loop
 // Synchronize LLM state:
 // 1. Send context to LLM endpoint
@@ -689,20 +656,13 @@
 	return messages, nil
 }
 
-<<<<<<< HEAD
-func (llm *Llm) Set(ctx context.Context, dag *dagql.Server, key string, value dagql.Typed) (*Llm, error) {
+func (llm *LLM) Set(ctx context.Context, dag *dagql.Server, key string, value dagql.Typed) (*LLM, error) {
 	if id, ok := value.(dagql.IDType); ok {
 		obj, err := dag.Load(ctx, id.ID())
 		if err != nil {
 			return nil, err
 		}
 		value = obj
-=======
-func (llm *LLM) WithState(ctx context.Context, objID dagql.IDType, srv *dagql.Server) (*LLM, error) {
-	obj, err := srv.Load(ctx, objID.ID())
-	if err != nil {
-		return nil, err
->>>>>>> 2e8bcb3c
 	}
 	llm = llm.Clone()
 	llm.env.Set(key, value)
@@ -721,8 +681,7 @@
 	return llm, nil
 }
 
-<<<<<<< HEAD
-func (llm *Llm) Get(ctx context.Context, dag *dagql.Server, key string) (dagql.Typed, error) {
+func (llm *LLM) Get(ctx context.Context, dag *dagql.Server, key string) (dagql.Typed, error) {
 	llm, err := llm.Sync(ctx, dag)
 	if err != nil {
 		return nil, err
@@ -731,7 +690,7 @@
 }
 
 // A variable in the LLM environment
-type LlmVariable struct {
+type LLMVariable struct {
 	// The name of the variable
 	Name string `field:"true"`
 	// The type name of the variable's value
@@ -740,24 +699,21 @@
 	Hash string `field:"true"`
 }
 
-var _ dagql.Typed = (*LlmVariable)(nil)
-
-func (v *LlmVariable) Type() *ast.Type {
+var _ dagql.Typed = (*LLMVariable)(nil)
+
+func (v *LLMVariable) Type() *ast.Type {
 	return &ast.Type{
-		NamedType: "LlmVariable",
+		NamedType: "LLMVariable",
 		NonNull:   true,
 	}
 }
 
-func (llm *Llm) Variables(ctx context.Context, dag *dagql.Server) ([]*LlmVariable, error) {
-=======
-func (llm *LLM) State(ctx context.Context, dag *dagql.Server) (dagql.Typed, error) {
->>>>>>> 2e8bcb3c
+func (llm *LLM) Variables(ctx context.Context, dag *dagql.Server) ([]*LLMVariable, error) {
 	llm, err := llm.Sync(ctx, dag)
 	if err != nil {
 		return nil, err
 	}
-	vars := make([]*LlmVariable, 0, len(llm.env.objs))
+	vars := make([]*LLMVariable, 0, len(llm.env.objs))
 	for k, v := range llm.env.objs {
 		var hash string
 		if obj, ok := dagql.UnwrapAs[dagql.Object](v); ok {
@@ -769,7 +725,7 @@
 			}
 			hash = dagql.HashFrom(string(jsonBytes)).String()
 		}
-		vars = append(vars, &LlmVariable{
+		vars = append(vars, &LLMVariable{
 			Name:     k,
 			TypeName: v.Type().Name(),
 			Hash:     hash,
@@ -784,7 +740,7 @@
 }
 
 // FIXME: deprecated
-func (llm *Llm) WithState(ctx context.Context, objID dagql.IDType, srv *dagql.Server) (*Llm, error) {
+func (llm *LLM) WithState(ctx context.Context, objID dagql.IDType, srv *dagql.Server) (*LLM, error) {
 	obj, err := srv.Load(ctx, objID.ID())
 	if err != nil {
 		return nil, err
@@ -793,7 +749,7 @@
 }
 
 // FIXME: deprecated
-func (llm *Llm) State(ctx context.Context, dag *dagql.Server) (dagql.Typed, error) {
+func (llm *LLM) State(ctx context.Context, dag *dagql.Server) (dagql.Typed, error) {
 	return llm.Get(ctx, dag, "default")
 }
 
@@ -860,17 +816,11 @@
 			},
 		},
 		func(ctx context.Context, self dagql.Object, args map[string]dagql.Input) (dagql.Typed, error) {
-<<<<<<< HEAD
-			llm := self.(dagql.Instance[*Llm]).Self
+			llm := self.(dagql.Instance[*LLM]).Self
 			name := args["name"].(dagql.String).String()
 			value := args["value"].(dagql.Typed)
 			return llm.Set(ctx, s.Server, name, value)
 			// id := args["value"].(dagql.IDType)
-=======
-			llm := self.(dagql.Instance[*LLM]).Self
-			id := args["value"].(dagql.IDType)
-			return llm.WithState(ctx, id, s.Server)
->>>>>>> 2e8bcb3c
 		},
 		dagql.CacheSpec{},
 	)
@@ -887,8 +837,7 @@
 			}},
 		},
 		func(ctx context.Context, self dagql.Object, args map[string]dagql.Input) (dagql.Typed, error) {
-<<<<<<< HEAD
-			llm := self.(dagql.Instance[*Llm]).Self
+			llm := self.(dagql.Instance[*LLM]).Self
 			name := args["name"].(dagql.String).String()
 			val, err := llm.Get(ctx, s.Server, name)
 			if err != nil {
@@ -898,10 +847,6 @@
 				return nil, fmt.Errorf("expected variable of type %s, got %s", typename, val.Type().Name())
 			}
 			return val, nil
-=======
-			llm := self.(dagql.Instance[*LLM]).Self
-			return llm.State(ctx, s.Server)
->>>>>>> 2e8bcb3c
 		},
 		dagql.CacheSpec{},
 	)
