--- conflicted
+++ resolved
@@ -16,7 +16,6 @@
 	"github.com/moby/buildkit/util/leaseutil"
 	"github.com/opencontainers/go-digest"
 	"github.com/vektah/gqlparser/v2/ast"
-	"github.com/vito/progrock"
 )
 
 // Query forms the root of the DAG and houses all necessary state and
@@ -31,13 +30,8 @@
 
 var ErrNoCurrentModule = fmt.Errorf("no current module")
 
-<<<<<<< HEAD
-=======
 // Settings for Query that are shared across all instances for a given DaggerServer
 type QueryOpts struct {
-	ProgrockSocketPath string
-
->>>>>>> 5903e5c1
 	Services *Services
 
 	Secrets *SecretStore
@@ -57,7 +51,6 @@
 	Cache dagql.Cache
 
 	BuildkitOpts *buildkit.Opts
-	Recorder     *progrock.Recorder
 
 	// The metadata of client calls.
 	// For the special case of the main client caller, the key is just empty string.
@@ -76,10 +69,6 @@
 	if err != nil {
 		return nil, fmt.Errorf("buildkit client: %w", err)
 	}
-
-	// NOTE: context.WithoutCancel is used because if the provided context is canceled, buildkit can
-	// leave internal progress contexts open and leak goroutines.
-	bk.WriteStatusesTo(context.WithoutCancel(ctx), opts.Recorder)
 
 	return &Query{
 		QueryOpts: opts,
@@ -159,23 +148,15 @@
 	if ok {
 		return nil
 	}
-<<<<<<< HEAD
-	q.clientCallContext[dgst] = &ClientCallContext{
+	newRoot, err := NewRoot(ctx, q.QueryOpts)
+	if err != nil {
+		return err
+	}
+	q.ClientCallContext[dgst] = &ClientCallContext{
+		Root:   newRoot,
 		Deps:   deps,
 		Module: mod,
 		FnCall: call,
-=======
-	newRoot, err := NewRoot(ctx, q.QueryOpts)
-	if err != nil {
-		return err
-	}
-	q.ClientCallContext[dgst] = &ClientCallContext{
-		Root:           newRoot,
-		Deps:           deps,
-		Module:         mod,
-		FnCall:         call,
-		ProgrockParent: progrockParent,
->>>>>>> 5903e5c1
 	}
 	return nil
 }
