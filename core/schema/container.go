--- conflicted
+++ resolved
@@ -721,7 +721,6 @@
 	return parent.ImageRefOrErr(ctx, s.bk)
 }
 
-<<<<<<< HEAD
 type containerWithServiceBindingArgs struct {
 	Service core.ServiceID
 	Alias   string
@@ -729,43 +728,6 @@
 
 func (s *containerSchema) withServiceBinding(ctx *core.Context, parent *core.Container, args containerWithServiceBindingArgs) (*core.Container, error) {
 	svc, err := args.Service.ToService()
-=======
-func (s *containerSchema) hostname(ctx *core.Context, parent *core.Container, args any) (string, error) {
-	svc, err := parent.Service(ctx, s.bk, s.progSockPath)
-	if err != nil {
-		return "", err
-	}
-
-	return svc.Hostname(ctx, s.svcs)
-}
-
-type containerEndpointArgs struct {
-	Port   int
-	Scheme string
-}
-
-func (s *containerSchema) endpoint(ctx *core.Context, parent *core.Container, args containerEndpointArgs) (string, error) {
-	svc, err := parent.Service(ctx, s.bk, s.progSockPath)
-	if err != nil {
-		return "", err
-	}
-
-	return svc.Endpoint(ctx, s.svcs, args.Port, args.Scheme)
-}
-
-type containerWithServiceDependencyArgs struct {
-	Service core.ContainerID
-	Alias   string
-}
-
-func (s *containerSchema) withServiceBinding(ctx *core.Context, parent *core.Container, args containerWithServiceDependencyArgs) (*core.Container, error) {
-	ctr, err := args.Service.ToContainer()
-	if err != nil {
-		return nil, err
-	}
-
-	svc, err := ctr.Service(ctx, s.bk, s.progSockPath)
->>>>>>> 25be91c8
 	if err != nil {
 		return nil, err
 	}
