--- conflicted
+++ resolved
@@ -33,7 +33,6 @@
 			"container": router.ToResolver(s.container),
 		},
 		"Container": router.ObjectResolver{
-<<<<<<< HEAD
 			"from":                  router.ToResolver(s.from),
 			"build":                 router.ToResolver(s.build),
 			"rootfs":                router.ToResolver(s.rootfs),
@@ -80,60 +79,12 @@
 			"publish":               router.ToResolver(s.publish),
 			"platform":              router.ToResolver(s.platform),
 			"export":                router.ToResolver(s.export),
+			"withRegistryAuth":      router.ToResolver(s.withRegistryAuth),
+			"withoutRegistryAuth":   router.ToResolver(s.withoutRegistryAuth),
 			"withExposedPort":       router.ToResolver(s.withExposedPort),
 			"hostname":              router.ToResolver(s.hostname),
 			"endpoint":              router.ToResolver(s.endpoint),
 			"withServiceDependency": router.ToResolver(s.withServiceDependency),
-=======
-			"from":                 router.ToResolver(s.from),
-			"build":                router.ToResolver(s.build),
-			"rootfs":               router.ToResolver(s.rootfs),
-			"pipeline":             router.ToResolver(s.pipeline),
-			"fs":                   router.ToResolver(s.rootfs), // deprecated
-			"withRootfs":           router.ToResolver(s.withRootfs),
-			"withFS":               router.ToResolver(s.withRootfs), // deprecated
-			"file":                 router.ToResolver(s.file),
-			"directory":            router.ToResolver(s.directory),
-			"user":                 router.ToResolver(s.user),
-			"withUser":             router.ToResolver(s.withUser),
-			"workdir":              router.ToResolver(s.workdir),
-			"withWorkdir":          router.ToResolver(s.withWorkdir),
-			"envVariables":         router.ToResolver(s.envVariables),
-			"envVariable":          router.ToResolver(s.envVariable),
-			"withEnvVariable":      router.ToResolver(s.withEnvVariable),
-			"withSecretVariable":   router.ToResolver(s.withSecretVariable),
-			"withoutEnvVariable":   router.ToResolver(s.withoutEnvVariable),
-			"withLabel":            router.ToResolver(s.withLabel),
-			"label":                router.ToResolver(s.label),
-			"labels":               router.ToResolver(s.labels),
-			"withoutLabel":         router.ToResolver(s.withoutLabel),
-			"entrypoint":           router.ToResolver(s.entrypoint),
-			"withEntrypoint":       router.ToResolver(s.withEntrypoint),
-			"defaultArgs":          router.ToResolver(s.defaultArgs),
-			"withDefaultArgs":      router.ToResolver(s.withDefaultArgs),
-			"mounts":               router.ToResolver(s.mounts),
-			"withMountedDirectory": router.ToResolver(s.withMountedDirectory),
-			"withMountedFile":      router.ToResolver(s.withMountedFile),
-			"withMountedTemp":      router.ToResolver(s.withMountedTemp),
-			"withMountedCache":     router.ToResolver(s.withMountedCache),
-			"withMountedSecret":    router.ToResolver(s.withMountedSecret),
-			"withUnixSocket":       router.ToResolver(s.withUnixSocket),
-			"withoutUnixSocket":    router.ToResolver(s.withoutUnixSocket),
-			"withoutMount":         router.ToResolver(s.withoutMount),
-			"withFile":             router.ToResolver(s.withFile),
-			"withNewFile":          router.ToResolver(s.withNewFile),
-			"withDirectory":        router.ToResolver(s.withDirectory),
-			"withExec":             router.ToResolver(s.withExec),
-			"exec":                 router.ToResolver(s.withExec), // deprecated
-			"exitCode":             router.ToResolver(s.exitCode),
-			"stdout":               router.ToResolver(s.stdout),
-			"stderr":               router.ToResolver(s.stderr),
-			"publish":              router.ToResolver(s.publish),
-			"platform":             router.ToResolver(s.platform),
-			"export":               router.ToResolver(s.export),
-			"withRegistryAuth":     router.ToResolver(s.withRegistryAuth),
-			"withoutRegistryAuth":  router.ToResolver(s.withoutRegistryAuth),
->>>>>>> ee053b38
 		},
 	}
 }
@@ -625,7 +576,37 @@
 	return true, nil
 }
 
-<<<<<<< HEAD
+type containerWithRegistryAuthArgs struct {
+	Address  string        `json:"address"`
+	Username string        `json:"username"`
+	Secret   core.SecretID `json:"secret"`
+}
+
+func (s *containerSchema) withRegistryAuth(ctx *router.Context, parents *core.Container, args containerWithRegistryAuthArgs) (*core.Container, error) {
+	secret, err := core.NewSecret(args.Secret).Plaintext(ctx, s.gw)
+	if err != nil {
+		return nil, err
+	}
+
+	if err := s.auth.AddCredential(args.Address, args.Username, string(secret)); err != nil {
+		return nil, err
+	}
+
+	return parents, nil
+}
+
+type containerWithoutRegistryAuthArgs struct {
+	Address string
+}
+
+func (s *containerSchema) withoutRegistryAuth(_ *router.Context, parents *core.Container, args containerWithoutRegistryAuthArgs) (*core.Container, error) {
+	if err := s.auth.RemoveCredential(args.Address); err != nil {
+		return nil, err
+	}
+
+	return parents, nil
+}
+
 func (s *containerSchema) hostname(ctx *router.Context, parent *core.Container, args any) (string, error) {
 	return parent.Hostname()
 }
@@ -659,35 +640,4 @@
 		Port:        args.Port,
 		Description: args.Description,
 	})
-=======
-type containerWithRegistryAuthArgs struct {
-	Address  string        `json:"address"`
-	Username string        `json:"username"`
-	Secret   core.SecretID `json:"secret"`
-}
-
-func (s *containerSchema) withRegistryAuth(ctx *router.Context, parents *core.Container, args containerWithRegistryAuthArgs) (*core.Container, error) {
-	secret, err := core.NewSecret(args.Secret).Plaintext(ctx, s.gw)
-	if err != nil {
-		return nil, err
-	}
-
-	if err := s.auth.AddCredential(args.Address, args.Username, string(secret)); err != nil {
-		return nil, err
-	}
-
-	return parents, nil
-}
-
-type containerWithoutRegistryAuthArgs struct {
-	Address string
-}
-
-func (s *containerSchema) withoutRegistryAuth(_ *router.Context, parents *core.Container, args containerWithoutRegistryAuthArgs) (*core.Container, error) {
-	if err := s.auth.RemoveCredential(args.Address); err != nil {
-		return nil, err
-	}
-
-	return parents, nil
->>>>>>> ee053b38
 }