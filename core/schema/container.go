package schema

import (
	"fmt"
	"os"
	"path"
	"strconv"
	"strings"

	"github.com/containerd/containerd/content"
	specs "github.com/opencontainers/image-spec/specs-go/v1"

	"github.com/dagger/dagger/core"
	"github.com/dagger/dagger/core/pipeline"
	"github.com/dagger/dagger/core/socket"
	"github.com/dagger/dagger/engine"

	"github.com/moby/buildkit/frontend/dockerfile/shell"
	"github.com/moby/buildkit/util/leaseutil"
)

type containerSchema struct {
	*MergedSchemas

	host         *core.Host
	svcs         *core.Services
	ociStore     content.Store
	leaseManager *leaseutil.Manager

	buildCache  *core.CacheMap[uint64, *core.Container]
	importCache *core.CacheMap[uint64, *specs.Descriptor]
}

var _ ExecutableSchema = &containerSchema{}

func (s *containerSchema) Name() string {
	return "container"
}

func (s *containerSchema) Schema() string {
	return Container
}

func (s *containerSchema) Resolvers() Resolvers {
	return Resolvers{
		"ContainerID": stringResolver(core.ContainerID("")),
		"Query": ObjectResolver{
			"container": ToResolver(s.container),
		},
		"Container": ToIDableObjectResolver(core.ContainerID.Decode, ObjectResolver{
			"id":                   ToResolver(s.id),
			"sync":                 ToResolver(s.sync),
			"from":                 ToResolver(s.from),
			"build":                ToResolver(s.build),
			"rootfs":               ToResolver(s.rootfs),
			"pipeline":             ToResolver(s.pipeline),
			"withRootfs":           ToResolver(s.withRootfs),
			"file":                 ToResolver(s.file),
			"directory":            ToResolver(s.directory),
			"user":                 ToResolver(s.user),
			"withUser":             ToResolver(s.withUser),
			"workdir":              ToResolver(s.workdir),
			"withWorkdir":          ToResolver(s.withWorkdir),
			"envVariables":         ToResolver(s.envVariables),
			"envVariable":          ToResolver(s.envVariable),
			"withEnvVariable":      ToResolver(s.withEnvVariable),
			"withSecretVariable":   ToResolver(s.withSecretVariable),
			"withoutEnvVariable":   ToResolver(s.withoutEnvVariable),
			"withLabel":            ToResolver(s.withLabel),
			"label":                ToResolver(s.label),
			"labels":               ToResolver(s.labels),
			"withoutLabel":         ToResolver(s.withoutLabel),
			"entrypoint":           ToResolver(s.entrypoint),
			"withEntrypoint":       ToResolver(s.withEntrypoint),
			"defaultArgs":          ToResolver(s.defaultArgs),
			"withDefaultArgs":      ToResolver(s.withDefaultArgs),
			"mounts":               ToResolver(s.mounts),
			"withMountedDirectory": ToResolver(s.withMountedDirectory),
			"withMountedFile":      ToResolver(s.withMountedFile),
			"withMountedTemp":      ToResolver(s.withMountedTemp),
			"withMountedCache":     ToResolver(s.withMountedCache),
			"withMountedSecret":    ToResolver(s.withMountedSecret),
			"withUnixSocket":       ToResolver(s.withUnixSocket),
			"withoutUnixSocket":    ToResolver(s.withoutUnixSocket),
			"withoutMount":         ToResolver(s.withoutMount),
			"withFile":             ToResolver(s.withFile),
			"withNewFile":          ToResolver(s.withNewFile),
			"withDirectory":        ToResolver(s.withDirectory),
			"withExec":             ToResolver(s.withExec),
			"stdout":               ToResolver(s.stdout),
			"stderr":               ToResolver(s.stderr),
			"publish":              ToResolver(s.publish),
			"platform":             ToResolver(s.platform),
			"export":               ToResolver(s.export),
			"import":               ToResolver(s.import_),
			"withRegistryAuth":     ToResolver(s.withRegistryAuth),
			"withoutRegistryAuth":  ToResolver(s.withoutRegistryAuth),
			"imageRef":             ToResolver(s.imageRef),
			"withExposedPort":      ToResolver(s.withExposedPort),
			"withoutExposedPort":   ToResolver(s.withoutExposedPort),
			"exposedPorts":         ToResolver(s.exposedPorts),
			"withServiceBinding":   ToResolver(s.withServiceBinding),
			"withFocus":            ToResolver(s.withFocus),
			"withoutFocus":         ToResolver(s.withoutFocus),
			"shellEndpoint":        ToResolver(s.shellEndpoint),
		}),
	}
}

func (s *containerSchema) Dependencies() []ExecutableSchema {
	return nil
}

type containerArgs struct {
	ID       core.ContainerID
	Platform *specs.Platform
}

func (s *containerSchema) container(ctx *core.Context, parent *core.Query, args containerArgs) (_ *core.Container, rerr error) {
	if args.ID != "" {
		return args.ID.Decode()
	}
	platform := s.MergedSchemas.platform
	if args.Platform != nil {
		platform = *args.Platform
	}
	ctr, err := core.NewContainer(args.ID, parent.PipelinePath(), platform)
	if err != nil {
		return nil, err
	}
	return ctr, err
}

func (s *containerSchema) sync(ctx *core.Context, parent *core.Container, _ any) (core.ContainerID, error) {
	_, err := parent.Evaluate(ctx, s.bk, s.svcs)
	if err != nil {
		return "", err
	}
	return parent.ID()
}

func (s *containerSchema) id(ctx *core.Context, parent *core.Container, args any) (core.ContainerID, error) {
	return parent.ID()
}

type containerFromArgs struct {
	Address string
}

func (s *containerSchema) from(ctx *core.Context, parent *core.Container, args containerFromArgs) (*core.Container, error) {
	return parent.From(ctx, s.bk, args.Address)
}

type containerBuildArgs struct {
	Context    core.DirectoryID
	Dockerfile string
	BuildArgs  []core.BuildArg
	Target     string
	Secrets    []core.SecretID
}

func (s *containerSchema) build(ctx *core.Context, parent *core.Container, args containerBuildArgs) (*core.Container, error) {
	dir, err := args.Context.Decode()
	if err != nil {
		return nil, err
	}
	return parent.Build(
		ctx,
		dir,
		args.Dockerfile,
		args.BuildArgs,
		args.Target,
		args.Secrets,
		s.bk,
		s.svcs,
		s.buildCache,
	)
}

type containerWithRootFSArgs struct {
	Directory core.DirectoryID
}

func (s *containerSchema) withRootfs(ctx *core.Context, parent *core.Container, args containerWithRootFSArgs) (*core.Container, error) {
	dir, err := args.Directory.Decode()
	if err != nil {
		return nil, err
	}
	return parent.WithRootFS(ctx, dir)
}

type containerPipelineArgs struct {
	Name        string
	Description string
	Labels      []pipeline.Label
}

func (s *containerSchema) pipeline(ctx *core.Context, parent *core.Container, args containerPipelineArgs) (*core.Container, error) {
	return parent.WithPipeline(ctx, args.Name, args.Description, args.Labels)
}

func (s *containerSchema) rootfs(ctx *core.Context, parent *core.Container, args any) (*core.Directory, error) {
	return parent.RootFS(ctx)
}

type containerExecArgs struct {
	core.ContainerExecOpts
}

func (s *containerSchema) withExec(ctx *core.Context, parent *core.Container, args containerExecArgs) (*core.Container, error) {
	return parent.WithExec(ctx, s.bk, s.progSockPath, s.MergedSchemas.platform, args.ContainerExecOpts)
}

func (s *containerSchema) stdout(ctx *core.Context, parent *core.Container, _ any) (string, error) {
	return parent.MetaFileContents(ctx, s.bk, s.svcs, s.progSockPath, "stdout")
}

func (s *containerSchema) stderr(ctx *core.Context, parent *core.Container, _ any) (string, error) {
	return parent.MetaFileContents(ctx, s.bk, s.svcs, s.progSockPath, "stderr")
}

type containerWithEntrypointArgs struct {
	Args []string
}

func (s *containerSchema) withEntrypoint(ctx *core.Context, parent *core.Container, args containerWithEntrypointArgs) (*core.Container, error) {
	return parent.UpdateImageConfig(ctx, func(cfg specs.ImageConfig) specs.ImageConfig {
		cfg.Entrypoint = args.Args
		return cfg
	})
}

func (s *containerSchema) entrypoint(ctx *core.Context, parent *core.Container, args containerWithVariableArgs) ([]string, error) {
	cfg, err := parent.ImageConfig(ctx)
	if err != nil {
		return nil, err
	}

	return cfg.Entrypoint, nil
}

type containerWithDefaultArgs struct {
	Args *[]string
}

func (s *containerSchema) withDefaultArgs(ctx *core.Context, parent *core.Container, args containerWithDefaultArgs) (*core.Container, error) {
	return parent.UpdateImageConfig(ctx, func(cfg specs.ImageConfig) specs.ImageConfig {
		if args.Args == nil {
			cfg.Cmd = []string{}
			return cfg
		}

		cfg.Cmd = *args.Args
		return cfg
	})
}

func (s *containerSchema) defaultArgs(ctx *core.Context, parent *core.Container, args any) ([]string, error) {
	cfg, err := parent.ImageConfig(ctx)
	if err != nil {
		return nil, err
	}

	return cfg.Cmd, nil
}

type containerWithUserArgs struct {
	Name string
}

func (s *containerSchema) withUser(ctx *core.Context, parent *core.Container, args containerWithUserArgs) (*core.Container, error) {
	return parent.UpdateImageConfig(ctx, func(cfg specs.ImageConfig) specs.ImageConfig {
		cfg.User = args.Name
		return cfg
	})
}

func (s *containerSchema) user(ctx *core.Context, parent *core.Container, args containerWithVariableArgs) (string, error) {
	cfg, err := parent.ImageConfig(ctx)
	if err != nil {
		return "", err
	}

	return cfg.User, nil
}

type containerWithWorkdirArgs struct {
	Path string
}

func (s *containerSchema) withWorkdir(ctx *core.Context, parent *core.Container, args containerWithWorkdirArgs) (*core.Container, error) {
	return parent.UpdateImageConfig(ctx, func(cfg specs.ImageConfig) specs.ImageConfig {
		cfg.WorkingDir = absPath(cfg.WorkingDir, args.Path)
		return cfg
	})
}

func (s *containerSchema) workdir(ctx *core.Context, parent *core.Container, args containerWithVariableArgs) (string, error) {
	cfg, err := parent.ImageConfig(ctx)
	if err != nil {
		return "", err
	}

	return cfg.WorkingDir, nil
}

type containerWithVariableArgs struct {
	Name   string
	Value  string
	Expand bool
}

func (s *containerSchema) withEnvVariable(ctx *core.Context, parent *core.Container, args containerWithVariableArgs) (*core.Container, error) {
	return parent.UpdateImageConfig(ctx, func(cfg specs.ImageConfig) specs.ImageConfig {
		value := args.Value

		if args.Expand {
			value = os.Expand(value, func(k string) string {
				v, _ := core.LookupEnv(cfg.Env, k)
				return v
			})
		}

		cfg.Env = core.AddEnv(cfg.Env, args.Name, value)

		return cfg
	})
}

type containerWithoutVariableArgs struct {
	Name string
}

func (s *containerSchema) withoutEnvVariable(ctx *core.Context, parent *core.Container, args containerWithoutVariableArgs) (*core.Container, error) {
	return parent.UpdateImageConfig(ctx, func(cfg specs.ImageConfig) specs.ImageConfig {
		newEnv := []string{}

		core.WalkEnv(cfg.Env, func(k, _, env string) {
			if !shell.EqualEnvKeys(k, args.Name) {
				newEnv = append(newEnv, env)
			}
		})

		cfg.Env = newEnv

		return cfg
	})
}

type EnvVariable struct {
	Name  string `json:"name"`
	Value string `json:"value"`
}

func (s *containerSchema) envVariables(ctx *core.Context, parent *core.Container, args any) ([]EnvVariable, error) {
	cfg, err := parent.ImageConfig(ctx)
	if err != nil {
		return nil, err
	}

	vars := make([]EnvVariable, 0, len(cfg.Env))

	core.WalkEnv(cfg.Env, func(k, v, _ string) {
		vars = append(vars, EnvVariable{Name: k, Value: v})
	})

	return vars, nil
}

type containerVariableArgs struct {
	Name string
}

func (s *containerSchema) envVariable(ctx *core.Context, parent *core.Container, args containerVariableArgs) (*string, error) {
	cfg, err := parent.ImageConfig(ctx)
	if err != nil {
		return nil, err
	}

	if val, ok := core.LookupEnv(cfg.Env, args.Name); ok {
		return &val, nil
	}

	return nil, nil
}

type Label struct {
	Name  string `json:"name"`
	Value string `json:"value"`
}

func (s *containerSchema) labels(ctx *core.Context, parent *core.Container, args any) ([]Label, error) {
	cfg, err := parent.ImageConfig(ctx)
	if err != nil {
		return nil, err
	}

	labels := make([]Label, 0, len(cfg.Labels))
	for name, value := range cfg.Labels {
		label := Label{
			Name:  name,
			Value: value,
		}

		labels = append(labels, label)
	}

	return labels, nil
}

type containerLabelArgs struct {
	Name string
}

func (s *containerSchema) label(ctx *core.Context, parent *core.Container, args containerLabelArgs) (*string, error) {
	cfg, err := parent.ImageConfig(ctx)
	if err != nil {
		return nil, err
	}

	if val, ok := cfg.Labels[args.Name]; ok {
		return &val, nil
	}

	return nil, nil
}

type containerWithMountedDirectoryArgs struct {
	Path   string
	Source core.DirectoryID
	Owner  string
}

func (s *containerSchema) withMountedDirectory(ctx *core.Context, parent *core.Container, args containerWithMountedDirectoryArgs) (*core.Container, error) {
	dir, err := args.Source.Decode()
	if err != nil {
		return nil, err
	}
	return parent.WithMountedDirectory(ctx, s.bk, args.Path, dir, args.Owner, false)
}

type containerPublishArgs struct {
	Address           string
	PlatformVariants  []core.ContainerID
	ForcedCompression core.ImageLayerCompression
	MediaTypes        core.ImageMediaTypes
}

func (s *containerSchema) publish(ctx *core.Context, parent *core.Container, args containerPublishArgs) (string, error) {
	return parent.Publish(ctx, s.bk, s.svcs, args.Address, args.PlatformVariants, args.ForcedCompression, args.MediaTypes)
}

type containerWithMountedFileArgs struct {
	Path   string
	Source core.FileID
	Owner  string
}

func (s *containerSchema) withMountedFile(ctx *core.Context, parent *core.Container, args containerWithMountedFileArgs) (*core.Container, error) {
	file, err := args.Source.Decode()
	if err != nil {
		return nil, err
	}
	return parent.WithMountedFile(ctx, s.bk, args.Path, file, args.Owner, false)
}

type containerWithMountedCacheArgs struct {
	Path        string
	Cache       core.CacheID
	Source      core.DirectoryID
	Concurrency core.CacheSharingMode
	Owner       string
}

func (s *containerSchema) withMountedCache(ctx *core.Context, parent *core.Container, args containerWithMountedCacheArgs) (*core.Container, error) {
	var dir *core.Directory
	if args.Source != "" {
		var err error
		dir, err = args.Source.Decode()
		if err != nil {
			return nil, err
		}
	}

	cache, err := args.Cache.Decode()
	if err != nil {
		return nil, err
	}

	return parent.WithMountedCache(ctx, s.bk, args.Path, cache, dir, args.Concurrency, args.Owner)
}

type containerWithMountedTempArgs struct {
	Path string
}

func (s *containerSchema) withMountedTemp(ctx *core.Context, parent *core.Container, args containerWithMountedTempArgs) (*core.Container, error) {
	return parent.WithMountedTemp(ctx, args.Path)
}

type containerWithoutMountArgs struct {
	Path string
}

func (s *containerSchema) withoutMount(ctx *core.Context, parent *core.Container, args containerWithoutMountArgs) (*core.Container, error) {
	return parent.WithoutMount(ctx, args.Path)
}

func (s *containerSchema) mounts(ctx *core.Context, parent *core.Container, _ any) ([]string, error) {
	return parent.MountTargets(ctx)
}

type containerWithLabelArgs struct {
	Name  string
	Value string
}

func (s *containerSchema) withLabel(ctx *core.Context, parent *core.Container, args containerWithLabelArgs) (*core.Container, error) {
	return parent.UpdateImageConfig(ctx, func(cfg specs.ImageConfig) specs.ImageConfig {
		if cfg.Labels == nil {
			cfg.Labels = make(map[string]string)
		}
		cfg.Labels[args.Name] = args.Value
		return cfg
	})
}

type containerWithoutLabelArgs struct {
	Name string
}

func (s *containerSchema) withoutLabel(ctx *core.Context, parent *core.Container, args containerWithoutLabelArgs) (*core.Container, error) {
	return parent.UpdateImageConfig(ctx, func(cfg specs.ImageConfig) specs.ImageConfig {
		delete(cfg.Labels, args.Name)
		return cfg
	})
}

type containerDirectoryArgs struct {
	Path string
}

func (s *containerSchema) directory(ctx *core.Context, parent *core.Container, args containerDirectoryArgs) (*core.Directory, error) {
	return parent.Directory(ctx, s.bk, s.svcs, args.Path)
}

type containerFileArgs struct {
	Path string
}

func (s *containerSchema) file(ctx *core.Context, parent *core.Container, args containerFileArgs) (*core.File, error) {
	return parent.File(ctx, s.bk, s.svcs, args.Path)
}

func absPath(workDir string, containerPath string) string {
	if path.IsAbs(containerPath) {
		return containerPath
	}

	if workDir == "" {
		workDir = "/"
	}

	return path.Join(workDir, containerPath)
}

type containerWithSecretVariableArgs struct {
	Name   string
	Secret core.SecretID
}

func (s *containerSchema) withSecretVariable(ctx *core.Context, parent *core.Container, args containerWithSecretVariableArgs) (*core.Container, error) {
	secret, err := args.Secret.Decode()
	if err != nil {
		return nil, err
	}
	return parent.WithSecretVariable(ctx, args.Name, secret)
}

type containerWithMountedSecretArgs struct {
	Path   string
	Source core.SecretID
	Owner  string
	Mode   *int
}

func (s *containerSchema) withMountedSecret(ctx *core.Context, parent *core.Container, args containerWithMountedSecretArgs) (*core.Container, error) {
	secret, err := args.Source.Decode()
	if err != nil {
		return nil, err
	}
	return parent.WithMountedSecret(ctx, s.bk, args.Path, secret, args.Owner, args.Mode)
}

type containerWithDirectoryArgs struct {
	withDirectoryArgs
	Owner string
}

func (s *containerSchema) withDirectory(ctx *core.Context, parent *core.Container, args containerWithDirectoryArgs) (*core.Container, error) {
	dir, err := args.Directory.Decode()
	if err != nil {
		return nil, err
	}
	return parent.WithDirectory(ctx, s.bk, args.Path, dir, args.CopyFilter, args.Owner)
}

type containerWithFileArgs struct {
	withFileArgs
	Owner string
}

func (s *containerSchema) withFile(ctx *core.Context, parent *core.Container, args containerWithFileArgs) (*core.Container, error) {
	file, err := args.Source.Decode()
	if err != nil {
		return nil, err
	}
	return parent.WithFile(ctx, s.bk, args.Path, file, args.Permissions, args.Owner)
}

type containerWithNewFileArgs struct {
	withNewFileArgs
	Owner string
}

func (s *containerSchema) withNewFile(ctx *core.Context, parent *core.Container, args containerWithNewFileArgs) (*core.Container, error) {
	return parent.WithNewFile(ctx, s.bk, args.Path, []byte(args.Contents), args.Permissions, args.Owner)
}

type containerWithUnixSocketArgs struct {
	Path   string
	Source socket.ID
	Owner  string
}

func (s *containerSchema) withUnixSocket(ctx *core.Context, parent *core.Container, args containerWithUnixSocketArgs) (*core.Container, error) {
	socket, err := args.Source.Decode()
	if err != nil {
		return nil, err
	}
	return parent.WithUnixSocket(ctx, s.bk, args.Path, socket, args.Owner)
}

type containerWithoutUnixSocketArgs struct {
	Path string
}

func (s *containerSchema) withoutUnixSocket(ctx *core.Context, parent *core.Container, args containerWithoutUnixSocketArgs) (*core.Container, error) {
	return parent.WithoutUnixSocket(ctx, args.Path)
}

func (s *containerSchema) platform(ctx *core.Context, parent *core.Container, args any) (specs.Platform, error) {
	return parent.Platform, nil
}

type containerExportArgs struct {
	Path              string
	PlatformVariants  []core.ContainerID
	ForcedCompression core.ImageLayerCompression
	MediaTypes        core.ImageMediaTypes
}

func (s *containerSchema) export(ctx *core.Context, parent *core.Container, args containerExportArgs) (bool, error) {
	if err := parent.Export(ctx, s.bk, s.svcs, args.Path, args.PlatformVariants, args.ForcedCompression, args.MediaTypes); err != nil {
		return false, err
	}

	return true, nil
}

type containerImportArgs struct {
	Source core.FileID
	Tag    string
}

func (s *containerSchema) import_(ctx *core.Context, parent *core.Container, args containerImportArgs) (*core.Container, error) { // nolint:revive
	return parent.Import(
		ctx,
		args.Source,
		args.Tag,
		s.bk,
		s.host,
		s.svcs,
		s.importCache,
		s.ociStore,
		s.leaseManager,
	)
}

type containerWithRegistryAuthArgs struct {
	Address  string        `json:"address"`
	Username string        `json:"username"`
	Secret   core.SecretID `json:"secret"`
}

func (s *containerSchema) withRegistryAuth(ctx *core.Context, parents *core.Container, args containerWithRegistryAuthArgs) (*core.Container, error) {
	secretBytes, err := s.secrets.GetSecret(ctx, args.Secret.String())
	if err != nil {
		return nil, err
	}

	if err := s.auth.AddCredential(args.Address, args.Username, string(secretBytes)); err != nil {
		return nil, err
	}

	return parents, nil
}

type containerWithoutRegistryAuthArgs struct {
	Address string
}

func (s *containerSchema) withoutRegistryAuth(_ *core.Context, parents *core.Container, args containerWithoutRegistryAuthArgs) (*core.Container, error) {
	if err := s.auth.RemoveCredential(args.Address); err != nil {
		return nil, err
	}

	return parents, nil
}

func (s *containerSchema) imageRef(ctx *core.Context, parent *core.Container, args containerWithVariableArgs) (string, error) {
	return parent.ImageRefOrErr(ctx, s.bk)
}

type containerWithServiceBindingArgs struct {
	Service core.ServiceID
	Alias   string
}

<<<<<<< HEAD
func (s *containerSchema) withServiceBinding(ctx *core.Context, parent *core.Container, args containerWithServiceBindingArgs) (*core.Container, error) {
	svc, err := args.Service.Decode()
=======
func (s *containerSchema) withServiceBinding(ctx *core.Context, parent *core.Container, args containerWithServiceDependencyArgs) (*core.Container, error) {
	ctr, err := args.Service.Decode()
>>>>>>> efeb21ff
	if err != nil {
		return nil, err
	}

	if err != nil {
		return nil, err
	}

	return parent.WithServiceBinding(ctx, s.svcs, svc, args.Alias)
}

type containerWithExposedPortArgs struct {
	Protocol    core.NetworkProtocol
	Port        int
	Description *string
}

func (s *containerSchema) withExposedPort(ctx *core.Context, parent *core.Container, args containerWithExposedPortArgs) (*core.Container, error) {
	return parent.WithExposedPort(core.Port{
		Protocol:    args.Protocol,
		Port:        args.Port,
		Description: args.Description,
	})
}

type containerWithoutExposedPortArgs struct {
	Protocol core.NetworkProtocol
	Port     int
}

func (s *containerSchema) withoutExposedPort(ctx *core.Context, parent *core.Container, args containerWithoutExposedPortArgs) (*core.Container, error) {
	return parent.WithoutExposedPort(args.Port, args.Protocol)
}

// NB(vito): we have to use a different type with a regular string Protocol
// field so that the enum mapping works.
type ExposedPort struct {
	Port        int     `json:"port"`
	Protocol    string  `json:"protocol"`
	Description *string `json:"description,omitempty"`
}

func (s *containerSchema) exposedPorts(ctx *core.Context, parent *core.Container, args any) ([]ExposedPort, error) {
	// get descriptions from `Container.Ports` (not in the OCI spec)
	ports := make(map[string]ExposedPort, len(parent.Ports))
	for _, p := range parent.Ports {
		ociPort := fmt.Sprintf("%d/%s", p.Port, p.Protocol.Network())
		ports[ociPort] = ExposedPort{
			Port:        p.Port,
			Protocol:    string(p.Protocol),
			Description: p.Description,
		}
	}

	exposedPorts := []ExposedPort{}
	for ociPort := range parent.Config.ExposedPorts {
		p, exists := ports[ociPort]
		if !exists {
			// ignore errors when parsing from OCI
			port, proto, ok := strings.Cut(ociPort, "/")
			if !ok {
				continue
			}
			portNr, err := strconv.Atoi(port)
			if err != nil {
				continue
			}
			p = ExposedPort{
				Port:     portNr,
				Protocol: strings.ToUpper(proto),
			}
		}
		exposedPorts = append(exposedPorts, p)
	}

	return exposedPorts, nil
}

func (s *containerSchema) withFocus(ctx *core.Context, parent *core.Container, args any) (*core.Container, error) {
	child := parent.Clone()
	child.Focused = true
	return child, nil
}

func (s *containerSchema) withoutFocus(ctx *core.Context, parent *core.Container, args any) (*core.Container, error) {
	child := parent.Clone()
	child.Focused = false
	return child, nil
}

func (s *containerSchema) shellEndpoint(ctx *core.Context, parent *core.Container, args any) (string, error) {
	endpoint, handler, err := parent.ShellEndpoint(s.bk, s.progSockPath, s.services)
	if err != nil {
		return "", err
	}

	clientMetadata, err := engine.ClientMetadataFromContext(ctx)
	if err != nil {
		return "", err
	}

	s.MuxEndpoint(path.Join("/", endpoint), handler, clientMetadata.ModuleDigest)
	return "ws://dagger/" + endpoint, nil
}<|MERGE_RESOLUTION|>--- conflicted
+++ resolved
@@ -727,17 +727,8 @@
 	Alias   string
 }
 
-<<<<<<< HEAD
 func (s *containerSchema) withServiceBinding(ctx *core.Context, parent *core.Container, args containerWithServiceBindingArgs) (*core.Container, error) {
 	svc, err := args.Service.Decode()
-=======
-func (s *containerSchema) withServiceBinding(ctx *core.Context, parent *core.Container, args containerWithServiceDependencyArgs) (*core.Container, error) {
-	ctr, err := args.Service.Decode()
->>>>>>> efeb21ff
-	if err != nil {
-		return nil, err
-	}
-
 	if err != nil {
 		return nil, err
 	}
