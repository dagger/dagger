--- conflicted
+++ resolved
@@ -725,18 +725,12 @@
 	Alias   string
 }
 
-<<<<<<< HEAD
 func (s *containerSchema) withServiceBinding(ctx *core.Context, parent *core.Container, args containerWithServiceBindingArgs) (*core.Container, error) {
-	svc, err := args.Service.ToService()
-=======
-func (s *containerSchema) withServiceBinding(ctx *core.Context, parent *core.Container, args containerWithServiceDependencyArgs) (*core.Container, error) {
-	ctr, err := args.Service.Decode()
-	if err != nil {
-		return nil, err
-	}
-
-	svc, err := ctr.Service(ctx, s.bk, s.progSockPath)
->>>>>>> b9163d1b
+	svc, err := args.Service.Decode()
+	if err != nil {
+		return nil, err
+	}
+
 	if err != nil {
 		return nil, err
 	}
