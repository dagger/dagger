package schema

import (
	"fmt"
	"path"
	"strings"

	"github.com/dagger/dagger/core"
	"github.com/dagger/dagger/router"
	specs "github.com/opencontainers/image-spec/specs-go/v1"
)

type containerSchema struct {
	*baseSchema

	host *core.Host
}

var _ router.ExecutableSchema = &containerSchema{}

func (s *containerSchema) Name() string {
	return "container"
}

func (s *containerSchema) Schema() string {
	return Container
}

func (s *containerSchema) Resolvers() router.Resolvers {
	return router.Resolvers{
		"ContainerID": stringResolver(core.ContainerID("")),
		"Query": router.ObjectResolver{
			"container": router.ToResolver(s.container),
		},
		"Container": router.ObjectResolver{
			"from":                 router.ToResolver(s.from),
			"build":                router.ToResolver(s.build),
			"rootfs":               router.ToResolver(s.rootfs),
			"pipeline":             router.ToResolver(s.pipeline),
			"fs":                   router.ToResolver(s.rootfs), // deprecated
			"withRootfs":           router.ToResolver(s.withRootfs),
			"withFS":               router.ToResolver(s.withRootfs), // deprecated
			"file":                 router.ToResolver(s.file),
			"directory":            router.ToResolver(s.directory),
			"user":                 router.ToResolver(s.user),
			"withUser":             router.ToResolver(s.withUser),
			"workdir":              router.ToResolver(s.workdir),
			"withWorkdir":          router.ToResolver(s.withWorkdir),
			"envVariables":         router.ToResolver(s.envVariables),
			"envVariable":          router.ToResolver(s.envVariable),
			"withEnvVariable":      router.ToResolver(s.withEnvVariable),
			"withSecretVariable":   router.ToResolver(s.withSecretVariable),
			"withoutEnvVariable":   router.ToResolver(s.withoutEnvVariable),
			"withLabel":            router.ToResolver(s.withLabel),
			"label":                router.ToResolver(s.label),
			"labels":               router.ToResolver(s.labels),
			"withoutLabel":         router.ToResolver(s.withoutLabel),
			"entrypoint":           router.ToResolver(s.entrypoint),
			"withEntrypoint":       router.ToResolver(s.withEntrypoint),
			"defaultArgs":          router.ToResolver(s.defaultArgs),
			"withDefaultArgs":      router.ToResolver(s.withDefaultArgs),
			"mounts":               router.ToResolver(s.mounts),
			"withMountedDirectory": router.ToResolver(s.withMountedDirectory),
			"withMountedFile":      router.ToResolver(s.withMountedFile),
			"withMountedTemp":      router.ToResolver(s.withMountedTemp),
			"withMountedCache":     router.ToResolver(s.withMountedCache),
			"withMountedSecret":    router.ToResolver(s.withMountedSecret),
			"withUnixSocket":       router.ToResolver(s.withUnixSocket),
			"withoutUnixSocket":    router.ToResolver(s.withoutUnixSocket),
			"withoutMount":         router.ToResolver(s.withoutMount),
			"withFile":             router.ToResolver(s.withFile),
			"withNewFile":          router.ToResolver(s.withNewFile),
			"withDirectory":        router.ToResolver(s.withDirectory),
			"withExec":             router.ToResolver(s.withExec),
			"exec":                 router.ToResolver(s.withExec), // deprecated
			"exitCode":             router.ToResolver(s.exitCode),
			"stdout":               router.ToResolver(s.stdout),
			"stderr":               router.ToResolver(s.stderr),
			"publish":              router.ToResolver(s.publish),
			"platform":             router.ToResolver(s.platform),
			"export":               router.ToResolver(s.export),
			"withRegistryAuth":     router.ToResolver(s.withRegistryAuth),
			"withoutRegistryAuth":  router.ToResolver(s.withoutRegistryAuth),
<<<<<<< HEAD
			"withExposedPort":      router.ToResolver(s.withExposedPort),
			"withoutExposedPort":   router.ToResolver(s.withoutExposedPort),
			"exposedPorts":         router.ToResolver(s.exposedPorts),
			"hostname":             router.ToResolver(s.hostname),
			"endpoint":             router.ToResolver(s.endpoint),
			"withServiceBinding":   router.ToResolver(s.withServiceBinding),
=======
			"imageRef":             router.ToResolver(s.imageRef),
>>>>>>> b5e402ab
		},
	}
}

func (s *containerSchema) Dependencies() []router.ExecutableSchema {
	return nil
}

type containerArgs struct {
	ID       core.ContainerID
	Platform *specs.Platform
}

func (s *containerSchema) container(ctx *router.Context, parent *core.Query, args containerArgs) (*core.Container, error) {
	platform := s.baseSchema.platform
	if args.Platform != nil {
		if args.ID != "" {
			return nil, fmt.Errorf("cannot specify both existing container ID and platform")
		}
		platform = *args.Platform
	}
	pipeline := core.PipelinePath{}
	if parent != nil {
		pipeline = parent.Context.Pipeline
	}
	ctr, err := core.NewContainer(args.ID, pipeline, platform)
	if err != nil {
		return nil, err
	}
	return ctr, err
}

type containerFromArgs struct {
	Address string
}

func (s *containerSchema) from(ctx *router.Context, parent *core.Container, args containerFromArgs) (*core.Container, error) {
	return parent.From(ctx, s.gw, args.Address)
}

type containerBuildArgs struct {
	Context    core.DirectoryID
	Dockerfile string
	BuildArgs  []core.BuildArg
	Target     string
}

func (s *containerSchema) build(ctx *router.Context, parent *core.Container, args containerBuildArgs) (*core.Container, error) {
	return parent.Build(ctx, s.gw, &core.Directory{ID: args.Context}, args.Dockerfile, args.BuildArgs, args.Target)
}

func (s *containerSchema) withRootfs(ctx *router.Context, parent *core.Container, arg core.Directory) (*core.Container, error) {
	return parent.WithRootFS(ctx, &arg)
}

type containerPipelineArgs struct {
	Name        string
	Description string
}

func (s *containerSchema) pipeline(ctx *router.Context, parent *core.Container, args containerPipelineArgs) (*core.Container, error) {
	return parent.Pipeline(ctx, args.Name, args.Description)
}

func (s *containerSchema) rootfs(ctx *router.Context, parent *core.Container, args any) (*core.Directory, error) {
	return parent.RootFS(ctx)
}

type containerExecArgs struct {
	core.ContainerExecOpts
}

func (s *containerSchema) withExec(ctx *router.Context, parent *core.Container, args containerExecArgs) (*core.Container, error) {
	return parent.WithExec(ctx, s.gw, s.baseSchema.platform, args.ContainerExecOpts)
}

func (s *containerSchema) exitCode(ctx *router.Context, parent *core.Container, args any) (*int, error) {
	return parent.ExitCode(ctx, s.gw)
}

func (s *containerSchema) stdout(ctx *router.Context, parent *core.Container, args any) (*string, error) {
	return parent.MetaFileContents(ctx, s.gw, "stdout")
}

func (s *containerSchema) stderr(ctx *router.Context, parent *core.Container, args any) (*string, error) {
	return parent.MetaFileContents(ctx, s.gw, "stderr")
}

type containerWithEntrypointArgs struct {
	Args []string
}

func (s *containerSchema) withEntrypoint(ctx *router.Context, parent *core.Container, args containerWithEntrypointArgs) (*core.Container, error) {
	return parent.UpdateImageConfig(ctx, func(cfg specs.ImageConfig) specs.ImageConfig {
		cfg.Entrypoint = args.Args
		return cfg
	})
}

func (s *containerSchema) entrypoint(ctx *router.Context, parent *core.Container, args containerWithVariableArgs) ([]string, error) {
	cfg, err := parent.ImageConfig(ctx)
	if err != nil {
		return nil, err
	}

	return cfg.Entrypoint, nil
}

type containerWithDefaultArgs struct {
	Args *[]string
}

func (s *containerSchema) withDefaultArgs(ctx *router.Context, parent *core.Container, args containerWithDefaultArgs) (*core.Container, error) {
	return parent.UpdateImageConfig(ctx, func(cfg specs.ImageConfig) specs.ImageConfig {
		if args.Args == nil {
			cfg.Cmd = []string{}
			return cfg
		}

		cfg.Cmd = *args.Args
		return cfg
	})
}

func (s *containerSchema) defaultArgs(ctx *router.Context, parent *core.Container, args any) ([]string, error) {
	cfg, err := parent.ImageConfig(ctx)
	if err != nil {
		return nil, err
	}

	return cfg.Cmd, nil
}

type containerWithUserArgs struct {
	Name string
}

func (s *containerSchema) withUser(ctx *router.Context, parent *core.Container, args containerWithUserArgs) (*core.Container, error) {
	return parent.UpdateImageConfig(ctx, func(cfg specs.ImageConfig) specs.ImageConfig {
		cfg.User = args.Name
		return cfg
	})
}

func (s *containerSchema) user(ctx *router.Context, parent *core.Container, args containerWithVariableArgs) (string, error) {
	cfg, err := parent.ImageConfig(ctx)
	if err != nil {
		return "", err
	}

	return cfg.User, nil
}

type containerWithWorkdirArgs struct {
	Path string
}

func (s *containerSchema) withWorkdir(ctx *router.Context, parent *core.Container, args containerWithWorkdirArgs) (*core.Container, error) {
	return parent.UpdateImageConfig(ctx, func(cfg specs.ImageConfig) specs.ImageConfig {
		cfg.WorkingDir = absPath(cfg.WorkingDir, args.Path)
		return cfg
	})
}

func (s *containerSchema) workdir(ctx *router.Context, parent *core.Container, args containerWithVariableArgs) (string, error) {
	cfg, err := parent.ImageConfig(ctx)
	if err != nil {
		return "", err
	}

	return cfg.WorkingDir, nil
}

type containerWithVariableArgs struct {
	Name  string
	Value string
}

func (s *containerSchema) withEnvVariable(ctx *router.Context, parent *core.Container, args containerWithVariableArgs) (*core.Container, error) {
	return parent.UpdateImageConfig(ctx, func(cfg specs.ImageConfig) specs.ImageConfig {
		// NB(vito): buildkit handles replacing properly when we do llb.AddEnv, but
		// we want to replace it here anyway because someone might publish the image
		// instead of running it. (there's a test covering this!)
		newEnv := []string{}
		prefix := args.Name + "="
		for _, env := range cfg.Env {
			if !strings.HasPrefix(env, prefix) {
				newEnv = append(newEnv, env)
			}
		}

		newEnv = append(newEnv, fmt.Sprintf("%s=%s", args.Name, args.Value))

		cfg.Env = newEnv

		return cfg
	})
}

type containerWithoutVariableArgs struct {
	Name string
}

func (s *containerSchema) withoutEnvVariable(ctx *router.Context, parent *core.Container, args containerWithoutVariableArgs) (*core.Container, error) {
	return parent.UpdateImageConfig(ctx, func(cfg specs.ImageConfig) specs.ImageConfig {
		removedEnv := []string{}
		prefix := args.Name + "="
		for _, env := range cfg.Env {
			if !strings.HasPrefix(env, prefix) {
				removedEnv = append(removedEnv, env)
			}
		}

		cfg.Env = removedEnv

		return cfg
	})
}

type EnvVariable struct {
	Name  string `json:"name"`
	Value string `json:"value"`
}

func (s *containerSchema) envVariables(ctx *router.Context, parent *core.Container, args any) ([]EnvVariable, error) {
	cfg, err := parent.ImageConfig(ctx)
	if err != nil {
		return nil, err
	}

	vars := make([]EnvVariable, 0, len(cfg.Env))
	for _, v := range cfg.Env {
		name, value, _ := strings.Cut(v, "=")
		e := EnvVariable{
			Name:  name,
			Value: value,
		}

		vars = append(vars, e)
	}

	return vars, nil
}

type containerVariableArgs struct {
	Name string
}

func (s *containerSchema) envVariable(ctx *router.Context, parent *core.Container, args containerVariableArgs) (*string, error) {
	cfg, err := parent.ImageConfig(ctx)
	if err != nil {
		return nil, err
	}

	for _, env := range cfg.Env {
		name, val, ok := strings.Cut(env, "=")
		if ok && name == args.Name {
			return &val, nil
		}
	}

	return nil, nil
}

type Label struct {
	Name  string `json:"name"`
	Value string `json:"value"`
}

func (s *containerSchema) labels(ctx *router.Context, parent *core.Container, args any) ([]Label, error) {
	cfg, err := parent.ImageConfig(ctx)
	if err != nil {
		return nil, err
	}

	labels := make([]Label, 0, len(cfg.Labels))
	for name, value := range cfg.Labels {
		label := Label{
			Name:  name,
			Value: value,
		}

		labels = append(labels, label)
	}

	return labels, nil
}

type containerLabelArgs struct {
	Name string
}

func (s *containerSchema) label(ctx *router.Context, parent *core.Container, args containerLabelArgs) (*string, error) {
	cfg, err := parent.ImageConfig(ctx)
	if err != nil {
		return nil, err
	}

	if val, ok := cfg.Labels[args.Name]; ok {
		return &val, nil
	}

	return nil, nil
}

type containerWithMountedDirectoryArgs struct {
	Path   string
	Source core.DirectoryID
}

func (s *containerSchema) withMountedDirectory(ctx *router.Context, parent *core.Container, args containerWithMountedDirectoryArgs) (*core.Container, error) {
	return parent.WithMountedDirectory(ctx, args.Path, &core.Directory{ID: args.Source})
}

type containerPublishArgs struct {
	Address          string
	PlatformVariants []core.ContainerID
}

func (s *containerSchema) publish(ctx *router.Context, parent *core.Container, args containerPublishArgs) (string, error) {
	return parent.Publish(ctx, args.Address, args.PlatformVariants, s.bkClient, s.solveOpts, s.solveCh)
}

type containerWithMountedFileArgs struct {
	Path   string
	Source core.FileID
}

func (s *containerSchema) withMountedFile(ctx *router.Context, parent *core.Container, args containerWithMountedFileArgs) (*core.Container, error) {
	return parent.WithMountedFile(ctx, args.Path, &core.File{ID: args.Source})
}

type containerWithMountedCacheArgs struct {
	Path        string                `json:"path"`
	Cache       core.CacheID          `json:"cache"`
	Source      core.DirectoryID      `json:"source"`
	Concurrency core.CacheSharingMode `json:"sharing"`
}

func (s *containerSchema) withMountedCache(ctx *router.Context, parent *core.Container, args containerWithMountedCacheArgs) (*core.Container, error) {
	var dir *core.Directory
	if args.Source != "" {
		dir = &core.Directory{ID: args.Source}
	}

	return parent.WithMountedCache(ctx, args.Path, args.Cache, dir, args.Concurrency)
}

type containerWithMountedTempArgs struct {
	Path string
}

func (s *containerSchema) withMountedTemp(ctx *router.Context, parent *core.Container, args containerWithMountedTempArgs) (*core.Container, error) {
	return parent.WithMountedTemp(ctx, args.Path)
}

type containerWithoutMountArgs struct {
	Path string
}

func (s *containerSchema) withoutMount(ctx *router.Context, parent *core.Container, args containerWithoutMountArgs) (*core.Container, error) {
	return parent.WithoutMount(ctx, args.Path)
}

func (s *containerSchema) mounts(ctx *router.Context, parent *core.Container, _ any) ([]string, error) {
	return parent.Mounts(ctx)
}

type containerWithLabelArgs struct {
	Name  string
	Value string
}

func (s *containerSchema) withLabel(ctx *router.Context, parent *core.Container, args containerWithLabelArgs) (*core.Container, error) {
	return parent.UpdateImageConfig(ctx, func(cfg specs.ImageConfig) specs.ImageConfig {
		if cfg.Labels == nil {
			cfg.Labels = make(map[string]string)
		}
		cfg.Labels[args.Name] = args.Value
		return cfg
	})
}

type containerWithoutLabelArgs struct {
	Name string
}

func (s *containerSchema) withoutLabel(ctx *router.Context, parent *core.Container, args containerWithoutLabelArgs) (*core.Container, error) {
	return parent.UpdateImageConfig(ctx, func(cfg specs.ImageConfig) specs.ImageConfig {
		delete(cfg.Labels, args.Name)
		return cfg
	})
}

type containerDirectoryArgs struct {
	Path string
}

func (s *containerSchema) directory(ctx *router.Context, parent *core.Container, args containerDirectoryArgs) (*core.Directory, error) {
	return parent.Directory(ctx, s.gw, args.Path)
}

type containerFileArgs struct {
	Path string
}

func (s *containerSchema) file(ctx *router.Context, parent *core.Container, args containerFileArgs) (*core.File, error) {
	return parent.File(ctx, s.gw, args.Path)
}

func absPath(workDir string, containerPath string) string {
	if path.IsAbs(containerPath) {
		return containerPath
	}

	if workDir == "" {
		workDir = "/"
	}

	return path.Join(workDir, containerPath)
}

type containerWithSecretVariableArgs struct {
	Name   string
	Secret core.SecretID
}

func (s *containerSchema) withSecretVariable(ctx *router.Context, parent *core.Container, args containerWithSecretVariableArgs) (*core.Container, error) {
	return parent.WithSecretVariable(ctx, args.Name, &core.Secret{ID: args.Secret})
}

type containerWithMountedSecretArgs struct {
	Path   string
	Source core.SecretID
}

func (s *containerSchema) withMountedSecret(ctx *router.Context, parent *core.Container, args containerWithMountedSecretArgs) (*core.Container, error) {
	return parent.WithMountedSecret(ctx, args.Path, core.NewSecret(args.Source))
}

func (s *containerSchema) withDirectory(ctx *router.Context, parent *core.Container, args withDirectoryArgs) (*core.Container, error) {
	return parent.WithDirectory(ctx, s.gw, args.Path, &core.Directory{ID: args.Directory}, args.CopyFilter)
}

func (s *containerSchema) withFile(ctx *router.Context, parent *core.Container, args withFileArgs) (*core.Container, error) {
	return parent.WithFile(ctx, s.gw, args.Path, &core.File{ID: args.Source}, args.Permissions)
}

func (s *containerSchema) withNewFile(ctx *router.Context, parent *core.Container, args withNewFileArgs) (*core.Container, error) {
	return parent.WithNewFile(ctx, s.gw, args.Path, []byte(args.Contents), args.Permissions)
}

type containerWithUnixSocketArgs struct {
	Path   string
	Source core.SocketID
}

func (s *containerSchema) withUnixSocket(ctx *router.Context, parent *core.Container, args containerWithUnixSocketArgs) (*core.Container, error) {
	return parent.WithUnixSocket(ctx, args.Path, core.NewSocket(args.Source))
}

type containerWithoutUnixSocketArgs struct {
	Path string
}

func (s *containerSchema) withoutUnixSocket(ctx *router.Context, parent *core.Container, args containerWithoutUnixSocketArgs) (*core.Container, error) {
	return parent.WithoutUnixSocket(ctx, args.Path)
}

func (s *containerSchema) platform(ctx *router.Context, parent *core.Container, args any) (specs.Platform, error) {
	return parent.Platform()
}

type containerExportArgs struct {
	Path             string
	PlatformVariants []core.ContainerID
}

func (s *containerSchema) export(ctx *router.Context, parent *core.Container, args containerExportArgs) (bool, error) {
	if err := parent.Export(ctx, s.host, args.Path, args.PlatformVariants, s.bkClient, s.solveOpts, s.solveCh); err != nil {
		return false, err
	}

	return true, nil
}

type containerWithRegistryAuthArgs struct {
	Address  string        `json:"address"`
	Username string        `json:"username"`
	Secret   core.SecretID `json:"secret"`
}

func (s *containerSchema) withRegistryAuth(ctx *router.Context, parents *core.Container, args containerWithRegistryAuthArgs) (*core.Container, error) {
	secret, err := core.NewSecret(args.Secret).Plaintext(ctx, s.gw)
	if err != nil {
		return nil, err
	}

	if err := s.auth.AddCredential(args.Address, args.Username, string(secret)); err != nil {
		return nil, err
	}

	return parents, nil
}

type containerWithoutRegistryAuthArgs struct {
	Address string
}

func (s *containerSchema) withoutRegistryAuth(_ *router.Context, parents *core.Container, args containerWithoutRegistryAuthArgs) (*core.Container, error) {
	if err := s.auth.RemoveCredential(args.Address); err != nil {
		return nil, err
	}

	return parents, nil
}

<<<<<<< HEAD
func (s *containerSchema) hostname(ctx *router.Context, parent *core.Container, args any) (string, error) {
	return parent.Hostname()
}

type containerEndpointArgs struct {
	Port   int
	Scheme string
}

func (s *containerSchema) endpoint(ctx *router.Context, parent *core.Container, args containerEndpointArgs) (string, error) {
	return parent.Endpoint(args.Port, args.Scheme)
}

type containerWithServiceDependencyArgs struct {
	Service core.ContainerID
	Alias   string
}

func (s *containerSchema) withServiceBinding(ctx *router.Context, parent *core.Container, args containerWithServiceDependencyArgs) (*core.Container, error) {
	return parent.WithServiceDependency(&core.Container{ID: args.Service}, args.Alias)
}

type containerWithExposedPortArgs struct {
	Protocol    core.NetworkProtocol
	Port        int
	Description *string
}

func (s *containerSchema) withExposedPort(ctx *router.Context, parent *core.Container, args containerWithExposedPortArgs) (*core.Container, error) {
	return parent.WithExposedPort(core.ContainerPort{
		Protocol:    args.Protocol,
		Port:        args.Port,
		Description: args.Description,
	})
}

type containerWithoutExposedPortArgs struct {
	Protocol core.NetworkProtocol
	Port     int
}

func (s *containerSchema) withoutExposedPort(ctx *router.Context, parent *core.Container, args containerWithoutExposedPortArgs) (*core.Container, error) {
	return parent.WithoutExposedPort(args.Port, args.Protocol)
}

// NB(vito): we have to use a different type with a regular string Protocol
// field so that the enum mapping works.
type ExposedPort struct {
	Port        int     `json:"port"`
	Protocol    string  `json:"protocol"`
	Description *string `json:"description,omitempty"`
}

func (s *containerSchema) exposedPorts(ctx *router.Context, parent *core.Container, args any) ([]ExposedPort, error) {
	ports, err := parent.ExposedPorts()
	if err != nil {
		return nil, err
	}

	exposedPorts := []ExposedPort{}
	for _, p := range ports {
		exposedPorts = append(exposedPorts, ExposedPort{
			Port:        p.Port,
			Protocol:    string(p.Protocol),
			Description: p.Description,
		})
	}

	return exposedPorts, nil
=======
func (s *containerSchema) imageRef(ctx *router.Context, parent *core.Container, args containerWithVariableArgs) (string, error) {
	return parent.ImageRef(ctx, s.gw)
>>>>>>> b5e402ab
}<|MERGE_RESOLUTION|>--- conflicted
+++ resolved
@@ -81,16 +81,13 @@
 			"export":               router.ToResolver(s.export),
 			"withRegistryAuth":     router.ToResolver(s.withRegistryAuth),
 			"withoutRegistryAuth":  router.ToResolver(s.withoutRegistryAuth),
-<<<<<<< HEAD
+			"imageRef":             router.ToResolver(s.imageRef),
 			"withExposedPort":      router.ToResolver(s.withExposedPort),
 			"withoutExposedPort":   router.ToResolver(s.withoutExposedPort),
 			"exposedPorts":         router.ToResolver(s.exposedPorts),
 			"hostname":             router.ToResolver(s.hostname),
 			"endpoint":             router.ToResolver(s.endpoint),
 			"withServiceBinding":   router.ToResolver(s.withServiceBinding),
-=======
-			"imageRef":             router.ToResolver(s.imageRef),
->>>>>>> b5e402ab
 		},
 	}
 }
@@ -608,7 +605,10 @@
 	return parents, nil
 }
 
-<<<<<<< HEAD
+func (s *containerSchema) imageRef(ctx *router.Context, parent *core.Container, args containerWithVariableArgs) (string, error) {
+	return parent.ImageRef(ctx, s.gw)
+}
+
 func (s *containerSchema) hostname(ctx *router.Context, parent *core.Container, args any) (string, error) {
 	return parent.Hostname()
 }
@@ -678,8 +678,4 @@
 	}
 
 	return exposedPorts, nil
-=======
-func (s *containerSchema) imageRef(ctx *router.Context, parent *core.Container, args containerWithVariableArgs) (string, error) {
-	return parent.ImageRef(ctx, s.gw)
->>>>>>> b5e402ab
 }