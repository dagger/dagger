--- conflicted
+++ resolved
@@ -111,7 +111,6 @@
   """
   withoutMount(path: String!): Container!
 
-<<<<<<< HEAD
   "This container plus the contents of the given file copied to the given path"
   withFile(path: String!, source: FileID!): Container!
 
@@ -125,13 +124,12 @@
     exclude: [String!]
     include: [String!]
   ): Container!
-=======
+
   "This container plus a socket forwarded to the given Unix socket path"
   withUnixSocket(path: String!, source: SocketID!): Container!
 
   "This container with a previously added Unix socket removed"
   withoutUnixSocket(path: String!): Container!
->>>>>>> 24c0ac80
 
   "This container after executing the specified command inside it"
   withExec(
