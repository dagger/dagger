extend type Query {
  """
  Loads a container from ID.

  Null ID returns an empty container (scratch).
  Optional platform argument initializes new containers to execute and publish as that platform.
  Platform defaults to that of the builder's host.
  """
  container(id: ContainerID, platform: Platform): Container!
}

"A unique container identifier. Null designates an empty container (scratch)."
scalar ContainerID

"""
An OCI-compatible container, also known as a docker container.
"""
type Container {
  "A unique identifier for this container."
  id: ContainerID!

  """
  Forces evaluation of the pipeline in the engine.

  It doesn't run the default command if no exec has been set.
  """
  sync: ContainerID!

  "The platform this container executes and publishes as."
  platform: Platform!

  "Creates a named sub-pipeline"
  pipeline(
    "Pipeline name."
    name: String!
    "Pipeline description."
    description: String
    "Pipeline labels."
    labels: [PipelineLabel!]
  ): Container!

  """
  Initializes this container from a pulled base image.
  """
  from(
    """
    Image's address from its registry.

    Formatted as [host]/[user]/[repo]:[tag] (e.g., "docker.io/dagger/dagger:main").
    """
    address: String!
  ): Container!

  """
  Initializes this container from a Dockerfile build.
  """
  build(
    "Directory context used by the Dockerfile."
    context: DirectoryID!

    """
    Path to the Dockerfile to use.

    Default: './Dockerfile'.
    """
    dockerfile: String

    "Additional build arguments."
    buildArgs: [BuildArg!]

    "Target build stage to build."
    target: String

    """
    Secrets to pass to the build.

    They will be mounted at /run/secrets/[secret-name] in the build container

    They can be accessed in the Dockerfile using the "secret" mount type
    and mount path /run/secrets/[secret-name]
    e.g. RUN --mount=type=secret,id=my-secret curl url?token=$(cat /run/secrets/my-secret)"
    """
    secrets: [SecretID!]
  ): Container!

  "Retrieves this container's root filesystem. Mounts are not included."
  rootfs: Directory!

  "Initializes this container from this DirectoryID."
  withRootfs(directory: DirectoryID!): Container!

  """
  Retrieves a directory at the given path.

  Mounts are included.
  """
  directory(
    """
    The path of the directory to retrieve (e.g., "./src").
    """
    path: String!
  ): Directory!

  """
  Retrieves a file at the given path.

  Mounts are included.
  """
  file(
    """
    The path of the file to retrieve (e.g., "./README.md").
    """
    path: String!
  ): File!

  "Retrieves the user to be set for all commands."
  user: String

  """
  Retrieves this container with a different command user.
  """
  withUser(
    """
    The user to set (e.g., "root").
    """
    name: String!
  ): Container!

  "Retrieves the working directory for all commands."
  workdir: String

  """
  Retrieves this container with a different working directory.
  """
  withWorkdir(
    """
    The path to set as the working directory (e.g., "/app").
    """
    path: String!
  ): Container!

  "Retrieves the list of environment variables passed to commands."
  envVariables: [EnvVariable!]!

  """
  Retrieves the value of the specified environment variable.
  """
  envVariable(
    """
    The name of the environment variable to retrieve (e.g., "PATH").
    """
    name: String!
  ): String

  """
  Retrieves this container plus the given environment variable.
  """
  withEnvVariable(
    """
    The name of the environment variable (e.g., "HOST").
    """
    name: String!

    """
    The value of the environment variable. (e.g., "localhost").
    """
    value: String!

    """
    Replace ${VAR} or $VAR in the value according to the current environment
    variables defined in the container (e.g., "/opt/bin:$PATH").
    """
    expand: Boolean
  ): Container!

  "Retrieves the list of labels passed to container."
  labels: [Label!]!

  """
  Retrieves the value of the specified label.
  """
  label(name: String!): String

  """
  Retrieves this container plus the given label.
  """
  withLabel(
    """
    The name of the label (e.g., "org.opencontainers.artifact.created").
    """
    name: String!

    """
    The value of the label (e.g., "2023-01-01T00:00:00Z").
    """
    value: String!
  ): Container!

  """
  Retrieves this container minus the given environment label.
  """
  withoutLabel(
    """
    The name of the label to remove (e.g., "org.opencontainers.artifact.created").
    """
    name: String!
  ): Container!

  """
  Retrieves this container plus an env variable containing the given secret.
  """
  withSecretVariable(
    """
    The name of the secret variable (e.g., "API_SECRET").
    """
    name: String!

    "The identifier of the secret value."
    secret: SecretID!
  ): Container!

  """
  Retrieves this container minus the given environment variable.
  """
  withoutEnvVariable(
    """
    The name of the environment variable (e.g., "HOST").
    """
    name: String!
  ): Container!

  "Retrieves entrypoint to be prepended to the arguments of all commands."
  entrypoint: [String!]

  """
  Retrieves this container but with a different command entrypoint.
  """
  withEntrypoint(
    """
    Entrypoint to use for future executions (e.g., ["go", "run"]).
    """
    args: [String!]!
  ): Container!

  "Retrieves default arguments for future commands."
  defaultArgs: [String!]

  """
  Configures default arguments for future commands.
  """
  withDefaultArgs(
    """
    Arguments to prepend to future executions (e.g., ["-v", "--no-cache"]).
    """
    args: [String!]
  ): Container!

  "Retrieves the list of paths where a directory is mounted."
  mounts: [String!]!

  """
  Retrieves this container plus a directory mounted at the given path.
  """
  withMountedDirectory(
    """
    Location of the mounted directory (e.g., "/mnt/directory").
    """
    path: String!

    "Identifier of the mounted directory."
    source: DirectoryID!

    """
    A user:group to set for the mounted directory and its contents.

    The user and group can either be an ID (1000:1000) or a name (foo:bar).

    If the group is omitted, it defaults to the same as the user.
    """
    owner: String
  ): Container!

  """
  Retrieves this container plus a file mounted at the given path.
  """
  withMountedFile(
    """
    Location of the mounted file (e.g., "/tmp/file.txt").
    """
    path: String!

    "Identifier of the mounted file."
    source: FileID!

    """
    A user or user:group to set for the mounted file.

    The user and group can either be an ID (1000:1000) or a name (foo:bar).

    If the group is omitted, it defaults to the same as the user.
    """
    owner: String
  ): Container!

  """
  Retrieves this container plus a temporary directory mounted at the given path.
  """
  withMountedTemp(
    """
    Location of the temporary directory (e.g., "/tmp/temp_dir").
    """
    path: String!
  ): Container!

  """
  Retrieves this container plus a cache volume mounted at the given path.
  """
  withMountedCache(
    """
    Location of the cache directory (e.g., "/cache/node_modules").
    """
    path: String!

    "Identifier of the cache volume to mount."
    cache: CacheID!

    "Identifier of the directory to use as the cache volume's root."
    source: DirectoryID

    "Sharing mode of the cache volume."
    sharing: CacheSharingMode

    """
    A user:group to set for the mounted cache directory.

    Note that this changes the ownership of the specified mount along with the
    initial filesystem provided by source (if any). It does not have any effect
    if/when the cache has already been created.

    The user and group can either be an ID (1000:1000) or a name (foo:bar).

    If the group is omitted, it defaults to the same as the user.
    """
    owner: String
  ): Container!

  """
  Retrieves this container plus a secret mounted into a file at the given path.
  """
  withMountedSecret(
    """
    Location of the secret file (e.g., "/tmp/secret.txt").
    """
    path: String!

    "Identifier of the secret to mount."
    source: SecretID!

    """
    A user:group to set for the mounted secret.

    The user and group can either be an ID (1000:1000) or a name (foo:bar).

    If the group is omitted, it defaults to the same as the user.
    """
    owner: String

    """
    Permission given to the mounted secret (e.g., 0600).
    This option requires an owner to be set to be active.

    Default: 0400.
    """
    mode: Int
  ): Container!

  """
  Retrieves this container after unmounting everything at the given path.
  """
  withoutMount(
    """
    Location of the cache directory (e.g., "/cache/node_modules").
    """
    path: String!
  ): Container!

  """
  Retrieves this container plus the contents of the given file copied to the given path.
  """
  withFile(
    """
    Location of the copied file (e.g., "/tmp/file.txt").
    """
    path: String!

    "Identifier of the file to copy."
    source: FileID!

    """
    Permission given to the copied file (e.g., 0600).

    Default: 0644.
    """
    permissions: Int

    """
    A user:group to set for the file.

    The user and group can either be an ID (1000:1000) or a name (foo:bar).

    If the group is omitted, it defaults to the same as the user.
    """
    owner: String
  ): Container!

  """
  Retrieves this container plus a new file written at the given path.
  """
  withNewFile(
    """
    Location of the written file (e.g., "/tmp/file.txt").
    """
    path: String!

    """
    Content of the file to write (e.g., "Hello world!").
    """
    contents: String

    """
    Permission given to the written file (e.g., 0600).

    Default: 0644.
    """
    permissions: Int

    """
    A user:group to set for the file.

    The user and group can either be an ID (1000:1000) or a name (foo:bar).

    If the group is omitted, it defaults to the same as the user.
    """
    owner: String
  ): Container!

  """
  Retrieves this container plus a directory written at the given path.
  """
  withDirectory(
    """
    Location of the written directory (e.g., "/tmp/directory").
    """
    path: String!

    "Identifier of the directory to write"
    directory: DirectoryID!

    """
    Patterns to exclude in the written directory (e.g., ["node_modules/**", ".gitignore", ".git/"]).
    """
    exclude: [String!]

    """
    Patterns to include in the written directory (e.g., ["*.go", "go.mod", "go.sum"]).
    """
    include: [String!]

    """
    A user:group to set for the directory and its contents.

    The user and group can either be an ID (1000:1000) or a name (foo:bar).

    If the group is omitted, it defaults to the same as the user.
    """
    owner: String
  ): Container!

  """
  Retrieves this container plus a socket forwarded to the given Unix socket path.
  """
  withUnixSocket(
    """
    Location of the forwarded Unix socket (e.g., "/tmp/socket").
    """
    path: String!

    """
    Identifier of the socket to forward.
    """
    source: SocketID!

    """
    A user:group to set for the mounted socket.

    The user and group can either be an ID (1000:1000) or a name (foo:bar).

    If the group is omitted, it defaults to the same as the user.
    """
    owner: String
  ): Container!

  """
  Retrieves this container with a previously added Unix socket removed.
  """
  withoutUnixSocket(
    """
    Location of the socket to remove (e.g., "/tmp/socket").
    """
    path: String!
  ): Container!

  """
  Indicate that subsequent operations should be featured more prominently in
  the UI.
  """
  withFocus: Container!

  """
  Indicate that subsequent operations should not be featured more prominently
  in the UI.

  This is the initial state of all containers.
  """
  withoutFocus: Container!

  """
  Retrieves this container after executing the specified command inside it.
  """
  withExec(
    """
    Command to run instead of the container's default command (e.g., ["run", "main.go"]).

    If empty, the container's default command is used.
    """
    args: [String!]!

    """
    If the container has an entrypoint, ignore it for args rather than using it to wrap them.
    """
    skipEntrypoint: Boolean

    """
    Content to write to the command's standard input before closing (e.g., "Hello world").
    """
    stdin: String

    """
    Redirect the command's standard output to a file in the container (e.g., "/tmp/stdout").
    """
    redirectStdout: String

    """
    Redirect the command's standard error to a file in the container (e.g., "/tmp/stderr").
    """
    redirectStderr: String

    """
    Provides dagger access to the executed command.

    Do not use this option unless you trust the command being executed.
    The command being executed WILL BE GRANTED FULL ACCESS TO YOUR HOST FILESYSTEM.
    """
    experimentalPrivilegedNesting: Boolean

    """
    Execute the command with all root capabilities. This is similar to running a command
    with "sudo" or executing `docker run` with the `--privileged` flag. Containerization
    does not provide any security guarantees when using this option. It should only be used
    when absolutely necessary and only with trusted commands.
    """
    insecureRootCapabilities: Boolean
  ): Container!

  """
  The output stream of the last executed command.

  Will execute default command if none is set, or error if there's no default.
  """
  stdout: String!

  """
  The error stream of the last executed command.

  Will execute default command if none is set, or error if there's no default.
  """
  stderr: String!

  # FIXME: this is the last case of an actual "verb" that cannot cleanly go away.
  #    This may actually be a good candidate for a mutation. To be discussed.
  """
  Publishes this container as a new image to the specified address.

  Publish returns a fully qualified ref.
  It can also publish platform variants.
  """
  publish(
    """
    Registry's address to publish the image to.

    Formatted as [host]/[user]/[repo]:[tag] (e.g. "docker.io/dagger/dagger:main").
    """
    address: String!

    """
    Identifiers for other platform specific containers.
    Used for multi-platform image.
    """
    platformVariants: [ContainerID!]

    """
    Force each layer of the published image to use the specified compression algorithm.
    If this is unset, then if a layer already has a compressed blob in the engine's
    cache, that will be used (this can result in a mix of compression algorithms for
    different layers). If this is unset and a layer has no compressed blob in the
    engine's cache, then it will be compressed using Gzip.
    """
    forcedCompression: ImageLayerCompression

    """
    Use the specified media types for the published image's layers. Defaults to OCI, which
    is largely compatible with most recent registries, but Docker may be needed for older
    registries without OCI support.
    """
    mediaTypes: ImageMediaTypes = OCIMediaTypes
  ): String!

  """
  Writes the container as an OCI tarball to the destination file path on the host for the specified platform variants.

  Return true on success.
  It can also publishes platform variants.
  """
  export(
    """
    Host's destination path (e.g., "./tarball").
    Path can be relative to the engine's workdir or absolute.
    """
    path: String!

    """
    Identifiers for other platform specific containers.
    Used for multi-platform image.
    """
    platformVariants: [ContainerID!]

    """
    Force each layer of the exported image to use the specified compression algorithm.
    If this is unset, then if a layer already has a compressed blob in the engine's
    cache, that will be used (this can result in a mix of compression algorithms for
    different layers). If this is unset and a layer has no compressed blob in the
    engine's cache, then it will be compressed using Gzip.
    """
    forcedCompression: ImageLayerCompression

    """
    Use the specified media types for the exported image's layers. Defaults to OCI, which
    is largely compatible with most recent container runtimes, but Docker may be needed
    for older runtimes without OCI support.
    """
    mediaTypes: ImageMediaTypes = OCIMediaTypes
  ): Boolean!

  """
  Reads the container from an OCI tarball.

  NOTE: this involves unpacking the tarball to an OCI store on the host at
  $XDG_CACHE_DIR/dagger/oci. This directory can be removed whenever you like.
  """
  import(
    """
    File to read the container from.
    """
    source: FileID!

    """
    Identifies the tag to import from the archive, if the archive bundles
    multiple tags.
    """
    tag: String
  ): Container!

  "Retrieves this container with a registry authentication for a given address."
  withRegistryAuth(
    """
    Registry's address to bind the authentication to.
    Formatted as [host]/[user]/[repo]:[tag] (e.g. docker.io/dagger/dagger:main).
    """
    address: String!

    """
    The username of the registry's account (e.g., "Dagger").
    """
    username: String!

    """
    The API key, password or token to authenticate to this registry.
    """
    secret: SecretID!
  ): Container!

  "Retrieves this container without the registry authentication of a given address."
  withoutRegistryAuth(
    """
    Registry's address to remove the authentication from.
    Formatted as [host]/[user]/[repo]:[tag] (e.g. docker.io/dagger/dagger:main).
    """
    address: String!
  ): Container!

  "The unique image reference which can only be retrieved immediately after the 'Container.From' call."
  imageRef: String

  """
  Expose a network port.

  Exposed ports serve two purposes:
    - For health checks and introspection, when running services
    - For setting the EXPOSE OCI field when publishing the container
  """
  withExposedPort(
    "Port number to expose"
    port: Int!
    "Transport layer network protocol"
    protocol: NetworkProtocol = TCP
    "Optional port description"
    description: String
  ): Container!

  """
  Unexpose a previously exposed port.
  """
  withoutExposedPort(
    "Port number to unexpose"
    port: Int!
    "Port protocol to unexpose"
    protocol: NetworkProtocol = TCP
  ): Container!

  """
  Retrieves the list of exposed ports.

  This includes ports already exposed by the image, even if not
  explicitly added with dagger.
  """
  exposedPorts: [Port!]!

  """
  Establish a runtime dependency on a service.

  The service will be started automatically when needed and detached when it is
  no longer needed, executing the default command if none is set.

  The service will be reachable from the container via the provided hostname alias.

  The service dependency will also convey to any files or directories produced by the container.
  """
  withServiceBinding(
    "A name that can be used to reach the service from the container"
    alias: String!
    "Identifier of the service container"
    service: ServiceID!
  ): Container!
<<<<<<< HEAD
=======

  """
  Retrieves a hostname which can be used by clients to reach this container.

  Currently experimental; set _EXPERIMENTAL_DAGGER_SERVICES_DNS=0 to disable.
  """
  hostname: String!

  """
  Retrieves an endpoint that clients can use to reach this container.

  If no port is specified, the first exposed port is used. If none exist an error is returned.

  If a scheme is specified, a URL is returned. Otherwise, a host:port pair is returned.

  Currently experimental; set _EXPERIMENTAL_DAGGER_SERVICES_DNS=0 to disable.
  """
  endpoint(
    "The exposed port number for the endpoint"
    port: Int
    "Return a URL with the given scheme, eg. http for http://"
    scheme: String
  ): String!

  """
  Return a websocket endpoint that, if connected to, will start the container with a TTY streamed
  over the websocket.

  Primarily intended for internal use with the dagger CLI.
  """
  shellEndpoint: String!
>>>>>>> 0a813d18
}

"A simple key value object that represents an environment variable."
type EnvVariable {
  "The environment variable name."
  name: String!

  "The environment variable value."
  value: String!
}

"A port exposed by a container."
type Port {
  "The port number."
  port: Int!

  "The transport layer network protocol."
  protocol: NetworkProtocol!

  "The port description."
  description: String
}

"A simple key value object that represents a label."
type Label {
  "The label name."
  name: String!

  "The label value."
  value: String!
}

"""
Key value object that represents a build argument.
"""
input BuildArg {
  """
  The build argument name.
  """
  name: String!

  """
  The build argument value.
  """
  value: String!
}

"Transport layer network protocol associated to a port."
enum NetworkProtocol {
  "TCP (Transmission Control Protocol)"
  TCP
  "UDP (User Datagram Protocol)"
  UDP
}

"Compression algorithm to use for image layers."
enum ImageLayerCompression {
  Gzip
  Zstd
  EStarGZ
  Uncompressed
}

"Mediatypes to use in published or exported image metadata."
enum ImageMediaTypes {
  OCIMediaTypes
  DockerMediaTypes
}<|MERGE_RESOLUTION|>--- conflicted
+++ resolved
@@ -761,31 +761,6 @@
     "Identifier of the service container"
     service: ServiceID!
   ): Container!
-<<<<<<< HEAD
-=======
-
-  """
-  Retrieves a hostname which can be used by clients to reach this container.
-
-  Currently experimental; set _EXPERIMENTAL_DAGGER_SERVICES_DNS=0 to disable.
-  """
-  hostname: String!
-
-  """
-  Retrieves an endpoint that clients can use to reach this container.
-
-  If no port is specified, the first exposed port is used. If none exist an error is returned.
-
-  If a scheme is specified, a URL is returned. Otherwise, a host:port pair is returned.
-
-  Currently experimental; set _EXPERIMENTAL_DAGGER_SERVICES_DNS=0 to disable.
-  """
-  endpoint(
-    "The exposed port number for the endpoint"
-    port: Int
-    "Return a URL with the given scheme, eg. http for http://"
-    scheme: String
-  ): String!
 
   """
   Return a websocket endpoint that, if connected to, will start the container with a TTY streamed
@@ -794,7 +769,6 @@
   Primarily intended for internal use with the dagger CLI.
   """
   shellEndpoint: String!
->>>>>>> 0a813d18
 }
 
 "A simple key value object that represents an environment variable."
