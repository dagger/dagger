extend type Query {
  """
  Loads a container from ID.
  Null ID returns an empty container (scratch).
  Optional platform argument initializes new containers to execute and publish as that platform. Platform defaults to that of the builder's host.
  """
  container(id: ContainerID, platform: Platform): Container!
}

"A unique container identifier. Null designates an empty container (scratch)."
scalar ContainerID

"""
An OCI-compatible container, also known as a docker container.
"""
type Container {
  "A unique identifier for this container."
  id: ContainerID!

  "The platform this container executes and publishes as."
  platform: Platform!

  "Creates a named sub-pipeline"
  pipeline(name: String!, description: String): Container!

  "Initializes this container from the base image published at the given address."
  from(
    """
    Image's address from its registry.
    Formatted as [host]/[user]/[repo]:[tag] (e.g. docker.io/dagger/dagger:main).
    """
    address: String!,
  ): Container!

  "Initializes this container from a Dockerfile build, using the context, a dockerfile file path and some additional buildArgs."
  build(
    "Directory context used by the Dockerfile."
    context: DirectoryID!

    """
    Path to the Dockerfile to use.
    Defaults to './Dockerfile'.
    """
    dockerfile: String
    "Additional build arguments."
    buildArgs: [BuildArg!]
    "Target build stage to build."
    target: String
  ): Container!

  "Retrieves this container's root filesystem. Mounts are not included."
  rootfs: Directory!

  "Retrieves this container's root filesystem. Mounts are not included."
  fs: Directory! @deprecated(reason: "Replaced by `rootfs`.")

  "Initializes this container from this DirectoryID."
  withRootfs(id: DirectoryID!): Container!

  "Initializes this container from this DirectoryID."
  withFS(id: DirectoryID!): Container!
    @deprecated(reason: "Replaced by `withRootfs`.")

  "Retrieves a directory at the given path. Mounts are included."
  directory(path: String!): Directory!

  "Retrieves a file at the given path. Mounts are included."
  file(path: String!): File!

  "Retrieves the user to be set for all commands."
  user: String

  "Retrieves this containers with a different command user."
  withUser(name: String!): Container!

  "Retrieves the working directory for all commands."
  workdir: String

  "Retrieves this container with a different working directory."
  withWorkdir(path: String!): Container!

  "Retrieves the list of environment variables passed to commands."
  envVariables: [EnvVariable!]!

  "Retrieves the value of the specified environment variable."
  envVariable(name: String!): String

  "Retrieves this container plus the given environment variable."
  withEnvVariable(name: String!, value: String!): Container!

  "Retrieves the list of labels passed to container."
  labels: [Label!]!

  "Retrieves the value of the specified label."
  label(name: String!): String

  "Retrieves this container plus the given label."
  withLabel(name: String!, value: String!): Container!

  "Retrieves this container minus the given environment label."
  withoutLabel(name: String!): Container!

  "Retrieves this container plus an env variable containing the given secret."
  withSecretVariable(name: String!, secret: SecretID!): Container!

  "Retrieves this container minus the given environment variable."
  withoutEnvVariable(name: String!): Container!

  "Retrieves entrypoint to be prepended to the arguments of all commands."
  entrypoint: [String!]

  "Retrieves this container but with a different command entrypoint."
  withEntrypoint(args: [String!]!): Container!

  "Retrieves default arguments for future commands."
  defaultArgs: [String!]

  "Configures default arguments for future commands."
  withDefaultArgs(args: [String!]): Container!

  "Retrieves the list of paths where a directory is mounted."
  mounts: [String!]!

  "Retrieves this container plus a directory mounted at the given path."
  withMountedDirectory(path: String!, source: DirectoryID!): Container!

  "Retrieves this container plus a file mounted at the given path."
  withMountedFile(path: String!, source: FileID!): Container!

  "Retrieves this container plus a temporary directory mounted at the given path."
  withMountedTemp(path: String!): Container!

  "Retrieves this container plus a cache volume mounted at the given path."
  withMountedCache(
    "Path to mount the cache volume at."
    path: String!

    "ID of the cache to mount."
    cache: CacheID!

    "Directory to use as the cache volume's root."
    source: DirectoryID

    "Sharing mode of the cache volume."
    sharing: CacheSharingMode
  ): Container!

  "Retrieves this container plus a secret mounted into a file at the given path."
  withMountedSecret(path: String!, source: SecretID!): Container!

  "Retrieves this container after unmounting everything at the given path."
  withoutMount(path: String!): Container!

  "Retrieves this container plus the contents of the given file copied to the given path."
  withFile(path: String!, source: FileID!, permissions: Int): Container!

  "Retrieves this container plus a new file written at the given path."
  withNewFile(path: String!, contents: String, permissions: Int): Container!

  "Retrieves this container plus a directory written at the given path."
  withDirectory(
    path: String!
    directory: DirectoryID!
    exclude: [String!]
    include: [String!]
  ): Container!

  "Retrieves this container plus a socket forwarded to the given Unix socket path."
  withUnixSocket(path: String!, source: SocketID!): Container!

  "Retrieves this container with a previously added Unix socket removed."
  withoutUnixSocket(path: String!): Container!

  "Retrieves this container after executing the specified command inside it."
  withExec(
    "Command to run instead of the container's default command."
    args: [String!]!

    "Content to write to the command's standard input before closing."
    stdin: String

    "Redirect the command's standard output to a file in the container."
    redirectStdout: String

    "Redirect the command's standard error to a file in the container."
    redirectStderr: String

    """
    Provide dagger access to the executed command.
    Do not use this option unless you trust the command being executed.
    The command being executed WILL BE GRANTED FULL ACCESS TO YOUR HOST FILESYSTEM.
    """
    experimentalPrivilegedNesting: Boolean
  ): Container!

  "Retrieves this container after executing the specified command inside it."
  exec(
    "Command to run instead of the container's default command."
    args: [String!]

    "Content to write to the command's standard input before closing."
    stdin: String

    "Redirect the command's standard output to a file in the container."
    redirectStdout: String

    "Redirect the command's standard error to a file in the container."
    redirectStderr: String

    """
    Provide dagger access to the executed command.
    Do not use this option unless you trust the command being executed.
    The command being executed WILL BE GRANTED FULL ACCESS TO YOUR HOST FILESYSTEM.
    """
    experimentalPrivilegedNesting: Boolean
  ): Container! @deprecated(reason: "Replaced by `withExec`.")

  """
  Exit code of the last executed command. Zero means success.
  Null if no command has been executed.
  """
  exitCode: Int

  """
  The output stream of the last executed command.
  Null if no command has been executed.
  """
  stdout: String

  """
  The error stream of the last executed command.
  Null if no command has been executed.
  """
  stderr: String

  # FIXME: this is the last case of an actual "verb" that cannot cleanly go away.
  #    This may actually be a good candidate for a mutation. To be discussed.
  """
  Publishes this container as a new image to the specified address, for the platformVariants, returning a fully qualified ref.
  """
  publish(
    """
    Registry's address to publish the image to.
    Formatted as [host]/[user]/[repo]:[tag] (e.g. docker.io/dagger/dagger:main).
    """
    address: String!

    """
    Identifiers for other platform specific containers.
    Used for multi-platform image.
    """
    platformVariants: [ContainerID!]
  ): String!

  """
  Writes the container as an OCI tarball to the destination file path on the host for the specified platformVariants.
  Return true on success.
  """
  export(
    """
    Host's destination path.
    Path can be relative to the engine's workdir or absolute.
    """
    path: String!

    """
    Identifiers for other platform specific containers.
    Used for multi-platform image.
    """
    platformVariants: [ContainerID!]
  ): Boolean!

<<<<<<< HEAD
  hostname: String!

  endpoint(
    scheme: String,
    port: Int
  ): String!

  """
  Expose a network port.
  Exposed ports serve two purposes:
    - For health checks and introspection, when running services
    - For setting the EXPOSE OCI field when publishing the container
  """
  withExposedPort(
    "Port number to expose"
    port: Int!,
    "Optional port description"
    description: String
  ): Container!

  """
  Establish a runtime dependency on a service. The service will be started automatically when needed and detached when it is no longer needed.

  The service dependency will also convey to any files or directories produced by the container.
  """
  withServiceDependency(service: ContainerID!): Container!
=======
  "Retrieves this container with a registry authentication for a given address."
  withRegistryAuth(
    """
    Registry's address to bind the authentication to.
    Formatted as [host]/[user]/[repo]:[tag] (e.g. docker.io/dagger/dagger:main).
    """
    address: String!,

    """
    The username of the registry's account (e.g., "Dagger").
    """
    username: String!,

    """
    The API key, password or token to authenticate to this registry.
    """
    secret: SecretID!,
  ): Container!

  "Retrieves this container without the registry authentication of a given address."
  withoutRegistryAuth(
    """
    Registry's address to remove the authentication from.
    Formatted as [host]/[user]/[repo]:[tag] (e.g. docker.io/dagger/dagger:main).
    """
    address: String!
  ): Container!
>>>>>>> ee053b38
}

"A simple key value object that represents an environment variable."
type EnvVariable {
  "The environment variable name."
  name: String!

  "The environment variable value."
  value: String!
}

"A simple key value object that represents a label."
type Label {
  "The label name."
  name: String!

  "The label value."
  value: String!
}

input BuildArg {
  name: String!
  value: String!
}<|MERGE_RESOLUTION|>--- conflicted
+++ resolved
@@ -270,7 +270,34 @@
     platformVariants: [ContainerID!]
   ): Boolean!
 
-<<<<<<< HEAD
+  "Retrieves this container with a registry authentication for a given address."
+  withRegistryAuth(
+    """
+    Registry's address to bind the authentication to.
+    Formatted as [host]/[user]/[repo]:[tag] (e.g. docker.io/dagger/dagger:main).
+    """
+    address: String!,
+
+    """
+    The username of the registry's account (e.g., "Dagger").
+    """
+    username: String!,
+
+    """
+    The API key, password or token to authenticate to this registry.
+    """
+    secret: SecretID!,
+  ): Container!
+
+  "Retrieves this container without the registry authentication of a given address."
+  withoutRegistryAuth(
+    """
+    Registry's address to remove the authentication from.
+    Formatted as [host]/[user]/[repo]:[tag] (e.g. docker.io/dagger/dagger:main).
+    """
+    address: String!
+  ): Container!
+
   hostname: String!
 
   endpoint(
@@ -297,35 +324,6 @@
   The service dependency will also convey to any files or directories produced by the container.
   """
   withServiceDependency(service: ContainerID!): Container!
-=======
-  "Retrieves this container with a registry authentication for a given address."
-  withRegistryAuth(
-    """
-    Registry's address to bind the authentication to.
-    Formatted as [host]/[user]/[repo]:[tag] (e.g. docker.io/dagger/dagger:main).
-    """
-    address: String!,
-
-    """
-    The username of the registry's account (e.g., "Dagger").
-    """
-    username: String!,
-
-    """
-    The API key, password or token to authenticate to this registry.
-    """
-    secret: SecretID!,
-  ): Container!
-
-  "Retrieves this container without the registry authentication of a given address."
-  withoutRegistryAuth(
-    """
-    Registry's address to remove the authentication from.
-    Formatted as [host]/[user]/[repo]:[tag] (e.g. docker.io/dagger/dagger:main).
-    """
-    address: String!
-  ): Container!
->>>>>>> ee053b38
 }
 
 "A simple key value object that represents an environment variable."
