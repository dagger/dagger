extend type Query {
  """
  Loads a container from ID.

  Null ID returns an empty container (scratch).
  Optional platform argument initializes new containers to execute and publish as that platform.
  Platform defaults to that of the builder's host.
  """
  container(id: ContainerID, platform: Platform): Container!
}

"A unique container identifier. Null designates an empty container (scratch)."
scalar ContainerID

"""
An OCI-compatible container, also known as a docker container.
"""
type Container {
  "A unique identifier for this container."
  id: ContainerID!

  "The platform this container executes and publishes as."
  platform: Platform!

  "Creates a named sub-pipeline"
  pipeline(name: String!, description: String): Container!

  """
  Initializes this container from a pulled base image.
  """
  from(
    """
    Image's address from its registry.

    Formatted as [host]/[user]/[repo]:[tag] (e.g., "docker.io/dagger/dagger:main").
    """
    address: String!,
  ): Container!

  """
  Initializes this container from a Dockerfile build.
  """
  build(
    "Directory context used by the Dockerfile."
    context: DirectoryID!,

    """
    Path to the Dockerfile to use.

    Default: './Dockerfile'.
    """
    dockerfile: String,

    "Additional build arguments."
    buildArgs: [BuildArg!],

    "Target build stage to build."
    target: String
  ): Container!

  "Retrieves this container's root filesystem. Mounts are not included."
  rootfs: Directory!

  "Retrieves this container's root filesystem. Mounts are not included."
  fs: Directory! @deprecated(reason: "Replaced by `rootfs`.")

  "Initializes this container from this DirectoryID."
  withRootfs(id: DirectoryID!): Container!

  "Initializes this container from this DirectoryID."
  withFS(id: DirectoryID!): Container!
    @deprecated(reason: "Replaced by `withRootfs`.")

  """
  Retrieves a directory at the given path.

  Mounts are included.
  """
  directory(
    """
    The path of the directory to retrieve (e.g., "./src").
    """
    path: String!
  ): Directory!

  """
  Retrieves a file at the given path.

  Mounts are included.
  """
  file(
    """
    The path of the file to retrieve (e.g., "./README.md").
    """
    path: String!
  ): File!

  "Retrieves the user to be set for all commands."
  user: String

  """
  Retrieves this container with a different command user.
  """
  withUser(
    """
    The user to set (e.g., "root").
    """
    name: String!
  ): Container!

  "Retrieves the working directory for all commands."
  workdir: String

  """
  Retrieves this container with a different working directory.
  """
  withWorkdir(
    """
    The path to set as the working directory (e.g., "/app").
    """
    path: String!
  ): Container!

  "Retrieves the list of environment variables passed to commands."
  envVariables: [EnvVariable!]!

  """
  Retrieves the value of the specified environment variable.
  """
  envVariable(
    """
    The name of the environment variable to retrieve (e.g., "PATH").
    """
    name: String!
  ): String

  """
  Retrieves this container plus the given environment variable.
  """
  withEnvVariable(
    """
    The name of the environment variable (e.g., "HOST").
    """
    name: String!,

    """
    The value of the environment variable. (e.g., "localhost").
    """
    value: String!
  ): Container!

  "Retrieves the list of labels passed to container."
  labels: [Label!]!

  """
  Retrieves the value of the specified label.
  """
  label(
    name: String!
  ): String

  """
  Retrieves this container plus the given label.
  """
  withLabel(
    """
    The name of the label (e.g., "org.opencontainers.artifact.created").
    """
    name: String!,

    """
    The value of the label (e.g., "2023-01-01T00:00:00Z").
    """
    value: String!
  ): Container!

  """
  Retrieves this container minus the given environment label.
  """
  withoutLabel(
    """
    The name of the label to remove (e.g., "org.opencontainers.artifact.created").
    """
    name: String!
  ): Container!

  """
  Retrieves this container plus an env variable containing the given secret.
  """
  withSecretVariable(
    """
    The name of the secret variable (e.g., "API_SECRET").
    """
    name: String!,

    "The identifier of the secret value."
    secret: SecretID!
  ): Container!

  """
  Retrieves this container minus the given environment variable.
  """
  withoutEnvVariable(
    """
    The name of the environment variable (e.g., "HOST").
    """
    name: String!
  ): Container!

  "Retrieves entrypoint to be prepended to the arguments of all commands."
  entrypoint: [String!]

  """
  Retrieves this container but with a different command entrypoint.
  """
  withEntrypoint(
    """
    Entrypoint to use for future executions (e.g., ["go", "run"]).
    """
    args: [String!]!
  ): Container!

  "Retrieves default arguments for future commands."
  defaultArgs: [String!]

  """
  Configures default arguments for future commands.
  """
  withDefaultArgs(
    """
    Arguments to prepend to future executions (e.g., ["-v", "--no-cache"]).
    """
    args: [String!]
  ): Container!

  "Retrieves the list of paths where a directory is mounted."
  mounts: [String!]!

  """
  Retrieves this container plus a directory mounted at the given path.
  """
  withMountedDirectory(
    """
    Location of the mounted directory (e.g., "/mnt/directory").
    """
    path: String!,

    "Identifier of the mounted directory."
    source: DirectoryID!
  ): Container!

  """
  Retrieves this container plus a file mounted at the given path.
  """
  withMountedFile(
    """
    Location of the mounted file (e.g., "/tmp/file.txt").
    """
    path: String!,

    "Identifier of the mounted file."
    source: FileID!
  ): Container!

  """
  Retrieves this container plus a temporary directory mounted at the given path.
  """
  withMountedTemp(
    """
    Location of the temporary directory (e.g., "/tmp/temp_dir").
    """
    path: String!
  ): Container!

  """
  Retrieves this container plus a cache volume mounted at the given path.
  """
  withMountedCache(
    """
    Location of the cache directory (e.g., "/cache/node_modules").
    """
    path: String!,

    "Identifier of the cache volume to mount."
    cache: CacheID!,

    "Identifier of the directory to use as the cache volume's root."
    source: DirectoryID

    "Sharing mode of the cache volume."
    sharing: CacheSharingMode
  ): Container!

  """
  Retrieves this container plus a secret mounted into a file at the given path.
  """
  withMountedSecret(
    """
    Location of the secret file (e.g., "/tmp/secret.txt").
    """
    path: String!,

    "Identifier of the secret to mount."
    source: SecretID!
  ): Container!

  """
  Retrieves this container after unmounting everything at the given path.
  """
  withoutMount(
    """
    Location of the cache directory (e.g., "/cache/node_modules").
    """
    path: String!
  ): Container!

  """
  Retrieves this container plus the contents of the given file copied to the given path.
  """
  withFile(
    """
    Location of the copied file (e.g., "/tmp/file.txt").
    """
    path: String!,

    "Identifier of the file to copy."
    source: FileID!,

    """
    Permission given to the copied file (e.g., 0600).

    Default: 0644.
    """
    permissions: Int
  ): Container!

  """
  Retrieves this container plus a new file written at the given path.
  """
  withNewFile(
    """
    Location of the written file (e.g., "/tmp/file.txt").
    """
    path: String!,

    """
    Content of the file to write (e.g., "Hello world!").
    """
    contents: String,

    """
    Permission given to the written file (e.g., 0600).

    Default: 0644.
    """
    permissions: Int
  ): Container!

  """
  Retrieves this container plus a directory written at the given path.
  """
  withDirectory(
    """
    Location of the written directory (e.g., "/tmp/directory").
    """
    path: String!,

    "Identifier of the directory to write"
    directory: DirectoryID!,

    """
    Patterns to exclude in the written directory (e.g., ["node_modules/**", ".gitignore", ".git/"]).
    """
    exclude: [String!],

    """
    Patterns to include in the written directory (e.g., ["*.go", "go.mod", "go.sum"]).
    """
    include: [String!]
  ): Container!

  """
  Retrieves this container plus a socket forwarded to the given Unix socket path.
  """
  withUnixSocket(
    """
    Location of the forwarded Unix socket (e.g., "/tmp/socket").
    """
    path: String!,

    """
    Identifier of the socket to forward.
    """
    source: SocketID!
  ): Container!

  """
  Retrieves this container with a previously added Unix socket removed.
  """
  withoutUnixSocket(
    """
    Location of the socket to remove (e.g., "/tmp/socket").
    """
    path: String!
  ): Container!

  """
  Retrieves this container after executing the specified command inside it.
  """
  withExec(
    """
    Command to run instead of the container's default command (e.g., ["run", "main.go"]).
    """
    args: [String!]!,

    """
    Content to write to the command's standard input before closing (e.g., "Hello world").
    """
    stdin: String,

    """
    Redirect the command's standard output to a file in the container (e.g., "/tmp/stdout").
    """
    redirectStdout: String,

    """
    Redirect the command's standard error to a file in the container (e.g., "/tmp/stderr").
    """
    redirectStderr: String,

    """
    Provides dagger access to the executed command.

    Do not use this option unless you trust the command being executed.
    The command being executed WILL BE GRANTED FULL ACCESS TO YOUR HOST FILESYSTEM.
    """
    experimentalPrivilegedNesting: Boolean
  ): Container!

  """
  Retrieves this container after executing the specified command inside it.
  """
  exec(
    """
    Command to run instead of the container's default command (e.g., ["run", "main.go"]).
    """
    args: [String!],

    """
    Content to write to the command's standard input before closing (e.g., "Hello world").
    """
    stdin: String,

    """
    Redirect the command's standard output to a file in the container (e.g., "/tmp/stdout").
    """
    redirectStdout: String,

    """
    Redirect the command's standard error to a file in the container (e.g., "/tmp/stderr").
    """
    redirectStderr: String,

    """
    Provide dagger access to the executed command.
    Do not use this option unless you trust the command being executed.
    The command being executed WILL BE GRANTED FULL ACCESS TO YOUR HOST FILESYSTEM.
    """
    experimentalPrivilegedNesting: Boolean
  ): Container! @deprecated(reason: "Replaced by `withExec`.")

  """
  Exit code of the last executed command. Zero means success.
  Null if no command has been executed.
  """
  exitCode: Int

  """
  The output stream of the last executed command.
  Null if no command has been executed.
  """
  stdout: String

  """
  The error stream of the last executed command.
  Null if no command has been executed.
  """
  stderr: String

  # FIXME: this is the last case of an actual "verb" that cannot cleanly go away.
  #    This may actually be a good candidate for a mutation. To be discussed.
  """
  Publishes this container as a new image to the specified address.

  Publish returns a fully qualified ref.
  It can also publish platform variants.
  """
  publish(
    """
    Registry's address to publish the image to.

    Formatted as [host]/[user]/[repo]:[tag] (e.g. "docker.io/dagger/dagger:main").
    """
    address: String!,

    """
    Identifiers for other platform specific containers.
    Used for multi-platform image.
    """
    platformVariants: [ContainerID!]
  ): String!

  """
  Writes the container as an OCI tarball to the destination file path on the host for the specified platform variants.

  Return true on success.
  It can also publishes platform variants.
  """
  export(
    """
    Host's destination path (e.g., "./tarball").
    Path can be relative to the engine's workdir or absolute.
    """
    path: String!,

    """
    Identifiers for other platform specific containers.
    Used for multi-platform image.
    """
    platformVariants: [ContainerID!]
  ): Boolean!

  "Retrieves this container with a registry authentication for a given address."
  withRegistryAuth(
    """
    Registry's address to bind the authentication to.
    Formatted as [host]/[user]/[repo]:[tag] (e.g. docker.io/dagger/dagger:main).
    """
    address: String!,

    """
    The username of the registry's account (e.g., "Dagger").
    """
    username: String!,

    """
    The API key, password or token to authenticate to this registry.
    """
    secret: SecretID!,
  ): Container!

  "Retrieves this container without the registry authentication of a given address."
  withoutRegistryAuth(
    """
    Registry's address to remove the authentication from.
    Formatted as [host]/[user]/[repo]:[tag] (e.g. docker.io/dagger/dagger:main).
    """
    address: String!
  ): Container!

<<<<<<< HEAD
  """
  Expose a network port.
  Exposed ports serve two purposes:
    - For health checks and introspection, when running services
    - For setting the EXPOSE OCI field when publishing the container
  """
  withExposedPort(
    "Port number to expose"
    port: Int!,
    "Transport layer network protocol"
    protocol: NetworkProtocol = TCP,
    "Optional port description"
    description: String
  ): Container!

  """
  Unexpose a previously exposed port.
  """
  withoutExposedPort(
    "Port number to unexpose"
    port: Int!,
    "Port protocol to unexpose"
    protocol: NetworkProtocol = TCP
  ): Container!

  "Retrieves the list of exposed ports"
  exposedPorts: [Port!]!

  """
  Establish a runtime dependency on a service. The service will be started automatically when needed and detached when it is no longer needed.

  The service will be reachable from the container via the provided hostname alias.

  The service dependency will also convey to any files or directories produced by the container.
  """
  withServiceBinding(
    "A name that can be used to reach the service from the container"
    alias: String!,
    "Identifier of the service container"
    service: ContainerID!
  ): Container!

  """
  Retrieves a hostname which can be used by clients to reach this container.
  """
  hostname: String!

  """
  Retrieves an endpoint that clients can use to reach this container.

  If no port is specified, the first exposed port is used. If none exist an error is returned.

  If a scheme is specified, a URL is returned. Otherwise, a host:port pair is returned.
  """
  endpoint(
    "The exposed port number for the endpoint"
    port: Int,
    "Return a URL with the given scheme, eg. http for http://"
    scheme: String
  ): String!
=======
  "The unique image reference which can only be retrieved immediately after the 'Container.From' call."
  imageRef: String
>>>>>>> b5e402ab
}

"A simple key value object that represents an environment variable."
type EnvVariable {
  "The environment variable name."
  name: String!

  "The environment variable value."
  value: String!
}

"A port exposed by a container."
type Port {
  "The port number."
  port: Int!

  "The transport layer network protocol."
  protocol: NetworkProtocol!

  "The port description."
  description: String
}

"A simple key value object that represents a label."
type Label {
  "The label name."
  name: String!

  "The label value."
  value: String!
}

"""
Key value object that represents a build argument.
"""
input BuildArg {
  """
  The build argument name.
  """
  name: String!

  """
  The build argument value.
  """
  value: String!
}

"Transport layer network protocol associated to a port."
enum NetworkProtocol {
  "TCP (Transmission Control Protocol)"
  TCP
  "UDP (User Datagram Protocol)"
  UDP
}<|MERGE_RESOLUTION|>--- conflicted
+++ resolved
@@ -558,7 +558,9 @@
     address: String!
   ): Container!
 
-<<<<<<< HEAD
+  "The unique image reference which can only be retrieved immediately after the 'Container.From' call."
+  imageRef: String
+
   """
   Expose a network port.
   Exposed ports serve two purposes:
@@ -619,10 +621,6 @@
     "Return a URL with the given scheme, eg. http for http://"
     scheme: String
   ): String!
-=======
-  "The unique image reference which can only be retrieved immediately after the 'Container.From' call."
-  imageRef: String
->>>>>>> b5e402ab
 }
 
 "A simple key value object that represents an environment variable."
