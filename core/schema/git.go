--- conflicted
+++ resolved
@@ -53,17 +53,8 @@
 	SSHAuthSocket socket.ID `json:"sshAuthSocket"`
 }
 
-<<<<<<< HEAD
-func (s *gitSchema) git(ctx *core.Context, parent *core.Query, args gitArgs) (*core.GitRef, error) {
+func (s *gitSchema) git(ctx context.Context, parent *core.Query, args gitArgs) (*core.GitRef, error) {
 	var svcs core.ServiceBindings
-=======
-func (s *gitSchema) git(ctx context.Context, parent *core.Query, args gitArgs) (gitRepository, error) {
-	repo := gitRepository{
-		URL:        args.URL,
-		KeepGitDir: args.KeepGitDir,
-		Pipeline:   parent.PipelinePath(),
-	}
->>>>>>> 6a72a095
 	if args.ExperimentalServiceHost != nil {
 		svc, err := args.ExperimentalServiceHost.Decode()
 		if err != nil {
@@ -96,8 +87,7 @@
 	ID string
 }
 
-<<<<<<< HEAD
-func (s *gitSchema) commit(ctx *core.Context, parent *core.GitRef, args commitArgs) (*core.GitRef, error) {
+func (s *gitSchema) commit(ctx context.Context, parent *core.GitRef, args commitArgs) (*core.GitRef, error) {
 	return parent.WithRef(args.ID), nil
 }
 
@@ -105,38 +95,16 @@
 	Name string
 }
 
-func (s *gitSchema) branch(ctx *core.Context, parent *core.GitRef, args branchArgs) (*core.GitRef, error) {
+func (s *gitSchema) branch(ctx context.Context, parent *core.GitRef, args branchArgs) (*core.GitRef, error) {
 	return parent.WithRef(args.Name), nil
-=======
-func (s *gitSchema) commit(ctx context.Context, parent gitRepository, args commitArgs) (gitRef, error) {
-	return gitRef{
-		Repository: parent,
-		Name:       args.ID,
-	}, nil
-}
-
-func (s *gitSchema) branch(ctx context.Context, parent gitRepository, args branchArgs) (gitRef, error) {
-	return gitRef{
-		Repository: parent,
-		Name:       args.Name,
-	}, nil
->>>>>>> 6a72a095
 }
 
 type tagArgs struct {
 	Name string
 }
 
-<<<<<<< HEAD
-func (s *gitSchema) tag(ctx *core.Context, parent *core.GitRef, args tagArgs) (*core.GitRef, error) {
+func (s *gitSchema) tag(ctx context.Context, parent *core.GitRef, args tagArgs) (*core.GitRef, error) {
 	return parent.WithRef(args.Name), nil
-=======
-func (s *gitSchema) tag(ctx context.Context, parent gitRepository, args tagArgs) (gitRef, error) {
-	return gitRef{
-		Repository: parent,
-		Name:       args.Name,
-	}, nil
->>>>>>> 6a72a095
 }
 
 type treeArgs struct {
@@ -146,64 +114,16 @@
 	SSHAuthSocket socket.ID `json:"sshAuthSocket"`
 }
 
-<<<<<<< HEAD
-func (s *gitSchema) tree(ctx *core.Context, parent *core.GitRef, treeArgs treeArgs) (*core.Directory, error) {
+func (s *gitSchema) tree(ctx context.Context, parent *core.GitRef, treeArgs treeArgs) (*core.Directory, error) {
 	res := *parent
 	if treeArgs.SSHKnownHosts != "" || treeArgs.SSHAuthSocket != "" {
 		// no need for a full clone() here, we're only modifying string fields
 		res.SSHKnownHosts = treeArgs.SSHKnownHosts
 		res.SSHAuthSocket = treeArgs.SSHAuthSocket
-=======
-func (s *gitSchema) tree(ctx context.Context, parent gitRef, args gitTreeArgs) (*core.Directory, error) {
-	opts := []llb.GitOption{}
-
-	if parent.Repository.KeepGitDir {
-		opts = append(opts, llb.KeepGitDir())
-	}
-	if args.SSHKnownHosts != "" {
-		opts = append(opts, llb.KnownSSHHosts(args.SSHKnownHosts))
-	}
-	if args.SSHAuthSocket != "" {
-		opts = append(opts, llb.MountSSHSock(string(args.SSHAuthSocket)))
-	}
-
-	var svcs core.ServiceBindings
-	if parent.Repository.ServiceHost != nil {
-		host, err := parent.Repository.ServiceHost.Hostname(ctx, s.svcs)
-		if err != nil {
-			return nil, err
-		}
-		svcs = append(svcs, core.ServiceBinding{
-			Service:  parent.Repository.ServiceHost,
-			Hostname: host,
-		})
-	}
-
-	useDNS := len(svcs) > 0
-
-	clientMetadata, err := engine.ClientMetadataFromContext(ctx)
-	if err == nil && !useDNS {
-		useDNS = len(clientMetadata.ParentClientIDs) > 0
-	}
-
-	var st llb.State
-	if useDNS {
-		// NB: only configure search domains if we're directly using a service, or
-		// if we're nested beneath another search domain.
-		//
-		// we have to be a bit selective here to avoid breaking Dockerfile builds
-		// that use a Buildkit frontend (# syntax = ...) that doesn't have the
-		// networks API cap.
-		//
-		// TODO: add API cap
-		st = gitdns.State(parent.Repository.URL, parent.Name, clientMetadata.ClientIDs(), opts...)
-	} else {
-		st = llb.Git(parent.Repository.URL, parent.Name, opts...)
->>>>>>> 6a72a095
 	}
 	return res.Tree(ctx, s.bk)
 }
 
-func (s *gitSchema) fetchCommit(ctx *core.Context, parent *core.GitRef, _ any) (string, error) {
+func (s *gitSchema) fetchCommit(ctx context.Context, parent *core.GitRef, _ any) (string, error) {
 	return parent.Commit(ctx, s.bk)
 }