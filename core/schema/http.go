package schema

import (
	"github.com/dagger/dagger/core"
	"github.com/dagger/dagger/engine"
	"github.com/dagger/dagger/engine/sources/httpdns"
	"github.com/moby/buildkit/client/llb"
	"github.com/opencontainers/go-digest"
)

var _ ExecutableSchema = &httpSchema{}

type httpSchema struct {
	*MergedSchemas

	svcs *core.Services
}

func (s *httpSchema) Name() string {
	return "http"
}

func (s *httpSchema) Schema() string {
	return HTTP
}

func (s *httpSchema) Resolvers() Resolvers {
	return Resolvers{
		"Query": ObjectResolver{
			"http": ToResolver(s.http),
		},
	}
}

func (s *httpSchema) Dependencies() []ExecutableSchema {
	return nil
}

type httpArgs struct {
	URL                     string          `json:"url"`
	ExperimentalServiceHost *core.ServiceID `json:"experimentalServiceHost"`
}

func (s *httpSchema) http(ctx *core.Context, parent *core.Query, args httpArgs) (*core.File, error) {
	// Use a filename that is set to the URL. Buildkit internally stores some cache metadata of etags
	// and http checksums using an id based on this name, so setting it to the URL maximizes our chances
	// of following more optimized cache codepaths.
	// Do a hash encode to prevent conflicts with use of `/` in the URL while also not hitting max filename limits
	filename := digest.FromString(args.URL).Encoded()

	svcs := core.ServiceBindings{}
	if args.ExperimentalServiceHost != nil {
<<<<<<< HEAD
		svc, err := args.ExperimentalServiceHost.ToService()
=======
		ctr, err := args.ExperimentalServiceHost.Decode()
		if err != nil {
			return nil, err
		}
		svc, err := ctr.Service(ctx, s.bk, s.progSockPath)
>>>>>>> b9163d1b
		if err != nil {
			return nil, err
		}
		host, err := svc.Hostname(ctx, s.svcs)
		if err != nil {
			return nil, err
		}
		svcs = append(svcs, core.ServiceBinding{
			Service:  svc,
			Hostname: host,
		})
	}

	opts := []llb.HTTPOption{
		llb.Filename(filename),
	}

	useDNS := len(svcs) > 0

	clientMetadata, err := engine.ClientMetadataFromContext(ctx)
	if err == nil && !useDNS {
		useDNS = len(clientMetadata.ParentClientIDs) > 0
	}

	var st llb.State
	if useDNS {
		// NB: only configure search domains if we're directly using a service, or
		// if we're nested.
		//
		// we have to be a bit selective here to avoid breaking Dockerfile builds
		// that use a Buildkit frontend (# syntax = ...).
		//
		// TODO: add API cap
		st = httpdns.State(args.URL, clientMetadata.ClientIDs(), opts...)
	} else {
		st = llb.HTTP(args.URL, opts...)
	}

	return core.NewFileSt(ctx, st, filename, parent.PipelinePath(), s.platform, svcs)
}<|MERGE_RESOLUTION|>--- conflicted
+++ resolved
@@ -50,15 +50,7 @@
 
 	svcs := core.ServiceBindings{}
 	if args.ExperimentalServiceHost != nil {
-<<<<<<< HEAD
-		svc, err := args.ExperimentalServiceHost.ToService()
-=======
-		ctr, err := args.ExperimentalServiceHost.Decode()
-		if err != nil {
-			return nil, err
-		}
-		svc, err := ctr.Service(ctx, s.bk, s.progSockPath)
->>>>>>> b9163d1b
+		svc, err := args.ExperimentalServiceHost.Decode()
 		if err != nil {
 			return nil, err
 		}
