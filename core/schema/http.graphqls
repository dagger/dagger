extend type Query {
<<<<<<< HEAD
  "Returns a file containing an HTTP remote URL's fetched content."
  http(
    url: String!,
    "A service which must be started before the URL is fetched."
    serviceHost: ContainerID,
  ): File!
=======
    """
    Returns a file containing an http remote url content.
    """
    http(
        """
        HTTP url to get the content from (e.g., "https://docs.dagger.io").
        """
        url: String!
    ): File!
>>>>>>> b26a6d20
}<|MERGE_RESOLUTION|>--- conflicted
+++ resolved
@@ -1,20 +1,14 @@
 extend type Query {
-<<<<<<< HEAD
-  "Returns a file containing an HTTP remote URL's fetched content."
+  """
+  Returns a file containing an http remote url content.
+  """
   http(
+    """
+    HTTP url to get the content from (e.g., "https://docs.dagger.io").
+    """
     url: String!,
+
     "A service which must be started before the URL is fetched."
-    serviceHost: ContainerID,
+    serviceHost: ContainerID
   ): File!
-=======
-    """
-    Returns a file containing an http remote url content.
-    """
-    http(
-        """
-        HTTP url to get the content from (e.g., "https://docs.dagger.io").
-        """
-        url: String!
-    ): File!
->>>>>>> b26a6d20
 }