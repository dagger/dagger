package schema

import (
	"context"
	"errors"
	"fmt"
	"path/filepath"

	"github.com/dagger/dagger/core"
	"github.com/dagger/dagger/core/sdk"
	"github.com/dagger/dagger/dagql"
)

type moduleSchema struct{}

var _ SchemaResolvers = &moduleSchema{}

func (s *moduleSchema) Install(dag *dagql.Server) {
	dagql.Fields[*core.Query]{
		dagql.Func("module", s.module).
			Doc(`Create a new module.`),

		dagql.Func("typeDef", s.typeDef).
			Doc(`Create a new TypeDef.`),

		dagql.Func("generatedCode", s.generatedCode).
			Doc(`Create a code generation result, given a directory containing the generated code.`),

		dagql.Func("function", s.function).
			Doc(`Creates a function.`).
			Args(
				dagql.Arg("name").Doc(`Name of the function, in its original format from the implementation language.`),
				dagql.Arg("returnType").Doc(`Return type of the function.`),
			),

		dagql.Func("sourceMap", s.sourceMap).
			Doc(`Creates source map metadata.`).
			Args(
				dagql.Arg("filename").Doc("The filename from the module source."),
				dagql.Arg("line").Doc("The line number within the filename."),
				dagql.Arg("column").Doc("The column number within the line."),
			),

		dagql.FuncWithCacheKey("currentModule", s.currentModule, dagql.CachePerClient).
			Doc(`The module currently being served in the session, if any.`),

		dagql.FuncWithCacheKey("currentTypeDefs", s.currentTypeDefs, dagql.CachePerCall).
			Doc(`The TypeDef representations of the objects currently being served in the session.`),

		dagql.FuncWithCacheKey("currentFunctionCall", s.currentFunctionCall, dagql.CachePerClient).
			Doc(`The FunctionCall context that the SDK caller is currently executing in.`,
				`If the caller is not currently executing in a function, this will
				return an error.`),
	}.Install(dag)

	dagql.Fields[*core.FunctionCall]{
		dagql.FuncWithCacheKey("returnValue", s.functionCallReturnValue, dagql.CachePerClient).
			Doc(`Set the return value of the function call to the provided value.`).
			Args(
				dagql.Arg("value").Doc(`JSON serialization of the return value.`),
			),
		dagql.FuncWithCacheKey("returnError", s.functionCallReturnError, dagql.CachePerClient).
			Doc(`Return an error from the function.`).
			Args(
				dagql.Arg("error").Doc(`The error to return.`),
			),
	}.Install(dag)

	dagql.Fields[*core.Module]{
		// sync is used by external dependencies like daggerverse
		Syncer[*core.Module]().
			Doc(`Forces evaluation of the module, including any loading into the engine and associated validation.`),

		dagql.Func("dependencies", s.moduleDependencies).
			Doc(`The dependencies of the module.`),

		dagql.NodeFunc("generatedContextDirectory", s.moduleGeneratedContextDirectory).
			Doc(`The generated files and directories made on top of the module source's context directory.`),

		dagql.Func("withDescription", s.moduleWithDescription).
			Doc(`Retrieves the module with the given description`).
			Args(
				dagql.Arg("description").Doc(`The description to set`),
			),

		dagql.Func("withObject", s.moduleWithObject).
			Doc(`This module plus the given Object type and associated functions.`),

		dagql.Func("withInterface", s.moduleWithInterface).
			Doc(`This module plus the given Interface type and associated functions`),

		dagql.Func("withEnum", s.moduleWithEnum).
			Doc(`This module plus the given Enum type and associated values`),

		dagql.Func("serve", s.moduleServe).
			DoNotCache(`Mutates the calling session's global schema.`).
			Doc(`Serve a module's API in the current session.`,
				`Note: this can only be called once per session. In the future, it could return a stream or service to remove the side effect.`).
			Args(
				dagql.Arg("includeDependencies").Doc("Expose the dependencies of this module to the client"),
			),
	}.Install(dag)

	dagql.Fields[*core.CurrentModule]{
		dagql.Func("name", s.currentModuleName).
			Doc(`The name of the module being executed in`),

		dagql.NodeFunc("source", s.currentModuleSource).
			Doc(`The directory containing the module's source code loaded into the engine (plus any generated code that may have been created).`),

		dagql.NodeFuncWithCacheKey("workdir", s.currentModuleWorkdir, dagql.CachePerClient).
			Doc(`Load a directory from the module's scratch working directory, including any changes that may have been made to it during module function execution.`).
			Args(
				dagql.Arg("path").Doc(`Location of the directory to access (e.g., ".").`),
				dagql.Arg("exclude").Doc(`Exclude artifacts that match the given pattern (e.g., ["node_modules/", ".git*"]).`),
				dagql.Arg("include").Doc(`Include only artifacts that match the given pattern (e.g., ["app/", "package.*"]).`),
			),

		dagql.NodeFuncWithCacheKey("workdirFile", s.currentModuleWorkdirFile, dagql.CachePerClient).
			Doc(`Load a file from the module's scratch working directory, including any changes that may have been made to it during module function execution.Load a file from the module's scratch working directory, including any changes that may have been made to it during module function execution.`).
			Args(
				dagql.Arg("path").Doc(`Location of the file to retrieve (e.g., "README.md").`),
			),
	}.Install(dag)

	dagql.Fields[*core.Function]{
		dagql.Func("withDescription", s.functionWithDescription).
			Doc(`Returns the function with the given doc string.`).
			Args(
				dagql.Arg("description").Doc(`The doc string to set.`),
			),

		dagql.Func("withSourceMap", s.functionWithSourceMap).
			Doc(`Returns the function with the given source map.`).
			Args(
				dagql.Arg("sourceMap").Doc(`The source map for the function definition.`),
			),

		dagql.Func("withArg", s.functionWithArg).
			Doc(`Returns the function with the provided argument`).
			Args(
				dagql.Arg("name").Doc(`The name of the argument`),
				dagql.Arg("typeDef").Doc(`The type of the argument`),
				dagql.Arg("description").Doc(`A doc string for the argument, if any`),
				dagql.Arg("defaultValue").Doc(`A default value to use for this argument if not explicitly set by the caller, if any`),
				dagql.Arg("defaultPath").Doc(`If the argument is a Directory or File type, default to load path from context directory, relative to root directory.`),
				dagql.Arg("ignore").Doc(`Patterns to ignore when loading the contextual argument value.`),
				dagql.Arg("sourceMap").Doc(`The source map for the argument definition.`),
			),
	}.Install(dag)

	dagql.Fields[*core.FunctionArg]{}.Install(dag)

	dagql.Fields[*core.FunctionCallArgValue]{}.Install(dag)

	dagql.Fields[*core.SourceMap]{}.Install(dag)

	dagql.Fields[*core.TypeDef]{
		dagql.Func("withOptional", s.typeDefWithOptional).
			Doc(`Sets whether this type can be set to null.`),

		dagql.Func("withKind", s.typeDefWithKind).
			Doc(`Sets the kind of the type.`),

		dagql.Func("withScalar", s.typeDefWithScalar).
			Doc(`Returns a TypeDef of kind Scalar with the provided name.`),

		dagql.Func("withListOf", s.typeDefWithListOf).
			Doc(`Returns a TypeDef of kind List with the provided type for its elements.`),

		dagql.Func("withObject", s.typeDefWithObject).
			Doc(`Returns a TypeDef of kind Object with the provided name.`,
				`Note that an object's fields and functions may be omitted if the
				intent is only to refer to an object. This is how functions are able to
				return their own object, or any other circular reference.`),

		dagql.Func("withInterface", s.typeDefWithInterface).
			Doc(`Returns a TypeDef of kind Interface with the provided name.`),

		dagql.Func("withField", s.typeDefWithObjectField).
			Doc(`Adds a static field for an Object TypeDef, failing if the type is not an object.`).
			Args(
				dagql.Arg("name").Doc(`The name of the field in the object`),
				dagql.Arg("typeDef").Doc(`The type of the field`),
				dagql.Arg("description").Doc(`A doc string for the field, if any`),
				dagql.Arg("sourceMap").Doc(`The source map for the field definition.`),
			),

		dagql.Func("withFunction", s.typeDefWithFunction).
			Doc(`Adds a function for an Object or Interface TypeDef, failing if the type is not one of those kinds.`),

		dagql.Func("withConstructor", s.typeDefWithObjectConstructor).
			Doc(`Adds a function for constructing a new instance of an Object TypeDef, failing if the type is not an object.`),

		dagql.Func("withEnum", s.typeDefWithEnum).
			Doc(`Returns a TypeDef of kind Enum with the provided name.`,
				`Note that an enum's values may be omitted if the intent is only to refer to an enum.
				This is how functions are able to return their own, or any other circular reference.`).
			Args(
				dagql.Arg("name").Doc(`The name of the enum`),
				dagql.Arg("description").Doc(`A doc string for the enum, if any`),
				dagql.Arg("sourceMap").Doc(`The source map for the enum definition.`),
			),

		dagql.Func("withEnumValue", s.typeDefWithEnumValue).
			Doc(`Adds a static value for an Enum TypeDef, failing if the type is not an enum.`).
			Deprecated("Use `withEnumMember` instead").
			Args(
				dagql.Arg("value").Doc(`The name of the value in the enum`),
				dagql.Arg("description").Doc(`A doc string for the value, if any`),
				dagql.Arg("sourceMap").Doc(`The source map for the enum value definition.`),
			),

		dagql.Func("withEnumMember", s.typeDefWithEnumMember).
			View(AllVersion).
			Doc(`Adds a static value for an Enum TypeDef, failing if the type is not an enum.`).
			Args(
				dagql.Arg("name").Doc(`The name of the member in the enum`),
				dagql.Arg("value").Doc(`The value of the member in the enum`),
				dagql.Arg("description").Doc(`A doc string for the member, if any`),
				dagql.Arg("sourceMap").Doc(`The source map for the enum member definition.`),
			),
	}.Install(dag)

	dagql.Fields[*core.ObjectTypeDef]{}.Install(dag)
	dagql.Fields[*core.InterfaceTypeDef]{}.Install(dag)
	dagql.Fields[*core.InputTypeDef]{}.Install(dag)
	dagql.Fields[*core.FieldTypeDef]{}.Install(dag)
	dagql.Fields[*core.ListTypeDef]{}.Install(dag)
	dagql.Fields[*core.ScalarTypeDef]{}.Install(dag)
	dagql.Fields[*core.EnumTypeDef]{
		dagql.Func("values", func(ctx context.Context, self *core.EnumTypeDef, _ struct{}) (dagql.Array[*core.EnumMemberTypeDef], error) {
			return self.Members, nil
		}).Deprecated("use members instead"),
	}.Install(dag)
	dagql.Fields[*core.EnumMemberTypeDef]{}.Install(dag)
}

func (s *moduleSchema) typeDef(ctx context.Context, _ *core.Query, args struct{}) (*core.TypeDef, error) {
	return &core.TypeDef{}, nil
}

func (s *moduleSchema) typeDefWithOptional(ctx context.Context, def *core.TypeDef, args struct {
	Optional bool
}) (*core.TypeDef, error) {
	return def.WithOptional(args.Optional), nil
}

func (s *moduleSchema) typeDefWithKind(ctx context.Context, def *core.TypeDef, args struct {
	Kind core.TypeDefKind
}) (*core.TypeDef, error) {
	return def.WithKind(args.Kind), nil
}

func (s *moduleSchema) typeDefWithScalar(ctx context.Context, def *core.TypeDef, args struct {
	Name        string
	Description string `default:""`
}) (*core.TypeDef, error) {
	if args.Name == "" {
		return nil, fmt.Errorf("scalar type def must have a name")
	}
	return def.WithScalar(args.Name, args.Description), nil
}

func (s *moduleSchema) typeDefWithListOf(ctx context.Context, def *core.TypeDef, args struct {
	ElementType core.TypeDefID
}) (*core.TypeDef, error) {
	dag, err := core.CurrentDagqlServer(ctx)
	if err != nil {
		return nil, fmt.Errorf("failed to get dag server: %w", err)
	}

	elemType, err := args.ElementType.Load(ctx, dag)
	if err != nil {
		return nil, fmt.Errorf("failed to decode element type: %w", err)
	}
	return def.WithListOf(elemType.Self()), nil
}

func (s *moduleSchema) typeDefWithObject(ctx context.Context, def *core.TypeDef, args struct {
	Name        string
	Description string `default:""`
	SourceMap   dagql.Optional[core.SourceMapID]
}) (*core.TypeDef, error) {
	if args.Name == "" {
		return nil, fmt.Errorf("object type def must have a name")
	}
	sourceMap, err := s.loadSourceMap(ctx, args.SourceMap)
	if err != nil {
		return nil, err
	}
	return def.WithObject(args.Name, args.Description, sourceMap), nil
}

func (s *moduleSchema) typeDefWithInterface(ctx context.Context, def *core.TypeDef, args struct {
	Name        string
	Description string `default:""`
	SourceMap   dagql.Optional[core.SourceMapID]
}) (*core.TypeDef, error) {
	if args.Name == "" {
		return nil, fmt.Errorf("interface type def must have a name")
	}
	sourceMap, err := s.loadSourceMap(ctx, args.SourceMap)
	if err != nil {
		return nil, err
	}
	return def.WithInterface(args.Name, args.Description, sourceMap), nil
}

func (s *moduleSchema) typeDefWithObjectField(ctx context.Context, def *core.TypeDef, args struct {
	Name        string
	TypeDef     core.TypeDefID
	Description string `default:""`
	SourceMap   dagql.Optional[core.SourceMapID]
}) (*core.TypeDef, error) {
	dag, err := core.CurrentDagqlServer(ctx)
	if err != nil {
		return nil, fmt.Errorf("failed to get dag server: %w", err)
	}

	fieldType, err := args.TypeDef.Load(ctx, dag)
	if err != nil {
		return nil, fmt.Errorf("failed to decode element type: %w", err)
	}
	sourceMap, err := s.loadSourceMap(ctx, args.SourceMap)
	if err != nil {
		return nil, err
	}
	return def.WithObjectField(args.Name, fieldType.Self(), args.Description, sourceMap)
}

func (s *moduleSchema) typeDefWithFunction(ctx context.Context, def *core.TypeDef, args struct {
	Function core.FunctionID
}) (*core.TypeDef, error) {
	dag, err := core.CurrentDagqlServer(ctx)
	if err != nil {
		return nil, fmt.Errorf("failed to get dag server: %w", err)
	}

	fn, err := args.Function.Load(ctx, dag)
	if err != nil {
		return nil, fmt.Errorf("failed to decode element type: %w", err)
	}
	return def.WithFunction(fn.Self())
}

func (s *moduleSchema) typeDefWithObjectConstructor(ctx context.Context, def *core.TypeDef, args struct {
	Function core.FunctionID
}) (*core.TypeDef, error) {
	dag, err := core.CurrentDagqlServer(ctx)
	if err != nil {
		return nil, fmt.Errorf("failed to get dag server: %w", err)
	}

	inst, err := args.Function.Load(ctx, dag)
	if err != nil {
		return nil, fmt.Errorf("failed to decode element type: %w", err)
	}
	fn := inst.Self().Clone()
	// Constructors are invoked by setting the ObjectName to the name of the object its constructing and the
	// FunctionName to "", so ignore the name of the function.
	fn.Name = ""
	fn.OriginalName = ""
	return def.WithObjectConstructor(fn)
}

func (s *moduleSchema) typeDefWithEnum(ctx context.Context, def *core.TypeDef, args struct {
	Name        string
	Description string `default:""`
	SourceMap   dagql.Optional[core.SourceMapID]
}) (*core.TypeDef, error) {
	if args.Name == "" {
		return nil, fmt.Errorf("enum type def must have a name")
	}
	sourceMap, err := s.loadSourceMap(ctx, args.SourceMap)
	if err != nil {
		return nil, err
	}
	return def.WithEnum(args.Name, args.Description, sourceMap), nil
}

func (s *moduleSchema) typeDefWithEnumValue(ctx context.Context, def *core.TypeDef, args struct {
	Value       string
	Description string `default:""`
	SourceMap   dagql.Optional[core.SourceMapID]
}) (*core.TypeDef, error) {
	sourceMap, err := s.loadSourceMap(ctx, args.SourceMap)
	if err != nil {
		return nil, err
	}
	return def.WithEnumValue(args.Value, args.Value, args.Description, sourceMap)
}

func (s *moduleSchema) typeDefWithEnumMember(ctx context.Context, def *core.TypeDef, args struct {
	Name        string
	Value       string `default:""`
	Description string `default:""`
	SourceMap   dagql.Optional[core.SourceMapID]
}) (*core.TypeDef, error) {
	sourceMap, err := s.loadSourceMap(ctx, args.SourceMap)
	if err != nil {
		return nil, err
	}

	supports, err := supportEnumMembers(ctx)
	if err != nil {
		return nil, err
	}
	if !supports {
		return def.WithEnumValue(args.Name, args.Value, args.Description, sourceMap)
	}
	return def.WithEnumMember(args.Name, args.Value, args.Description, sourceMap)
}

func supportEnumMembers(ctx context.Context) (bool, error) {
	return core.Supports(ctx, "v0.18.11")
}

func (s *moduleSchema) generatedCode(ctx context.Context, _ *core.Query, args struct {
	Code core.DirectoryID
}) (*core.GeneratedCode, error) {
	dag, err := core.CurrentDagqlServer(ctx)
	if err != nil {
		return nil, fmt.Errorf("failed to get dag server: %w", err)
	}

	dir, err := args.Code.Load(ctx, dag)
	if err != nil {
		return nil, err
	}
	return core.NewGeneratedCode(dir), nil
}

func (s *moduleSchema) module(ctx context.Context, query *core.Query, _ struct{}) (*core.Module, error) {
	return query.NewModule(), nil
}

func (s *moduleSchema) function(ctx context.Context, _ *core.Query, args struct {
	Name       string
	ReturnType core.TypeDefID
}) (*core.Function, error) {
	dag, err := core.CurrentDagqlServer(ctx)
	if err != nil {
		return nil, fmt.Errorf("failed to get dag server: %w", err)
	}

	returnType, err := args.ReturnType.Load(ctx, dag)
	if err != nil {
		return nil, fmt.Errorf("failed to decode return type: %w", err)
	}
	return core.NewFunction(args.Name, returnType.Self()), nil
}

func (s *moduleSchema) sourceMap(ctx context.Context, _ *core.Query, args struct {
	Filename string
	Line     int
	Column   int
}) (*core.SourceMap, error) {
	return &core.SourceMap{
		Filename: args.Filename,
		Line:     args.Line,
		Column:   args.Column,
	}, nil
}

func (s *moduleSchema) functionWithDescription(ctx context.Context, fn *core.Function, args struct {
	Description string
}) (*core.Function, error) {
	return fn.WithDescription(args.Description), nil
}

func (s *moduleSchema) functionWithArg(ctx context.Context, fn *core.Function, args struct {
	Name         string
	TypeDef      core.TypeDefID
	Description  string    `default:""`
	DefaultValue core.JSON `default:""`
	DefaultPath  string    `default:""`
	Ignore       []string  `default:"[]"`
	SourceMap    dagql.Optional[core.SourceMapID]
}) (*core.Function, error) {
	dag, err := core.CurrentDagqlServer(ctx)
	if err != nil {
		return nil, fmt.Errorf("failed to get dag server: %w", err)
	}

	argType, err := args.TypeDef.Load(ctx, dag)
	if err != nil {
		return nil, fmt.Errorf("failed to decode arg type: %w", err)
	}

	sourceMap, err := s.loadSourceMap(ctx, args.SourceMap)
	if err != nil {
		return nil, err
	}

	// Check if both values are used, return an error if so.
	if args.DefaultValue != nil && args.DefaultPath != "" {
		return nil, fmt.Errorf("cannot set both default value and default path from context")
	}

	// Check if default path from context is set for non-directory or non-file type
	if argType.Self().Kind == core.TypeDefKindObject && args.DefaultPath != "" &&
		(argType.Self().AsObject.Value.Name != "Directory" && argType.Self().AsObject.Value.Name != "File") {
		return nil, fmt.Errorf("can only set default path for Directory or File type, not %s", argType.Self().AsObject.Value.Name)
	}

	// Check if ignore is set for non-directory type
	if argType.Self().Kind == core.TypeDefKindObject &&
		len(args.Ignore) > 0 && argType.Self().AsObject.Value.Name != "Directory" {
		return nil, fmt.Errorf("can only set ignore for Directory type, not %s", argType.Self().AsObject.Value.Name)
	}

	// When using a default path SDKs can't set a default value and the argument
	// may be non-nullable, so we need to enforce it as optional.
	td := argType.Self()
	if args.DefaultPath != "" {
		td = td.WithOptional(true)
	}

	return fn.WithArg(args.Name, td, args.Description, args.DefaultValue, args.DefaultPath, args.Ignore, sourceMap), nil
}

func (s *moduleSchema) functionWithSourceMap(ctx context.Context, fn *core.Function, args struct {
	SourceMap core.SourceMapID
}) (*core.Function, error) {
	dag, err := core.CurrentDagqlServer(ctx)
	if err != nil {
		return nil, fmt.Errorf("failed to get dag server: %w", err)
	}

	sourceMap, err := args.SourceMap.Load(ctx, dag)
	if err != nil {
		return nil, fmt.Errorf("failed to decode source map: %w", err)
	}
	return fn.WithSourceMap(sourceMap.Self()), nil
}

func (s *moduleSchema) currentModule(
	ctx context.Context,
	self *core.Query,
	_ struct{},
) (*core.CurrentModule, error) {
	mod, err := self.CurrentModule(ctx)
	if err != nil {
		return nil, fmt.Errorf("failed to get current module: %w", err)
	}
	return &core.CurrentModule{Meta: mod}, nil
}

func (s *moduleSchema) currentFunctionCall(ctx context.Context, self *core.Query, _ struct{}) (*core.FunctionCall, error) {
	return self.CurrentFunctionCall(ctx)
}

func (s *moduleSchema) moduleServe(ctx context.Context, modMeta *core.Module, args struct {
	IncludeDependencies dagql.Optional[dagql.Boolean]
}) (dagql.Nullable[core.Void], error) {
	void := dagql.Null[core.Void]()

	query, err := core.CurrentQuery(ctx)
	if err != nil {
		return void, err
	}

	includeDependencies := args.IncludeDependencies.Valid && args.IncludeDependencies.Value.Bool()
	return void, query.ServeModule(ctx, modMeta, includeDependencies)
}

func (s *moduleSchema) currentTypeDefs(ctx context.Context, self *core.Query, _ struct{}) (dagql.Array[*core.TypeDef], error) {
	deps, err := self.CurrentServedDeps(ctx)
	if err != nil {
		return nil, fmt.Errorf("failed to get current module: %w", err)
	}
	dag, err := deps.Schema(ctx)
	if err != nil {
		return nil, fmt.Errorf("failed to get current schema: %w", err)
	}
	return deps.TypeDefs(ctx, dag)
}

func (s *moduleSchema) functionCallReturnValue(ctx context.Context, fnCall *core.FunctionCall, args struct {
	Value core.JSON
},
) (dagql.Nullable[core.Void], error) {
	// TODO: error out if caller is not coming from a module
	return dagql.Null[core.Void](), fnCall.ReturnValue(ctx, args.Value)
}

func (s *moduleSchema) functionCallReturnError(ctx context.Context, fnCall *core.FunctionCall, args struct {
	Error dagql.ID[*core.Error]
},
) (dagql.Nullable[core.Void], error) {
	// TODO: error out if caller is not coming from a module
	return dagql.Null[core.Void](), fnCall.ReturnError(ctx, args.Error)
}

func (s *moduleSchema) moduleGeneratedContextDirectory(
	ctx context.Context,
	mod dagql.ObjectResult[*core.Module],
	args struct{},
) (inst dagql.Result[*core.Directory], err error) {
	dag, err := core.CurrentDagqlServer(ctx)
	if err != nil {
		return inst, fmt.Errorf("failed to get dag server: %w", err)
	}

	err = dag.Select(ctx, mod.Self().Source.Value, &inst,
		dagql.Selector{
			Field: "generatedContextDirectory",
		},
	)
	return inst, err
}

func (s *moduleSchema) moduleDependencies(
	ctx context.Context,
	mod *core.Module,
	args struct{},
) (dagql.Array[*core.Module], error) {
	depMods := make([]*core.Module, 0, len(mod.Deps.Mods))
	for _, dep := range mod.Deps.Mods {
		switch dep := dep.(type) {
		case *core.Module:
			depMods = append(depMods, dep)
		case *CoreMod:
			// skip
		default:
			return nil, fmt.Errorf("unexpected mod dependency type %T", dep)
		}
	}
	return depMods, nil
}

func (s *moduleSchema) moduleWithDescription(ctx context.Context, mod *core.Module, args struct {
	Description string
}) (*core.Module, error) {
	return mod.WithDescription(args.Description), nil
}

func (s *moduleSchema) moduleWithObject(ctx context.Context, mod *core.Module, args struct {
	Object core.TypeDefID
}) (_ *core.Module, rerr error) {
	dag, err := core.CurrentDagqlServer(ctx)
	if err != nil {
		return nil, fmt.Errorf("failed to get dag server: %w", err)
	}

	def, err := args.Object.Load(ctx, dag)
	if err != nil {
		return nil, err
	}
	return core.EnvHook{Server: dag}.ModuleWithObject(ctx, mod, def.Self())
}

func (s *moduleSchema) moduleWithInterface(ctx context.Context, mod *core.Module, args struct {
	Iface core.TypeDefID
}) (_ *core.Module, rerr error) {
	dag, err := core.CurrentDagqlServer(ctx)
	if err != nil {
		return nil, fmt.Errorf("failed to get dag server: %w", err)
	}

	def, err := args.Iface.Load(ctx, dag)
	if err != nil {
		return nil, err
	}
	return mod.WithInterface(ctx, def.Self())
}

func (s *moduleSchema) moduleWithEnum(ctx context.Context, mod *core.Module, args struct {
	Enum core.TypeDefID
}) (_ *core.Module, rerr error) {
	dag, err := core.CurrentDagqlServer(ctx)
	if err != nil {
		return nil, fmt.Errorf("failed to get dag server: %w", err)
	}

	def, err := args.Enum.Load(ctx, dag)
	if err != nil {
		return nil, err
	}

	return mod.WithEnum(ctx, def.Self())
}

func (s *moduleSchema) currentModuleName(
	ctx context.Context,
	curMod *core.CurrentModule,
	args struct{},
) (string, error) {
	return curMod.Meta.Self().NameField, nil
}

func (s *moduleSchema) currentModuleSource(
	ctx context.Context,
	curMod dagql.ObjectResult[*core.CurrentModule],
	args struct{},
) (inst dagql.Result[*core.Directory], err error) {
	dag, err := core.CurrentDagqlServer(ctx)
	if err != nil {
		return inst, fmt.Errorf("failed to get dag server: %w", err)
	}

<<<<<<< HEAD
	curSrc := curMod.Self().Meta.Self().Source
=======
	curSrc := curMod.Self().Module.Source.Value
>>>>>>> 29f117fc
	if curSrc.Self() == nil {
		return inst, errors.New("invalid unset current module source")
	}

	srcSubpath := curSrc.Self().SourceSubpath
	if srcSubpath == "" {
		srcSubpath = curSrc.Self().SourceRootSubpath
	}

	var generatedDiff dagql.Result[*core.Directory]
	err = dag.Select(ctx, curSrc, &generatedDiff,
		dagql.Selector{Field: "generatedContextDirectory"},
	)
	if err != nil {
		return inst, fmt.Errorf("failed to get generated context directory: %w", err)
	}

	err = dag.Select(ctx, curSrc.Self().ContextDirectory, &inst,
		dagql.Selector{
			Field: "withDirectory",
			Args: []dagql.NamedInput{
				{Name: "path", Value: dagql.String("/")},
				{Name: "directory", Value: dagql.NewID[*core.Directory](generatedDiff.ID())},
			},
		},
		dagql.Selector{
			Field: "directory",
			Args: []dagql.NamedInput{
				{Name: "path", Value: dagql.String(srcSubpath)},
			},
		},
	)
	if err != nil {
		return inst, fmt.Errorf("failed to get source directory: %w", err)
	}

	return inst, err
}

func (s *moduleSchema) currentModuleWorkdir(
	ctx context.Context,
	curMod dagql.ObjectResult[*core.CurrentModule],
	args struct {
		Path string
		core.CopyFilter
	},
) (inst dagql.Result[*core.Directory], err error) {
	dag, err := core.CurrentDagqlServer(ctx)
	if err != nil {
		return inst, fmt.Errorf("failed to get dag server: %w", err)
	}

	if !filepath.IsLocal(args.Path) {
		return inst, fmt.Errorf("workdir path %q escapes workdir", args.Path)
	}
	args.Path = filepath.Join(sdk.RuntimeWorkdirPath, args.Path)

	err = dag.Select(ctx, dag.Root(), &inst,
		dagql.Selector{
			Field: "host",
		},
		dagql.Selector{
			Field: "directory",
			Args: []dagql.NamedInput{
				{Name: "path", Value: dagql.String(args.Path)},
				{Name: "exclude", Value: asArrayInput(args.Exclude, dagql.NewString)},
				{Name: "include", Value: asArrayInput(args.Include, dagql.NewString)},
			},
		},
	)
	return inst, err
}

func (s *moduleSchema) currentModuleWorkdirFile(
	ctx context.Context,
	curMod dagql.ObjectResult[*core.CurrentModule],
	args struct {
		Path string
	},
) (inst dagql.Result[*core.File], err error) {
	dag, err := core.CurrentDagqlServer(ctx)
	if err != nil {
		return inst, fmt.Errorf("failed to get dag server: %w", err)
	}

	if !filepath.IsLocal(args.Path) {
		return inst, fmt.Errorf("workdir path %q escapes workdir", args.Path)
	}
	args.Path = filepath.Join(sdk.RuntimeWorkdirPath, args.Path)

	err = dag.Select(ctx, dag.Root(), &inst,
		dagql.Selector{
			Field: "host",
		},
		dagql.Selector{
			Field: "file",
			Args: []dagql.NamedInput{
				{Name: "path", Value: dagql.String(args.Path)},
			},
		},
	)
	return inst, err
}

func (s *moduleSchema) loadSourceMap(ctx context.Context, sourceMap dagql.Optional[core.SourceMapID]) (*core.SourceMap, error) {
	dag, err := core.CurrentDagqlServer(ctx)
	if err != nil {
		return nil, fmt.Errorf("failed to get dag server: %w", err)
	}

	if !sourceMap.Valid {
		return nil, nil
	}
	sourceMapI, err := sourceMap.Value.Load(ctx, dag)
	if err != nil {
		return nil, fmt.Errorf("failed to decode source map: %w", err)
	}
	return sourceMapI.Self(), nil
}<|MERGE_RESOLUTION|>--- conflicted
+++ resolved
@@ -700,11 +700,7 @@
 		return inst, fmt.Errorf("failed to get dag server: %w", err)
 	}
 
-<<<<<<< HEAD
-	curSrc := curMod.Self().Meta.Self().Source
-=======
-	curSrc := curMod.Self().Module.Source.Value
->>>>>>> 29f117fc
+	curSrc := curMod.Self().Meta.Self().Source.Value
 	if curSrc.Self() == nil {
 		return inst, errors.New("invalid unset current module source")
 	}
