package schema

import (
	"bytes"
	"cmp"
	"context"
	"encoding/json"
	"errors"
	"fmt"
	"maps"
	"os"
	"path/filepath"
	"slices"
	"sort"
	"strings"

	"github.com/dagger/dagger/engine/slog"
	"github.com/dagger/dagger/util/hashutil"

	"dagger.io/dagger/telemetry"
	"github.com/dagger/dagger/core"
	"github.com/dagger/dagger/core/modules"
	"github.com/dagger/dagger/core/sdk"
	"github.com/dagger/dagger/dagql"
	"github.com/dagger/dagger/dagql/call"
	"github.com/dagger/dagger/engine"
	"github.com/dagger/dagger/engine/buildkit"
	"github.com/dagger/dagger/engine/cache"
	"github.com/dagger/dagger/engine/client/pathutil"
	"github.com/dagger/dagger/engine/server/resource"
	"github.com/iancoleman/strcase"
	"github.com/opencontainers/go-digest"
	fsutiltypes "github.com/tonistiigi/fsutil/types"
	"golang.org/x/sync/errgroup"
	"google.golang.org/grpc/codes"
	"google.golang.org/grpc/status"
)

type ErrSDKRuntimeNotImplemented struct {
	SDK string
}

func (err ErrSDKRuntimeNotImplemented) Error() string {
	return fmt.Sprintf("%q SDK does not support defining and executing functions", err.SDK)
}

type ErrSDKCodegenNotImplemented struct {
	SDK string
}

func (err ErrSDKCodegenNotImplemented) Error() string {
	return fmt.Sprintf("%q SDK does not support module generation", err.SDK)
}

type ErrSDKClientGeneratorNotImplemented struct {
	SDK string
}

func (err ErrSDKClientGeneratorNotImplemented) Error() string {
	return fmt.Sprintf("%q SDK does not support client generation", err.SDK)
}

type moduleSourceSchema struct{}

var _ SchemaResolvers = &moduleSourceSchema{}

func (s *moduleSourceSchema) Install(dag *dagql.Server) {
	dagql.Fields[*core.Query]{
		dagql.NodeFuncWithCacheKey("moduleSource", s.moduleSource, dagql.CachePerClient).
			Doc(`Create a new module source instance from a source ref string`).
			Args(
				dagql.Arg("refString").Doc(`The string ref representation of the module source`),
				dagql.Arg("refPin").Doc(`The pinned version of the module source`),
				dagql.Arg("disableFindUp").Doc(`If true, do not attempt to find dagger.json in a parent directory of the provided path. Only relevant for local module sources.`),
				dagql.Arg("allowNotExists").Doc(`If true, do not error out if the provided ref string is a local path and does not exist yet. Useful when initializing new modules in directories that don't exist yet.`),
				dagql.Arg("requireKind").Doc(`If set, error out if the ref string is not of the provided requireKind.`),
			),
	}.Install(dag)

	dagql.Fields[*core.Directory]{
		dagql.NodeFunc("asModule", s.directoryAsModule).
			Doc(`Load the directory as a Dagger module source`).
			Args(
				dagql.Arg("sourceRootPath").Doc(
					`An optional subpath of the directory which contains the module's configuration file.`,
					`If not set, the module source code is loaded from the root of the directory.`),
			),
		dagql.NodeFunc("asModuleSource", s.directoryAsModuleSource).
			Doc(`Load the directory as a Dagger module source`).
			Args(
				dagql.Arg("sourceRootPath").Doc(
					`An optional subpath of the directory which contains the module's configuration file.`,
					`If not set, the module source code is loaded from the root of the directory.`),
			),
	}.Install(dag)

	dagql.Fields[*core.ModuleSource]{
		// sync is used by external dependencies like daggerverse
		Syncer[*core.ModuleSource]().
			Doc(`Forces evaluation of the module source, including any loading into the engine and associated validation.`),

		dagql.Func("sourceSubpath", s.moduleSourceSubpath).
			Doc(`The path to the directory containing the module's source code, relative to the context directory.`),

		dagql.Func("originalSubpath", s.moduleSourceOriginalSubpath).
			Doc(`The original subpath used when instantiating this module source, relative to the context directory.`),

		dagql.FuncWithCacheKey("withSourceSubpath", s.moduleSourceWithSourceSubpath, dagql.CachePerClient).
			Doc(`Update the module source with a new source subpath.`).
			Args(
				dagql.Arg("path").Doc(`The path to set as the source subpath. Must be relative to the module source's source root directory.`),
			),

		dagql.Func("withName", s.moduleSourceWithName).
			Doc(`Update the module source with a new name.`).
			Args(
				dagql.Arg("name").Doc(`The name to set.`),
			),

		dagql.FuncWithCacheKey("withIncludes", s.moduleSourceWithIncludes, dagql.CachePerClient).
			Doc(`Update the module source with additional include patterns for files+directories from its context that are required for building it`).
			Args(
				dagql.Arg("patterns").Doc(`The new additional include patterns.`),
			),

		dagql.Func("withSDK", s.moduleSourceWithSDK).
			Doc(`Update the module source with a new SDK.`).
			Args(
				dagql.Arg("source").Doc(`The SDK source to set.`),
			),

		dagql.Func("withEngineVersion", s.moduleSourceWithEngineVersion).
			Doc(`Upgrade the engine version of the module to the given value.`).
			Args(
				dagql.Arg("version").Doc(`The engine version to upgrade to.`),
			),

		dagql.Func("withDependencies", s.moduleSourceWithDependencies).
			Doc(`Append the provided dependencies to the module source's dependency list.`).
			Args(
				dagql.Arg("dependencies").Doc(`The dependencies to append.`),
			),

		dagql.NodeFunc("withUpdateDependencies", s.moduleSourceWithUpdateDependencies).
			Doc(`Update one or more module dependencies.`).
			Args(
				dagql.Arg("dependencies").Doc(`The dependencies to update.`),
			),

		dagql.Func("withoutDependencies", s.moduleSourceWithoutDependencies).
			Doc(`Remove the provided dependencies from the module source's dependency list.`).
			Args(
				dagql.Arg("dependencies").Doc(`The dependencies to remove.`),
			),

		dagql.Func("withBlueprint", s.moduleSourceWithBlueprint).
			Doc(`Set a blueprint for the module source.`).
			Args(
				dagql.Arg("blueprint").Doc(`The blueprint module to set.`),
			),

		dagql.Func("withToolchains", s.moduleSourceWithToolchains).
			Doc(`Add toolchains to the module source.`).
			Args(
				dagql.Arg("toolchains").Doc(`The toolchain modules to add.`),
			),

		dagql.NodeFunc("withUpdateToolchains", s.moduleSourceWithUpdateToolchains).
			Doc(`Update one or more toolchains.`).
			Args(
				dagql.Arg("toolchains").Doc(`The toolchains to update.`),
			),

		dagql.Func("withoutToolchains", s.moduleSourceWithoutToolchains).
			Doc(`Remove the provided toolchains from the module source.`).
			Args(
				dagql.Arg("toolchains").Doc(`The toolchains to remove.`),
			),

		dagql.NodeFunc("withUpdateBlueprint", s.moduleSourceWithUpdateBlueprint).
			Doc(`Update the blueprint module to the latest version.`),

		dagql.Func("withoutBlueprint", s.moduleSourceWithoutBlueprint).
			Doc(`Remove the current blueprint from the module source.`),

		dagql.Func("withExperimentalFeatures", s.moduleSourceWithExperimentalFeatures).
			Doc(`Enable the experimental features for the module source.`).
			Args(
				dagql.Arg("features").Doc(`The experimental features to enable.`),
			),

		dagql.Func("withoutExperimentalFeatures", s.moduleSourceWithoutExperimentalFeatures).
			Doc(`Disable experimental features for the module source.`).
			Args(
				dagql.Arg("features").Doc(`The experimental features to disable.`),
			),

		dagql.NodeFunc("generatedContextDirectory", s.moduleSourceGeneratedContextDirectory).
			Doc(`The generated files and directories made on top of the module source's context directory.`),

		dagql.Func("asString", s.moduleSourceAsString).
			Doc(`A human readable ref string representation of this module source.`),

		dagql.Func("pin", s.moduleSourcePin).
			Doc(`The pinned version of this module source.`),

		dagql.Func("localContextDirectoryPath", s.moduleSourceLocalContextDirectoryPath).
			Doc(`The full absolute path to the context directory on the caller's host filesystem that this module source is loaded from. Only valid for local module sources.`),

		dagql.NodeFunc("asModule", s.moduleSourceAsModule).
			Doc(`Load the source as a module. If this is a local source, the parent directory must have been provided during module source creation`),

		dagql.NodeFunc("introspectionSchemaJSON", s.moduleSourceIntrospectionSchemaJSON).
			Doc(`The introspection schema JSON file for this module source.`,
				`This file represents the schema visible to the module's source code, including all core types and those from the dependencies.`,
				`Note: this is in the context of a module, so some core types may be hidden.`),

		dagql.NodeFunc("directory", s.moduleSourceDirectory).
			Doc(`The directory containing the module configuration and source code (source code may be in a subdir).`).
			Args(
				dagql.Arg(`path`).Doc(`A subpath from the source directory to select.`),
			),

		dagql.Func("cloneRef", s.moduleSourceCloneRef).
			Doc(`The ref to clone the root of the git repo from. Only valid for git sources.`),

		dagql.Func("htmlURL", s.moduleSourceHTMLURL).
			Doc(`The URL to the source's git repo in a web browser. Only valid for git sources.`),

		dagql.Func("htmlRepoURL", s.moduleSourceHTMLRepoURL).
			Doc(`The URL to access the web view of the repository (e.g., GitHub, GitLab, Bitbucket).`),

		dagql.Func("version", s.moduleSourceVersion).
			Doc(`The specified version of the git repo this source points to.`),

		dagql.Func("commit", s.moduleSourceCommit).
			Doc(`The resolved commit of the git repo this source points to.`),

		dagql.Func("repoRootPath", s.moduleSourceRepoRootPath).
			Doc(`The import path corresponding to the root of the git repo this source points to. Only valid for git sources.`),

		dagql.Func("cloneURL", s.moduleSourceCloneURL).
			View(BeforeVersion("v0.13.0")).
			Doc(`The URL to clone the root of the git repo from`).
			Deprecated("Use `cloneRef` instead. `cloneRef` supports both URL-style and SCP-like SSH references"),

		dagql.Func("withClient", s.moduleSourceWithClient).
			Doc(`Update the module source with a new client to generate.`).
			Args(
				dagql.Arg("generator").Doc(`The generator to use`),
				dagql.Arg("outputDir").Doc(`The output directory for the generated client.`),
			),

		dagql.Func("withUpdatedClients", s.moduleSourceWithUpdatedClients).
			Doc(`Update one or more clients.`).
			Args(
				dagql.Arg("clients").Doc(`The clients to update`),
			),

		dagql.Func("withoutClient", s.moduleSourceWithoutClient).
			Doc(`Remove a client from the module source.`).
			Args(
				dagql.Arg("path").Doc(`The path of the client to remove.`),
			),
	}.Install(dag)

	dagql.Fields[*core.SDKConfig]{}.Install(dag)
	dagql.Fields[*modules.ModuleConfigClient]{}.Install(dag)

	dagql.Fields[*core.GeneratedCode]{
		dagql.Func("withVCSGeneratedPaths", s.generatedCodeWithVCSGeneratedPaths).
			Doc(`Set the list of paths to mark generated in version control.`),
		dagql.Func("withVCSIgnoredPaths", s.generatedCodeWithVCSIgnoredPaths).
			Doc(`Set the list of paths to ignore in version control.`),
	}.Install(dag)
}

type moduleSourceArgs struct {
	// avoiding name "ref" due to that being a reserved word in some SDKs (e.g. Rust)
	RefString      string
	RefPin         string `default:""`
	DisableFindUp  bool   `default:"false"`
	AllowNotExists bool   `default:"false"`
	RequireKind    dagql.Optional[core.ModuleSourceKind]
}

func (s *moduleSourceSchema) moduleSource(
	ctx context.Context,
	query dagql.ObjectResult[*core.Query],
	args moduleSourceArgs,
) (inst dagql.Result[*core.ModuleSource], err error) {
	bk, err := query.Self().Buildkit(ctx)
	if err != nil {
		return inst, fmt.Errorf("failed to get buildkit client: %w", err)
	}
	parsedRef, err := core.ParseRefString(ctx, core.NewCallerStatFS(bk), args.RefString, args.RefPin)
	if err != nil {
		return inst, err
	}

	if args.RequireKind.Valid && parsedRef.Kind != args.RequireKind.Value {
		return inst, fmt.Errorf("module source %q kind must be %q, got %q", args.RefString, args.RequireKind.Value.HumanString(), parsedRef.Kind.HumanString())
	}

	switch parsedRef.Kind {
	case core.ModuleSourceKindLocal:
		inst, err = s.localModuleSource(ctx, query, bk, parsedRef.Local.ModPath, !args.DisableFindUp, args.AllowNotExists)
		if err != nil {
			return inst, err
		}
	case core.ModuleSourceKindGit:
		inst, err = s.gitModuleSource(ctx, query, parsedRef.Git, args.RefPin, !args.DisableFindUp)
		if err != nil {
			return inst, err
		}
	default:
		return inst, fmt.Errorf("unknown module source kind: %s", parsedRef.Kind)
	}

	return inst, nil
}

//nolint:gocyclo
func (s *moduleSourceSchema) localModuleSource(
	ctx context.Context,
	query dagql.ObjectResult[*core.Query],
	bk *buildkit.Client,

	// localPath is the path the user provided to load the module, it may be relative or absolute and
	// may point to either the directory containing dagger.json or any subdirectory in the
	// filetree under the directory containing dagger.json.
	// When findUp is enabled, it can also be a name of a dependency in the default dagger.json found-up from the cwd.
	localPath string,

	// whether to search up the directory tree for a dagger.json file. additionally, when enabled if a dagger.json is found-up
	// and localPath is a named dependency in that dagger.json, the returned source will be for that dependency.
	doFindUp bool,

	// if true, tolerate the localPath not existing on the filesystem (for dagger init on directories that don't exist yet)
	allowNotExists bool,
) (inst dagql.Result[*core.ModuleSource], err error) {
	if localPath == "" {
		localPath = "."
	}

	// figure out the absolute path to the local module source
	var localAbsPath string

	// first, check if the local path exists outright
	stat, err := bk.StatCallerHostPath(ctx, localPath, true)
	switch {
	case err == nil:
		localAbsPath = stat.Path
	case status.Code(err) == codes.NotFound:
		// tolerate for now, we may not be enforcing it's existence and/or may find it as named dep in a find-up
	default:
		return inst, fmt.Errorf("failed to stat local path: %w", err)
	}

	// if localPath doesn't exist and find-up is enabled, check if it's a named dep in the default dagger.json
	if localAbsPath == "" && doFindUp {
		cwd, err := bk.AbsPath(ctx, ".")
		if err != nil {
			return inst, fmt.Errorf("failed to get cwd: %w", err)
		}
		defaultFindUpSourceRootDir, defaultFindUpExists, err := core.Host{}.FindUp(ctx, core.NewCallerStatFS(bk), cwd, modules.Filename)
		if err != nil {
			return inst, fmt.Errorf("failed to find up root: %w", err)
		}
		if defaultFindUpExists {
			configPath := filepath.Join(defaultFindUpSourceRootDir, modules.Filename)
			contents, err := bk.ReadCallerHostFile(ctx, configPath)
			if err != nil {
				return inst, fmt.Errorf("failed to read module config file: %w", err)
			}
			modCfg, err := modules.ParseModuleConfig(contents)
			if err != nil {
				return inst, fmt.Errorf("failed to parse module config: %w", err)
			}

			namedDep, ok := modCfg.DependencyByName(localPath)
			if ok {
				// found a dep in the default dagger.json with the name localPath, load it and return it
				parsedRef, err := core.ParseRefString(
					ctx,
					core.StatFSFunc(func(ctx context.Context, path string) (*fsutiltypes.Stat, error) {
						path = filepath.Join(defaultFindUpSourceRootDir, path)
						return core.NewCallerStatFS(bk).Stat(ctx, path)
					}),
					namedDep.Source,
					namedDep.Pin,
				)
				if err != nil {
					return inst, fmt.Errorf("failed to parse named dep ref string: %w", err)
				}
				switch parsedRef.Kind {
				case core.ModuleSourceKindLocal:
					depModPath := filepath.Join(defaultFindUpSourceRootDir, namedDep.Source)
					return s.localModuleSource(ctx, query, bk, depModPath, false, allowNotExists)
				case core.ModuleSourceKindGit:
					return s.gitModuleSource(ctx, query, parsedRef.Git, namedDep.Pin, false)
				}
			}
		}
	}

	switch {
	case localAbsPath != "":
		// we found it
	case allowNotExists:
		// we never found it, but we're told to tolerate that, just resolve the abs path
		localAbsPath, err = bk.AbsPath(ctx, localPath)
		if err != nil {
			return inst, fmt.Errorf("failed to get absolute path: %w", err)
		}
	default:
		return inst, fmt.Errorf("local path %q does not exist", localPath)
	}

	// We always find-up the context dir. When doFindUp is true, we also try a find-up for the source root.
	const dotGit = ".git"
	foundPaths, err := core.Host{}.FindUpAll(ctx, core.NewCallerStatFS(bk), localAbsPath, map[string]struct{}{
		modules.Filename: {}, // dagger.json, the directory containing this is the source root
		dotGit:           {}, // the context dir is the git repo root, if it exists
	})
	if err != nil {
		return inst, fmt.Errorf("failed to find up source root and context: %w", err)
	}
	contextDirPath, dotGitFound := foundPaths[dotGit]
	sourceRootPath, daggerCfgFound := foundPaths[modules.Filename]

	switch {
	case doFindUp && daggerCfgFound:
		// we found-up the dagger config, nothing to do

	case doFindUp && !daggerCfgFound:
		// default the local path as the source root if nothing found-up
		sourceRootPath = localAbsPath

	default:
		// we weren't trying to find-up the source root, so we always set the source root to the local path
		daggerCfgFound = sourceRootPath == localAbsPath // config was found if-and-only-if it was in the localAbsPath dir
		sourceRootPath = localAbsPath
	}

	if !dotGitFound {
		// in all cases, if there's no .git found, default the context dir to the source root
		contextDirPath = sourceRootPath
	}

	sourceRootRelPath, err := pathutil.LexicalRelativePath(contextDirPath, sourceRootPath)
	if err != nil {
		return inst, fmt.Errorf("failed to get relative path from context to source root: %w", err)
	}
	if !filepath.IsLocal(sourceRootRelPath) {
		return inst, fmt.Errorf("source root path %q escapes context %q", sourceRootRelPath, contextDirPath)
	}

	originalRelPath, err := pathutil.LexicalRelativePath(contextDirPath, localAbsPath)
	if err != nil {
		return inst, fmt.Errorf("failed to get relative path from context to original path: %w", err)
	}

	localSrc := &core.ModuleSource{
		ConfigExists:      daggerCfgFound,
		SourceRootSubpath: sourceRootRelPath,
		OriginalSubpath:   originalRelPath,
		Kind:              core.ModuleSourceKindLocal,
		Local: &core.LocalModuleSource{
			ContextDirectoryPath: contextDirPath,
		},
	}

	dag, err := query.Self().Server.Server(ctx)
	if err != nil {
		return inst, fmt.Errorf("failed to get dag server: %w", err)
	}

	if !daggerCfgFound {
		// fill in an empty dir at the source root so the context dir digest incorporates that path
		var srcRootDir dagql.ObjectResult[*core.Directory]
		if err := dag.Select(ctx, dag.Root(), &srcRootDir, dagql.Selector{Field: "directory"}); err != nil {
			return inst, fmt.Errorf("failed to create empty directory for source root subpath: %w", err)
		}

		err = dag.Select(ctx, dag.Root(), &localSrc.ContextDirectory,
			dagql.Selector{Field: "directory"},
			dagql.Selector{
				Field: "withDirectory",
				Args: []dagql.NamedInput{
					{Name: "path", Value: dagql.String(localSrc.SourceRootSubpath)},
					{Name: "source", Value: dagql.NewID[*core.Directory](srcRootDir.ID())},
				},
			},
		)
		if err != nil {
			return inst, err
		}
	} else {
		// we found a dagger.json, load the module source using its values
		configPath := filepath.Join(sourceRootPath, modules.Filename)
		contents, err := bk.ReadCallerHostFile(ctx, configPath)
		if err != nil {
			return inst, fmt.Errorf("failed to read module config file: %w", err)
		}
		if err := s.initFromModConfig(contents, localSrc); err != nil {
			return inst, err
		}

		// load this module source's context directory, ignore patterns, sdk and deps in parallel
		var eg errgroup.Group
		eg.Go(func() error {
			if err := s.loadModuleSourceContext(ctx, bk, localSrc); err != nil {
				return fmt.Errorf("failed to load local module source context: %w", err)
			}

			if localSrc.SDK != nil {
				localSrc.SDKImpl, err = sdk.NewLoader().SDKForModule(ctx, query.Self(), localSrc.SDK, localSrc)
				if err != nil {
					return fmt.Errorf("failed to load sdk for local module source: %w", err)
				}
			}

			return nil
		})

		// Load blueprint
		eg.Go(func() error {
			return s.loadBlueprintModule(ctx, bk, localSrc)
		})

		localSrc.Dependencies = make([]dagql.ObjectResult[*core.ModuleSource], len(localSrc.ConfigDependencies))
		for i, depCfg := range localSrc.ConfigDependencies {
			eg.Go(func() error {
				var err error
				localSrc.Dependencies[i], err = core.ResolveDepToSource(ctx, bk, dag, localSrc, depCfg.Source, depCfg.Pin, depCfg.Name)
				if err != nil {
					return fmt.Errorf("failed to resolve dep to source: %w", err)
				}
				return nil
			})
		}

		if err := eg.Wait(); err != nil {
			return inst, err
		}
	}

	if err := localSrc.LoadUserDefaults(ctx); err != nil {
		return inst, fmt.Errorf("load user defaults: %w", err)
	}
	localSrc.Digest = localSrc.CalcDigest(ctx).String()

	return dagql.NewResultForCurrentID(ctx, localSrc)
}

func (s *moduleSourceSchema) gitModuleSource(
	ctx context.Context,
	query dagql.ObjectResult[*core.Query],
	parsed *core.ParsedGitRefString,
	refPin string,
	// whether to search up the directory tree for a dagger.json file
	doFindUp bool,
) (inst dagql.Result[*core.ModuleSource], err error) {
	dag, err := query.Self().Server.Server(ctx)
	if err != nil {
		return inst, fmt.Errorf("failed to get dag server: %w", err)
	}

	gitRef, err := parsed.GitRef(ctx, dag, refPin)
	if err != nil {
		return inst, fmt.Errorf("failed to resolve git src: %w", err)
	}

	gitSrc := &core.ModuleSource{
		ConfigExists: true, // we can't load uninitialized git modules, we'll error out later if it's not there
		Kind:         core.ModuleSourceKindGit,
		Git: &core.GitModuleSource{
			HTMLRepoURL:  parsed.RepoRoot.Repo,
			RepoRootPath: parsed.RepoRoot.Root,
			Version:      cmp.Or(gitRef.Self().Ref.ShortName(), gitRef.Self().Ref.SHA),
			Commit:       gitRef.Self().Ref.SHA,
			Ref:          gitRef.Self().Ref.Name,
			CloneRef:     parsed.SourceCloneRef,
		},
	}

	bk, err := query.Self().Buildkit(ctx)
	if err != nil {
		return inst, fmt.Errorf("failed to get buildkit client: %w", err)
	}

	// TODO:(sipsma) support sparse loading of git repos similar to how local dirs are loaded.
	// Related: https://github.com/dagger/dagger/issues/6292
	err = dag.Select(ctx, gitRef, &gitSrc.ContextDirectory,
		dagql.Selector{Field: "tree"},
	)
	if err != nil {
		return inst, fmt.Errorf("failed to load git dir: %w", err)
	}
	gitSrc.Git.UnfilteredContextDir = gitSrc.ContextDirectory

	gitSrc.SourceRootSubpath = strings.TrimPrefix(parsed.RepoRootSubdir, "/")
	gitSrc.OriginalSubpath = gitSrc.SourceRootSubpath

	var configPath string
	if !doFindUp {
		configPath = filepath.Join(gitSrc.SourceRootSubpath, modules.Filename)
	} else {
		// first validate the given path exists at all, otherwise weird things like
		// `dagger -m github.com/dagger/dagger/not/a/real/dir` can succeed because
		// they find-up to a real dagger.json
		statFS := core.NewCoreDirStatFS(gitSrc.ContextDirectory.Self(), bk)
		if _, err := statFS.Stat(ctx, gitSrc.SourceRootSubpath); err != nil {
			if errors.Is(err, os.ErrNotExist) {
				return inst, fmt.Errorf("path %q does not exist in git repo", gitSrc.SourceRootSubpath)
			}
			return inst, fmt.Errorf("failed to stat git module source: %w", err)
		}

		configDir, found, err := core.Host{}.FindUp(ctx, statFS,
			filepath.Join("/", gitSrc.SourceRootSubpath),
			modules.Filename,
		)
		if err != nil {
			return inst, fmt.Errorf("failed to find-up dagger.json: %w", err)
		}
		if !found {
			return inst, fmt.Errorf("git module source %q does not contain a dagger config file", gitSrc.AsString())
		}
		configPath = filepath.Join(configDir, modules.Filename)
		gitSrc.SourceRootSubpath = strings.TrimPrefix(configDir, "/")
	}
	if gitSrc.SourceRootSubpath == "" {
		gitSrc.SourceRootSubpath = "."
	}

	gitSrc.Git.Symbolic = gitSrc.Git.CloneRef
	if gitSrc.SourceRootSubpath != "." {
		gitSrc.Git.Symbolic += "/" + gitSrc.SourceRootSubpath
	}

	gitSrc.Git.HTMLURL, err = gitSrc.Git.Link(gitSrc.SourceRootSubpath, -1, -1)
	if err != nil {
		return inst, fmt.Errorf("failed to get git module source HTML URL: %w", err)
	}

	var configContents string
	err = dag.Select(ctx, gitSrc.ContextDirectory, &configContents,
		dagql.Selector{
			Field: "file",
			Args: []dagql.NamedInput{
				{Name: "path", Value: dagql.String(configPath)},
			},
		},
		dagql.Selector{Field: "contents"},
	)
	if err != nil {
		if errors.Is(err, os.ErrNotExist) {
			return inst, fmt.Errorf("git module source %q does not contain a dagger config file", gitSrc.AsString())
		}
		return inst, fmt.Errorf("failed to load git module dagger config: %w", err)
	}
	if err := s.initFromModConfig([]byte(configContents), gitSrc); err != nil {
		return inst, err
	}

	// load this module source's context directory and deps in parallel
	var eg errgroup.Group
	eg.Go(func() error {
		if err := s.loadModuleSourceContext(ctx, bk, gitSrc); err != nil {
			return fmt.Errorf("failed to load git module source context: %w", err)
		}

		if gitSrc.SDK != nil {
			gitSrc.SDKImpl, err = sdk.NewLoader().SDKForModule(ctx, query.Self(), gitSrc.SDK, gitSrc)
			if err != nil {
				return fmt.Errorf("failed to load sdk for git module source: %w", err)
			}
		}

		return nil
	})

	// Load blueprint
	eg.Go(func() error {
		return s.loadBlueprintModule(ctx, bk, gitSrc)
	})

	gitSrc.Dependencies = make([]dagql.ObjectResult[*core.ModuleSource], len(gitSrc.ConfigDependencies))
	for i, depCfg := range gitSrc.ConfigDependencies {
		eg.Go(func() error {
			var err error
			gitSrc.Dependencies[i], err = core.ResolveDepToSource(ctx, bk, dag, gitSrc, depCfg.Source, depCfg.Pin, depCfg.Name)
			if err != nil {
				return fmt.Errorf("failed to resolve dep to source: %w", err)
			}
			return nil
		})
	}
	if err := eg.Wait(); err != nil {
		return inst, err
	}

	if err := gitSrc.LoadUserDefaults(ctx); err != nil {
		return inst, fmt.Errorf("load user defaults: %w", err)
	}

	gitSrc.Digest = gitSrc.CalcDigest(ctx).String()

	inst, err = dagql.NewResultForCurrentID(ctx, gitSrc)
	if err != nil {
		return inst, fmt.Errorf("failed to create instance: %w", err)
	}

	clientMetadata, err := engine.ClientMetadataFromContext(ctx)
	if err != nil {
		return inst, fmt.Errorf("failed to get client metadata: %w", err)
	}
	secretTransferPostCall, err := core.ResourceTransferPostCall(ctx, query.Self(), clientMetadata.ClientID, &resource.ID{
		ID: *gitSrc.ContextDirectory.ID(),
	})
	if err != nil {
		return inst, fmt.Errorf("failed to create secret transfer post call: %w", err)
	}

	return inst.ResultWithPostCall(secretTransferPostCall), nil
}

func (s *moduleSourceSchema) loadBlueprintModule(
	ctx context.Context,
	bk *buildkit.Client,
	src *core.ModuleSource) error {
	dag, err := core.CurrentDagqlServer(ctx)
	if err != nil {
		return fmt.Errorf("failed to get dag server: %w", err)
	}

	// Load blueprint
	if src.ConfigBlueprint != nil {
		blueprint, err := core.ResolveDepToSource(ctx, bk, dag, src, src.ConfigBlueprint.Source, src.ConfigBlueprint.Pin, src.ConfigBlueprint.Name)
		if err != nil {
			return fmt.Errorf("failed to resolve blueprint to source: %w", err)
		}

		src.Blueprint = blueprint
	}

	// Load toolchains array
	if len(src.ConfigToolchains) > 0 {
		src.Toolchains = make([]dagql.ObjectResult[*core.ModuleSource], len(src.ConfigToolchains))
		for i, pcfg := range src.ConfigToolchains {
			toolchain, err := core.ResolveDepToSource(ctx, bk, dag, src, pcfg.Source, pcfg.Pin, pcfg.Name)
			if err != nil {
				return fmt.Errorf("failed to resolve toolchain to source: %w", err)
			}
			src.Toolchains[i] = toolchain
		}
	}

	return nil
}

type directoryAsModuleArgs struct {
	SourceRootPath string `default:"."`
}

func (s *moduleSourceSchema) directoryAsModule(
	ctx context.Context,
	contextDir dagql.ObjectResult[*core.Directory],
	args directoryAsModuleArgs,
) (inst dagql.Result[*core.Module], err error) {
	dag, err := core.CurrentDagqlServer(ctx)
	if err != nil {
		return inst, fmt.Errorf("failed to get dag server: %w", err)
	}

	err = dag.Select(ctx, contextDir, &inst,
		dagql.Selector{
			Field: "asModuleSource",
			Args: []dagql.NamedInput{
				{Name: "sourceRootPath", Value: dagql.String(args.SourceRootPath)},
			},
		},
		dagql.Selector{
			Field: "asModule",
		},
	)
	return inst, err
}

func (s *moduleSourceSchema) directoryAsModuleSource(
	ctx context.Context,
	contextDir dagql.ObjectResult[*core.Directory],
	args directoryAsModuleArgs,
) (inst dagql.Result[*core.ModuleSource], err error) {
	query, err := core.CurrentQuery(ctx)
	if err != nil {
		return inst, err
	}
	dag, err := query.Server.Server(ctx)
	if err != nil {
		return inst, fmt.Errorf("failed to get dag server: %w", err)
	}

	sourceRootSubpath := args.SourceRootPath
	if sourceRootSubpath == "" {
		sourceRootSubpath = "."
	}

	dirSrc := &core.ModuleSource{
		ConfigExists:      true, // we can't load uninitialized dir modules, we'll error out later if it's not there
		SourceRootSubpath: sourceRootSubpath,
		ContextDirectory:  contextDir,
		Kind:              core.ModuleSourceKindDir,
	}
	if dirSrc.SourceRootSubpath == "" {
		dirSrc.SourceRootSubpath = "."
	}

	configPath := filepath.Join(dirSrc.SourceRootSubpath, modules.Filename)
	var configContents string
	err = dag.Select(ctx, contextDir, &configContents,
		dagql.Selector{
			Field: "file",
			Args: []dagql.NamedInput{
				{Name: "path", Value: dagql.String(configPath)},
			},
		},
		dagql.Selector{Field: "contents"},
	)
	if err != nil {
		return inst, fmt.Errorf("failed to load dir module dagger config: %w", err)
	}
	if err := s.initFromModConfig([]byte(configContents), dirSrc); err != nil {
		return inst, err
	}

	// load this module source's deps in parallel
	bk, err := query.Buildkit(ctx)
	if err != nil {
		return inst, fmt.Errorf("failed to get buildkit client: %w", err)
	}

	var eg errgroup.Group

	if dirSrc.SDK != nil {
		eg.Go(func() error {
			if err := s.loadModuleSourceContext(ctx, bk, dirSrc); err != nil {
				return err
			}

			var err error
			dirSrc.SDKImpl, err = sdk.NewLoader().SDKForModule(ctx, query, dirSrc.SDK, dirSrc)
			if err != nil {
				return fmt.Errorf("failed to load sdk for dir module source: %w", err)
			}

			return nil
		})
	}

	dirSrc.Dependencies = make([]dagql.ObjectResult[*core.ModuleSource], len(dirSrc.ConfigDependencies))
	for i, depCfg := range dirSrc.ConfigDependencies {
		eg.Go(func() error {
			var err error
			dirSrc.Dependencies[i], err = core.ResolveDepToSource(ctx, bk, dag, dirSrc, depCfg.Source, depCfg.Pin, depCfg.Name)
			if err != nil {
				return fmt.Errorf("failed to resolve dep to source: %w", err)
			}
			return nil
		})
	}
	if err := eg.Wait(); err != nil {
		return inst, err
	}

	inst, err = dagql.NewResultForCurrentID(ctx, dirSrc)
	if err != nil {
		return inst, fmt.Errorf("failed to create instance: %w", err)
	}

	if err := dirSrc.LoadUserDefaults(ctx); err != nil {
		return inst, fmt.Errorf("load user defaults: %w", err)
	}
	dirSrc.Digest = dirSrc.CalcDigest(ctx).String()
	return inst, nil
}

// set values in the given src using values read from the module config file provided as bytes
func (s *moduleSourceSchema) initFromModConfig(configBytes []byte, src *core.ModuleSource) error {
	// sanity checks
	if src.SourceRootSubpath == "" {
		return fmt.Errorf("source root path must be set")
	}

	modCfg, err := modules.ParseModuleConfig(configBytes)
	if err != nil {
		return err
	}

	// blueprint is incompatible with some dagger.json fields
	if modCfg.Blueprint != nil {
		if modCfg.SDK != nil {
			return fmt.Errorf("blueprint and sdk can't both be set")
		}
		if len(modCfg.Dependencies) != 0 {
			return fmt.Errorf("blueprint and dependencies can't both be set")
		}
		if modCfg.Source != "" {
			return fmt.Errorf("blueprint and source can't both be set")
		}
	}

	src.ModuleName = modCfg.Name
	src.ModuleOriginalName = modCfg.Name
	src.IncludePaths = modCfg.Include
	src.CodegenConfig = modCfg.Codegen
	src.ModuleConfigUserFields = modCfg.ModuleConfigUserFields
	src.ConfigDependencies = modCfg.Dependencies
	src.ConfigBlueprint = modCfg.Blueprint
	src.ConfigToolchains = modCfg.Toolchains
	src.ConfigClients = modCfg.Clients

	engineVersion := modCfg.EngineVersion
	switch engineVersion {
	case "":
		// older versions of dagger might not produce an engine version -
		// so return the version that engineVersion was introduced in
		engineVersion = engine.MinimumModuleVersion
	case modules.EngineVersionLatest:
		engineVersion = engine.Version
	}
	engineVersion = engine.NormalizeVersion(engineVersion)
	src.EngineVersion = engineVersion

	canDefaultFuncCaching := engine.CheckVersionCompatibility(
		engine.BaseVersion(src.EngineVersion),
		engine.MinimumDefaultFunctionCachingModuleVersion,
	)
	switch {
	case modCfg.DisableDefaultFunctionCaching != nil:
		// explicit setting in dagger.json, use it
		src.DisableDefaultFunctionCaching = *modCfg.DisableDefaultFunctionCaching
	case canDefaultFuncCaching:
		// no explicit setting in dagger.json but module engine version supports it, enable function caching
		src.DisableDefaultFunctionCaching = false
	default:
		// no explicit setting in dagger.json and module engine version doesn't support it, disable function caching
		src.DisableDefaultFunctionCaching = true
	}

	if modCfg.SDK != nil {
		src.SDK = &core.SDKConfig{
			Source:       modCfg.SDK.Source,
			Config:       modCfg.SDK.Config,
			Experimental: modCfg.SDK.Experimental,
		}
	}

	// figure out source subpath
	if modCfg.Source != "" && !filepath.IsLocal(modCfg.Source) {
		return fmt.Errorf("source path %q contains parent directory components", modCfg.Source)
	}

	var sdkSource string
	if modCfg.SDK != nil {
		sdkSource = modCfg.SDK.Source
	}
	switch {
	case sdkSource == "" && modCfg.Source != "":
		// invalid, can't have source when no sdk
		return fmt.Errorf("source path %q specified without sdk", modCfg.Source)
	case sdkSource == "":
		// skip setting source subpath when no sdk
	case sdkSource != "" && modCfg.Source == "":
		// sdk was set but source was not, it's implicitly "." and thus the source root
		src.SourceSubpath = src.SourceRootSubpath
	case sdkSource != "" && modCfg.Source != "":
		// sdk was set and source was too, get the full rel path under the context
		src.SourceSubpath = filepath.Join(src.SourceRootSubpath, modCfg.Source)
	}

	// add the config file includes, rebasing them from being relative to the config file
	// to being relative to the context dir
	rebasedIncludes, err := rebasePatterns(modCfg.Include, src.SourceRootSubpath)
	if err != nil {
		return err
	}
	src.RebasedIncludePaths = append(src.RebasedIncludePaths, rebasedIncludes...)

	return nil
}

// load (or re-load) the context directory for the given module source
func (s *moduleSourceSchema) loadModuleSourceContext(
	ctx context.Context,
	bk *buildkit.Client,
	src *core.ModuleSource,
) error {
	dag, err := core.CurrentDagqlServer(ctx)
	if err != nil {
		return fmt.Errorf("failed to get dag server: %w", err)
	}

	// we load the includes specified by the user in dagger.json (if any) plus a few
	// prepended paths that are always loaded
	fullIncludePaths := []string{
		// always load the config file
		src.SourceRootSubpath + "/" + modules.Filename,
	}

	if src.SourceSubpath != "" {
		// load the source dir if set
		fullIncludePaths = append(fullIncludePaths, src.SourceSubpath+"/**/*")
	} else {
		// otherwise load the source root; this supports use cases like an sdk-less module w/ a pyproject.toml
		// that's now going to be upgraded to using the python sdk and needs pyproject.toml to be loaded
		fullIncludePaths = append(fullIncludePaths, src.SourceRootSubpath+"/**/*")
	}

	switch src.Kind {
	case core.ModuleSourceKindLocal:
		fullIncludePaths = append(fullIncludePaths, src.RebasedIncludePaths...)

		err = dag.Select(ctx, dag.Root(), &src.ContextDirectory,
			dagql.Selector{Field: "host"},
			dagql.Selector{
				Field: "directory",
				Args: []dagql.NamedInput{
					{Name: "path", Value: dagql.String(src.Local.ContextDirectoryPath)},
					{Name: "include", Value: dagql.ArrayInput[dagql.String](dagql.NewStringArray(fullIncludePaths...))},
					{Name: "gitignore", Value: dagql.NewBoolean(true)},
				},
			},
		)
		if err != nil {
			return err
		}

		// host.directory already content hashes, no need to here

	case core.ModuleSourceKindGit:
		fullIncludePaths = append(fullIncludePaths, src.RebasedIncludePaths...)

		err := dag.Select(ctx, dag.Root(), &src.ContextDirectory,
			dagql.Selector{Field: "directory"},
			dagql.Selector{
				Field: "withDirectory",
				Args: []dagql.NamedInput{
					{Name: "path", Value: dagql.String("/")},
					{Name: "source", Value: dagql.NewID[*core.Directory](src.Git.UnfilteredContextDir.ID())},
					{Name: "include", Value: dagql.ArrayInput[dagql.String](dagql.NewStringArray(fullIncludePaths...))},
				},
			},
		)
		if err != nil {
			return err
		}

		// content hash the context dir so that different git commits with the same module source code can all share cache
		src.ContextDirectory, err = core.MakeDirectoryContentHashed(ctx, bk, src.ContextDirectory)
		if err != nil {
			return fmt.Errorf("failed to content hash git module source context dir: %w", err)
		}

	case core.ModuleSourceKindDir:
		// content hash the context dir so that different dirs with the same module source code can all share cache
		src.ContextDirectory, err = core.MakeDirectoryContentHashed(ctx, bk, src.ContextDirectory)
		if err != nil {
			return fmt.Errorf("failed to content hash dir module source context dir: %w", err)
		}
	}

	return nil
}

func (s *moduleSourceSchema) moduleSourceSubpath(
	ctx context.Context,
	src *core.ModuleSource,
	args struct{},
) (string, error) {
	return src.SourceSubpath, nil
}

func (s *moduleSourceSchema) moduleSourceOriginalSubpath(
	ctx context.Context,
	src *core.ModuleSource,
	args struct{},
) (string, error) {
	return src.OriginalSubpath, nil
}

func (s *moduleSourceSchema) moduleSourceWithSourceSubpath(
	ctx context.Context,
	src *core.ModuleSource,
	args struct {
		Path string
	},
) (*core.ModuleSource, error) {
	src = src.Clone()
	src.SourceSubpath = filepath.Join(src.SourceRootSubpath, args.Path)

	contextRootPath := "/"
	if src.Kind == core.ModuleSourceKindLocal {
		contextRootPath = src.Local.ContextDirectoryPath
	}

	relPath, err := pathutil.LexicalRelativePath(
		filepath.Join(contextRootPath, src.SourceRootSubpath),
		filepath.Join(contextRootPath, src.SourceSubpath),
	)
	if err != nil {
		return nil, fmt.Errorf("failed to get relative path from source root to source subpath: %w", err)
	}
	if !filepath.IsLocal(relPath) {
		return nil, fmt.Errorf("local module source subpath %q escapes source root %q", relPath, src.SourceRootSubpath)
	}

	// reload context since the subpath impacts what we implicitly include in the load
	query, err := core.CurrentQuery(ctx)
	if err != nil {
		return nil, err
	}
	bk, err := query.Buildkit(ctx)
	if err != nil {
		return nil, fmt.Errorf("failed to get buildkit client: %w", err)
	}
	err = s.loadModuleSourceContext(ctx, bk, src)
	switch {
	case err == nil:
	case codes.NotFound == status.Code(err) && src.Kind == core.ModuleSourceKindLocal:
		// corner case: dagger init can be called on a context dir that doesn't exist yet
		// (e.g. called outside a .git context and the source root dir doesn't exist because
		// it's expected to be created when exporting the generated context dir)
		// we tolerate a not found error in this case
	default:
		return nil, fmt.Errorf("failed to reload module source context: %w", err)
	}

	if err := src.LoadUserDefaults(ctx); err != nil {
		return nil, fmt.Errorf("load user defaults: %w", err)
	}
	src.Digest = src.CalcDigest(ctx).String()
	return src, nil
}

func (s *moduleSourceSchema) moduleSourceAsString(
	ctx context.Context,
	src *core.ModuleSource,
	args struct{},
) (string, error) {
	return src.AsString(), nil
}

func (s *moduleSourceSchema) moduleSourcePin(
	ctx context.Context,
	src *core.ModuleSource,
	args struct{},
) (string, error) {
	return src.Pin(), nil
}

func (s *moduleSourceSchema) moduleSourceWithName(
	ctx context.Context,
	src *core.ModuleSource,
	args struct {
		Name string
	},
) (*core.ModuleSource, error) {
	src = src.Clone()
	src.ModuleName = args.Name
	if src.ModuleOriginalName == "" {
		src.ModuleOriginalName = args.Name
	}

	// Reload user defaults with new name
	if err := src.LoadUserDefaults(ctx); err != nil {
		return nil, fmt.Errorf("load user defaults: %w", err)
	}
	src.Digest = src.CalcDigest(ctx).String()
	return src, nil
}

func (s *moduleSourceSchema) moduleSourceWithIncludes(
	ctx context.Context,
	src *core.ModuleSource,
	args struct {
		Patterns []string
	},
) (*core.ModuleSource, error) {
	if len(args.Patterns) == 0 {
		return src, nil
	}

	src = src.Clone()
	src.IncludePaths = append(src.IncludePaths, args.Patterns...)
	rebasedIncludes, err := rebasePatterns(args.Patterns, src.SourceRootSubpath)
	if err != nil {
		return nil, fmt.Errorf("failed to rebase include paths: %w", err)
	}
	src.RebasedIncludePaths = append(src.RebasedIncludePaths, rebasedIncludes...)

	// reload context in case includes have changed it
	query, err := core.CurrentQuery(ctx)
	if err != nil {
		return nil, err
	}
	bk, err := query.Buildkit(ctx)
	if err != nil {
		return nil, fmt.Errorf("failed to get buildkit client: %w", err)
	}
	err = s.loadModuleSourceContext(ctx, bk, src)
	switch {
	case err == nil:
	case codes.NotFound == status.Code(err) && src.Kind == core.ModuleSourceKindLocal:
		// corner case: dagger init can be called on a context dir that doesn't exist yet
		// (e.g. called outside a .git context and the source root dir doesn't exist because
		// it's expected to be created when exporting the generated context dir)
		// we tolerate a not found error in this case
	default:
		return nil, fmt.Errorf("failed to reload module source context: %w", err)
	}

	src.Digest = src.CalcDigest(ctx).String()
	return src, nil
}

func (s *moduleSourceSchema) moduleSourceWithSDK(
	ctx context.Context,
	src *core.ModuleSource,
	args struct {
		Source string
	},
) (*core.ModuleSource, error) {
	src = src.Clone()
	if args.Source == "" {
		src.SDK = nil
		src.SDKImpl = nil

		src.Digest = src.CalcDigest(ctx).String()
		return src, nil
	}

	if src.SDK == nil {
		src.SDK = &core.SDKConfig{}
	}
	src.SDK.Source = args.Source

	// reload the sdk implementation too
	query, err := core.CurrentQuery(ctx)
	if err != nil {
		return nil, err
	}
	src.SDKImpl, err = sdk.NewLoader().SDKForModule(ctx, query, src.SDK, src)
	if err != nil {
		return nil, fmt.Errorf("failed to load sdk for module source: %w", err)
	}

	// New SDK means new exposed functions and types. Different .env entries might match.
	if err := src.LoadUserDefaults(ctx); err != nil {
		return nil, fmt.Errorf("load user defaults: %w", err)
	}
	src.Digest = src.CalcDigest(ctx).String()
	return src, nil
}

func (s *moduleSourceSchema) moduleSourceDirectory(
	ctx context.Context,
	src dagql.ObjectResult[*core.ModuleSource],
	args struct {
		Path string
	},
) (inst dagql.Result[*core.Directory], err error) {
	dag, err := core.CurrentDagqlServer(ctx)
	if err != nil {
		return inst, fmt.Errorf("failed to get dag server: %w", err)
	}

	parentDirPath := src.Self().SourceSubpath
	if parentDirPath == "" {
		parentDirPath = src.Self().SourceRootSubpath
	}
	path := filepath.Join(parentDirPath, args.Path)

	err = dag.Select(ctx, src.Self().ContextDirectory, &inst,
		dagql.Selector{
			Field: "directory",
			Args: []dagql.NamedInput{
				{Name: "path", Value: dagql.String(path)},
			},
		},
	)
	return inst, err
}

func (s *moduleSourceSchema) moduleSourceCloneRef(
	ctx context.Context,
	src *core.ModuleSource,
	args struct{},
) (string, error) {
	if src.Kind != core.ModuleSourceKindGit {
		return "", fmt.Errorf("module source is not a git module: %s", src.Kind)
	}

	return src.Git.CloneRef, nil
}

func (s *moduleSourceSchema) moduleSourceCloneURL(
	ctx context.Context,
	src *core.ModuleSource,
	args struct{},
) (string, error) {
	if src.Kind != core.ModuleSourceKindGit {
		return "", fmt.Errorf("module source is not a git module: %s", src.Kind)
	}

	return src.Git.CloneRef, nil
}

func (s *moduleSourceSchema) moduleSourceHTMLURL(
	ctx context.Context,
	src *core.ModuleSource,
	args struct{},
) (string, error) {
	if src.Kind != core.ModuleSourceKindGit {
		return "", fmt.Errorf("module source is not a git module: %s", src.Kind)
	}

	return src.Git.HTMLURL, nil
}

func (s *moduleSourceSchema) moduleSourceHTMLRepoURL(
	ctx context.Context,
	src *core.ModuleSource,
	args struct{},
) (string, error) {
	if src.Kind != core.ModuleSourceKindGit {
		return "", nil
	}

	return src.Git.HTMLRepoURL, nil
}

func (s *moduleSourceSchema) moduleSourceVersion(
	ctx context.Context,
	src *core.ModuleSource,
	args struct{},
) (string, error) {
	if src.Kind != core.ModuleSourceKindGit {
		return "", nil
	}

	return src.Git.Version, nil
}

func (s *moduleSourceSchema) moduleSourceCommit(
	ctx context.Context,
	src *core.ModuleSource,
	args struct{},
) (string, error) {
	if src.Kind != core.ModuleSourceKindGit {
		return "", nil
	}

	return src.Git.Commit, nil
}

func (s *moduleSourceSchema) moduleSourceRepoRootPath(
	ctx context.Context,
	src *core.ModuleSource,
	args struct{},
) (string, error) {
	if src.Kind != core.ModuleSourceKindGit {
		return "", fmt.Errorf("module source is not a git module: %s", src.Kind)
	}

	return src.Git.RepoRootPath, nil
}

func (s *moduleSourceSchema) moduleSourceWithEngineVersion(
	ctx context.Context,
	src *core.ModuleSource,
	args struct {
		Version string
	},
) (*core.ModuleSource, error) {
	src = src.Clone()

	engineVersion := args.Version
	switch engineVersion {
	case "":
		engineVersion = engine.MinimumModuleVersion
	case modules.EngineVersionLatest:
		engineVersion = engine.Version
	}
	engineVersion = engine.NormalizeVersion(engineVersion)
	src.EngineVersion = engineVersion

	src.Digest = src.CalcDigest(ctx).String()
	return src, nil
}

func (s *moduleSourceSchema) moduleSourceLocalContextDirectoryPath(
	ctx context.Context,
	src *core.ModuleSource,
	args struct{},
) (string, error) {
	if src.Kind != core.ModuleSourceKindLocal {
		return "", fmt.Errorf("module source is not local")
	}
	return src.Local.ContextDirectoryPath, nil
}

func (s *moduleSourceSchema) generatedCodeWithVCSGeneratedPaths(ctx context.Context, code *core.GeneratedCode, args struct {
	Paths []string
}) (*core.GeneratedCode, error) {
	return code.WithVCSGeneratedPaths(args.Paths), nil
}

func (s *moduleSourceSchema) generatedCodeWithVCSIgnoredPaths(ctx context.Context, code *core.GeneratedCode, args struct {
	Paths []string
}) (*core.GeneratedCode, error) {
	return code.WithVCSIgnoredPaths(args.Paths), nil
}

// itemType distinguishes between dependencies and toolchains in error messages and field access
type itemType int

const (
	itemTypeDependency itemType = iota
	itemTypeToolchain
)

func (t itemType) String() string {
	switch t {
	case itemTypeDependency:
		return "dependency"
	case itemTypeToolchain:
		return "toolchain"
	default:
		return "unknown"
	}
}

func (t itemType) Plural() string {
	switch t {
	case itemTypeDependency:
		return "dependencies"
	case itemTypeToolchain:
		return "toolchains"
	default:
		return "unknowns"
	}
}

// itemAccessor provides unified access to dependencies or toolchains in a ModuleSource
type itemAccessor struct {
	typ itemType
}

func (a itemAccessor) getItems(src *core.ModuleSource) []dagql.ObjectResult[*core.ModuleSource] {
	if a.typ == itemTypeDependency {
		return src.Dependencies
	}
	return src.Toolchains
}

func (a itemAccessor) setItems(src *core.ModuleSource, items []dagql.ObjectResult[*core.ModuleSource]) {
	if a.typ == itemTypeDependency {
		src.Dependencies = items
	} else {
		src.Toolchains = items
	}
}

// validateAndCollectItems validates new items and returns all items (new + existing)
func (s *moduleSourceSchema) validateAndCollectItems(
	parentSrc *core.ModuleSource,
	newItems []dagql.ObjectResult[*core.ModuleSource],
	accessor itemAccessor,
) ([]dagql.ObjectResult[*core.ModuleSource], error) {
	var allItems []dagql.ObjectResult[*core.ModuleSource]

	// Validate and collect new items
	for _, newItem := range newItems {
		switch parentSrc.Kind {
		case core.ModuleSourceKindLocal:
			switch newItem.Self().Kind {
			case core.ModuleSourceKindLocal:
				// parent=local, item=local
				// local items must be located in the same context as the parent
				contextRelPath, err := pathutil.LexicalRelativePath(
					parentSrc.Local.ContextDirectoryPath,
					newItem.Self().Local.ContextDirectoryPath,
				)
				if err != nil {
					return nil, fmt.Errorf("failed to get relative path from parent context to %s context: %w", accessor.typ, err)
				}
				if !filepath.IsLocal(contextRelPath) {
					return nil, fmt.Errorf("local module %s context directory %q is not in parent context directory %q",
						accessor.typ, newItem.Self().Local.ContextDirectoryPath, parentSrc.Local.ContextDirectoryPath)
				}
				allItems = append(allItems, newItem)

			case core.ModuleSourceKindGit:
				// parent=local, item=git
				allItems = append(allItems, newItem)

			default:
				return nil, fmt.Errorf("unhandled module source kind: %s", newItem.Self().Kind)
			}

		case core.ModuleSourceKindGit:
			switch newItem.Self().Kind {
			case core.ModuleSourceKindLocal:
				// parent=git, item=local
				// cannot add a module source that's local to the caller as an item of a git module source
				return nil, fmt.Errorf("cannot add local module source as %s of git module source", accessor.typ)

			case core.ModuleSourceKindGit:
				// parent=git, item=git
				allItems = append(allItems, newItem)

			default:
				return nil, fmt.Errorf("unhandled module source kind: %s", newItem.Self().Kind)
			}

		default:
			return nil, fmt.Errorf("unhandled module source kind: %s", parentSrc.Kind)
		}
	}

	// Append pre-existing items; they need to come later so we prefer new ones over existing ones
	allItems = append(allItems, accessor.getItems(parentSrc)...)

	return allItems, nil
}

// deduplicateAndSortItems deduplicates items by symbolic name, validates name uniqueness, and sorts by name
func (s *moduleSourceSchema) deduplicateAndSortItems(
	items []dagql.ObjectResult[*core.ModuleSource],
	accessor itemAccessor,
) ([]dagql.ObjectResult[*core.ModuleSource], error) {
	// Deduplicate equivalent items at differing versions, preferring the new item over the existing one
	symbolicItems := make(map[string]dagql.ObjectResult[*core.ModuleSource], len(items))
	itemNames := make(map[string]dagql.ObjectResult[*core.ModuleSource], len(items))

	for _, item := range items {
		var symbolicItemStr string
		switch item.Self().Kind {
		case core.ModuleSourceKindLocal:
			symbolicItemStr = filepath.Join(item.Self().Local.ContextDirectoryPath, item.Self().SourceRootSubpath)
		case core.ModuleSourceKindGit:
			symbolicItemStr = item.Self().Git.CloneRef
			if item.Self().SourceRootSubpath != "" {
				symbolicItemStr += "/" + strings.TrimPrefix(item.Self().SourceRootSubpath, "/")
			}
		}

		_, isDuplicateSymbolic := symbolicItems[symbolicItemStr]
		if isDuplicateSymbolic {
			// prefer the new item over the existing one (new items were added first, so we only hit this
			// if a new item overrides an existing one)
			continue
		}
		symbolicItems[symbolicItemStr] = item

		// duplicate names are not allowed
		_, isDuplicateName := itemNames[item.Self().ModuleName]
		if isDuplicateName {
			return nil, fmt.Errorf("duplicate %s name %q", accessor.typ, item.Self().ModuleName)
		}
		itemNames[item.Self().ModuleName] = item
	}

	// Get the final slice of items, sorting by name for determinism
	finalItems := make([]dagql.ObjectResult[*core.ModuleSource], 0, len(symbolicItems))
	for _, item := range symbolicItems {
		finalItems = append(finalItems, item)
	}
	sort.Slice(finalItems, func(i, j int) bool {
		return finalItems[i].Self().ModuleName < finalItems[j].Self().ModuleName
	})

	return finalItems, nil
}

// moduleSourceUpdateItems processes update requests for items (dependencies or toolchains)
func (s *moduleSourceSchema) moduleSourceUpdateItems(
	ctx context.Context,
	parentSrc dagql.ObjectResult[*core.ModuleSource],
	updateArgs []string,
	accessor itemAccessor,
) ([]core.ModuleSourceID, error) {
	dag, err := core.CurrentDagqlServer(ctx)
	if err != nil {
		return nil, fmt.Errorf("failed to get dag server: %w", err)
	}

	type updateReq struct {
		symbolic string
		version  string
	}
	updateReqs := make(map[updateReq]struct{}, len(updateArgs))
	for _, updateArg := range updateArgs {
		req := updateReq{}
		req.symbolic, req.version, _ = strings.Cut(updateArg, "@")
		updateReqs[req] = struct{}{}
	}

	var newUpdatedArgs []core.ModuleSourceID
	for _, existingItem := range accessor.getItems(parentSrc.Self()) {
		// If no update requests, implicitly update all items
		if len(updateReqs) == 0 {
			if existingItem.Self().Kind == core.ModuleSourceKindLocal {
				continue
			}

			var updatedItem dagql.ObjectResult[*core.ModuleSource]
			err := dag.Select(ctx, dag.Root(), &updatedItem,
				dagql.Selector{
					Field: "moduleSource",
					Args: []dagql.NamedInput{
						{Name: "refString", Value: dagql.String(existingItem.Self().AsString())},
					},
				},
			)
			if err != nil {
				return nil, fmt.Errorf("failed to load existing %s: %w", accessor.typ, err)
			}

			newUpdatedArgs = append(newUpdatedArgs, dagql.NewID[*core.ModuleSource](updatedItem.ID()))
			continue
		}

		// If the existing item is local and requested to be updated, return error
		if existingItem.Self().Kind == core.ModuleSourceKindLocal {
			for updateReq := range updateReqs {
				if updateReq.symbolic == existingItem.Self().ModuleName {
					return nil, fmt.Errorf("updating local %s is not supported", accessor.typ.Plural())
				}

				var contextRoot string
				switch parentSrc.Self().Kind {
				case core.ModuleSourceKindLocal:
					contextRoot = parentSrc.Self().Local.ContextDirectoryPath
				case core.ModuleSourceKindGit:
					contextRoot = "/"
				default:
					return nil, fmt.Errorf("unknown module source kind: %s", parentSrc.Self().Kind)
				}

				parentSrcRoot := filepath.Join(contextRoot, parentSrc.Self().SourceRootSubpath)
				itemSrcRoot := filepath.Join(contextRoot, existingItem.Self().SourceRootSubpath)
				existingSymbolic, err := pathutil.LexicalRelativePath(parentSrcRoot, itemSrcRoot)
				if err != nil {
					return nil, fmt.Errorf("failed to get relative path: %w", err)
				}

				if updateReq.symbolic == existingSymbolic {
					return nil, fmt.Errorf("updating local %s is not supported", accessor.typ.Plural())
				}
			}
			continue
		}

		existingName := existingItem.Self().ModuleName
		existingVersion := existingItem.Self().Git.Version
		existingSymbolic := existingItem.Self().Git.CloneRef
		if itemSrcRoot := existingItem.Self().SourceRootSubpath; itemSrcRoot != "" {
			existingSymbolic += "/" + strings.TrimPrefix(itemSrcRoot, "/")
		}

		for updateReq := range updateReqs {
			if updateReq.symbolic != existingName && updateReq.symbolic != existingSymbolic {
				continue
			}
			delete(updateReqs, updateReq)

			updateVersion := updateReq.version
			if updateVersion == "" {
				updateVersion = existingVersion
			}
			updateRef := existingSymbolic
			if updateVersion != "" {
				updateRef += "@" + updateVersion
			}

			var updatedItem dagql.ObjectResult[*core.ModuleSource]
			err := dag.Select(ctx, dag.Root(), &updatedItem,
				dagql.Selector{
					Field: "moduleSource",
					Args: []dagql.NamedInput{
						{Name: "refString", Value: dagql.String(updateRef)},
					},
				},
			)
			if err != nil {
				return nil, fmt.Errorf("failed to load updated %s: %w", accessor.typ, err)
			}

			newUpdatedArgs = append(newUpdatedArgs, dagql.NewID[*core.ModuleSource](updatedItem.ID()))
		}
	}

	if len(updateReqs) > 0 {
		items := make([]string, 0, len(updateReqs))
		for updateReq := range updateReqs {
			items = append(items, updateReq.symbolic)
		}
		return nil, fmt.Errorf("%s %q was requested to be updated, but it is not found in the %s list", accessor.typ, strings.Join(items, ","), accessor.typ.Plural())
	}

	return newUpdatedArgs, nil
}

// moduleSourceRemoveItems processes removal requests for items (dependencies or toolchains)
func (s *moduleSourceSchema) moduleSourceRemoveItems(
	ctx context.Context,
	parentSrc *core.ModuleSource,
	removeArgs []string,
	accessor itemAccessor,
) (*core.ModuleSource, error) {
	parentSrc = parentSrc.Clone()

	var filteredItems []dagql.ObjectResult[*core.ModuleSource]
	var filteredConfigItems []*modules.ModuleConfigDependency

	for i, existingItem := range accessor.getItems(parentSrc) {
		existingName := existingItem.Self().ModuleName
		var existingSymbolic, existingVersion string

		switch existingItem.Self().Kind {
		case core.ModuleSourceKindLocal:
			if parentSrc.Kind != core.ModuleSourceKindLocal {
				return nil, fmt.Errorf("cannot remove local %s from non-local module source kind %s", accessor.typ, parentSrc.Kind)
			}
			parentSrcRoot := filepath.Join(parentSrc.Local.ContextDirectoryPath, parentSrc.SourceRootSubpath)
			itemSrcRoot := filepath.Join(parentSrc.Local.ContextDirectoryPath, existingItem.Self().SourceRootSubpath)
			var err error
			existingSymbolic, err = pathutil.LexicalRelativePath(parentSrcRoot, itemSrcRoot)
			if err != nil {
				return nil, fmt.Errorf("failed to get relative path: %w", err)
			}

		case core.ModuleSourceKindGit:
			existingSymbolic = existingItem.Self().Git.CloneRef
			if existingItem.Self().SourceRootSubpath != "" {
				existingSymbolic += "/" + strings.TrimPrefix(existingItem.Self().SourceRootSubpath, "/")
			}
			existingVersion = existingItem.Self().Git.Version

		default:
			return nil, fmt.Errorf("unhandled %s kind: %s", accessor.typ, existingItem.Self().Kind)
		}

		keep := true
		for _, removeArg := range removeArgs {
			argSymbolic, argVersion, _ := strings.Cut(removeArg, "@")
			argSymbolic = filepath.Clean(argSymbolic)

			if argSymbolic != existingName && argSymbolic != existingSymbolic {
				continue
			}
			keep = false

			if argVersion == "" {
				break
			}

			if existingVersion == "" {
				return nil, fmt.Errorf(
					"version %q was requested to be uninstalled but the %s %q was installed without a specific version. Try re-running without specifying the version number",
					argVersion,
					accessor.typ,
					existingSymbolic,
				)
			}

			parsedGitRef, err := core.ParseGitRefString(ctx, removeArg)
			if err != nil {
				return nil, fmt.Errorf("failed to parse git ref string %q: %w", removeArg, err)
			}

			_, err = matchVersion([]string{existingVersion}, argVersion, parsedGitRef.RepoRootSubdir)
			if err != nil {
				reqModVersion := parsedGitRef.ModVersion
				if !strings.HasPrefix(reqModVersion, parsedGitRef.RepoRootSubdir) {
					reqModVersion, _ = strings.CutPrefix(reqModVersion, parsedGitRef.RepoRootSubdir+"/")
					existingVersion, _ = strings.CutPrefix(existingVersion, existingItem.Self().SourceRootSubpath+"/")
				}
				return nil, fmt.Errorf(
					"version %q was requested to be uninstalled but the %s %q was installed with %q. Try re-running without specifying the version number",
					reqModVersion,
					accessor.typ,
					existingSymbolic,
					existingVersion,
				)
			}

			break
		}

		if keep {
			filteredItems = append(filteredItems, existingItem)
			// Keep config items for toolchains
			if accessor.typ == itemTypeToolchain && i < len(parentSrc.ConfigToolchains) {
				filteredConfigItems = append(filteredConfigItems, parentSrc.ConfigToolchains[i])
			}
		}
	}

	accessor.setItems(parentSrc, filteredItems)
	if accessor.typ == itemTypeToolchain {
		parentSrc.ConfigToolchains = filteredConfigItems
	}
	parentSrc.Digest = parentSrc.CalcDigest(ctx).String()
	return parentSrc, nil
}

func (s *moduleSourceSchema) moduleSourceWithDependencies(
	ctx context.Context,
	parentSrc *core.ModuleSource,
	args struct {
		Dependencies []core.ModuleSourceID
	},
) (*core.ModuleSource, error) {
	parentSrc = parentSrc.Clone()

	dag, err := core.CurrentDagqlServer(ctx)
	if err != nil {
		return nil, fmt.Errorf("failed to get dag server: %w", err)
	}

<<<<<<< HEAD
	newDeps, err := collectIDObjectResults(ctx, dag, args.Dependencies)
	if err != nil {
		return nil, fmt.Errorf("failed to load module source dependencies from ids: %w", err)
	}

	accessor := itemAccessor{typ: itemTypeDependency}

	// Validate and collect all items (new + existing)
	allDeps, err := s.validateAndCollectItems(parentSrc, newDeps, accessor)
	if err != nil {
		return nil, err
	}

	// Deduplicate and sort
	finalDeps, err := s.deduplicateAndSortItems(allDeps, accessor)
	if err != nil {
		return nil, err
	}

	accessor.setItems(parentSrc, finalDeps)
	parentSrc.Digest = parentSrc.CalcDigest(ctx).String()
	return parentSrc, nil
}

func (s *moduleSourceSchema) moduleSourceWithBlueprint(
	ctx context.Context,
	parentSrc *core.ModuleSource,
	args struct {
		Blueprint core.ModuleSourceID
	},
) (*core.ModuleSource, error) {
	// Validate blueprint compatibility
	if parentSrc.SDK != nil {
		return nil, fmt.Errorf("cannot set blueprint on module that already has SDK")
	}
	if parentSrc.Dependencies.Len() > 0 {
		return nil, fmt.Errorf("cannot set blueprint on module that has dependencies")
	}
	tmpArgs := struct{ Dependencies []core.ModuleSourceID }{
		Dependencies: []core.ModuleSourceID{args.Blueprint},
	}
	tmpSrc := parentSrc.Clone()
	tmpSrc.Dependencies = nil
	tmpSrc, err := s.moduleSourceWithDependencies(ctx, parentSrc, tmpArgs)
	if err != nil {
		return nil, err
	}
	tmpConfig, err := s.loadModuleSourceConfig(tmpSrc)
	if err != nil {
		return nil, err
	}
	// The blueprint is the last dependency added
	// (dependencies are added LIFO)
	parentSrc = parentSrc.Clone()

	// Set the blueprint field (for `dagger init --blueprint`)
	parentSrc.ConfigBlueprint = tmpConfig.Dependencies[0]
	parentSrc.Blueprint = tmpSrc.Dependencies[0]

	return parentSrc, nil
}

func (s *moduleSourceSchema) moduleSourceWithToolchains(
	ctx context.Context,
	parentSrc *core.ModuleSource,
	args struct {
		Toolchains []core.ModuleSourceID
	},
) (*core.ModuleSource, error) {
	parentSrc = parentSrc.Clone()

	dag, err := core.CurrentDagqlServer(ctx)
	if err != nil {
		return nil, fmt.Errorf("failed to get dag server: %w", err)
	}

	newToolchains, err := collectIDObjectResults(ctx, dag, args.Toolchains)
	if err != nil {
		return nil, fmt.Errorf("failed to load module source toolchains from ids: %w", err)
	}

	accessor := itemAccessor{typ: itemTypeToolchain}

	// Validate and collect all items (new + existing)
	allToolchains, err := s.validateAndCollectItems(parentSrc, newToolchains, accessor)
	if err != nil {
		return nil, err
	}

	// Deduplicate and sort
	finalToolchains, err := s.deduplicateAndSortItems(allToolchains, accessor)
	if err != nil {
		return nil, err
	}

	accessor.setItems(parentSrc, finalToolchains)

	// Load the config for all toolchains to populate ConfigToolchains
	// We need to convert each toolchain into a config entry by loading it as a dependency
	configToolchains := make([]*modules.ModuleConfigDependency, len(finalToolchains))
	for i, toolchain := range finalToolchains {
		// Load as a dependency to get the proper config format
		tmpArgs := struct{ Dependencies []core.ModuleSourceID }{
			Dependencies: []core.ModuleSourceID{dagql.NewID[*core.ModuleSource](toolchain.ID())},
		}
		tmpSrc := parentSrc.Clone()
		tmpSrc.Dependencies = nil
		tmpSrc, err := s.moduleSourceWithDependencies(ctx, tmpSrc, tmpArgs)
		if err != nil {
			return nil, fmt.Errorf("failed to load toolchain config: %w", err)
		}
		tmpConfig, err := s.loadModuleSourceConfig(tmpSrc)
		if err != nil {
			return nil, fmt.Errorf("failed to load toolchain config: %w", err)
		}
		if len(tmpConfig.Dependencies) > 0 {
			configToolchains[i] = tmpConfig.Dependencies[0]
		}
	}
	parentSrc.ConfigToolchains = configToolchains

	parentSrc.Digest = parentSrc.CalcDigest(ctx).String()
	return parentSrc, nil
}

func (s *moduleSourceSchema) moduleSourceWithUpdateToolchains(
	ctx context.Context,
	parentSrc dagql.ObjectResult[*core.ModuleSource],
	args struct {
		Toolchains []string
	},
) (inst dagql.Result[*core.ModuleSource], _ error) {
	accessor := itemAccessor{typ: itemTypeToolchain}
	newUpdatedArgs, err := s.moduleSourceUpdateItems(ctx, parentSrc, args.Toolchains, accessor)
	if err != nil {
		return inst, err
	}

	dag, err := core.CurrentDagqlServer(ctx)
	if err != nil {
		return inst, fmt.Errorf("failed to get dag server: %w", err)
	}

	err = dag.Select(ctx, parentSrc, &inst,
		dagql.Selector{
			Field: "withToolchains",
			Args: []dagql.NamedInput{{
				Name:  "toolchains",
				Value: dagql.ArrayInput[core.ModuleSourceID](newUpdatedArgs),
			}},
		},
	)
	return inst, err
}

func (s *moduleSourceSchema) moduleSourceWithoutToolchains(
	ctx context.Context,
	parentSrc *core.ModuleSource,
	args struct {
		Toolchains []string
	},
) (*core.ModuleSource, error) {
	accessor := itemAccessor{typ: itemTypeToolchain}
	return s.moduleSourceRemoveItems(ctx, parentSrc, args.Toolchains, accessor)
}

func (s *moduleSourceSchema) moduleSourceWithoutBlueprint(
	ctx context.Context,
	parentSrc *core.ModuleSource,
	args struct{},
) (*core.ModuleSource, error) {
	parentSrc = parentSrc.Clone()
	parentSrc.Blueprint = dagql.ObjectResult[*core.ModuleSource]{}
	parentSrc.ConfigBlueprint = nil
	return parentSrc, nil
}
func (s *moduleSourceSchema) moduleSourceWithUpdateBlueprint(
	ctx context.Context,
	parentSrc dagql.ObjectResult[*core.ModuleSource],
	args struct{},
) (inst dagql.Result[*core.ModuleSource], _ error) {
	dag, err := core.CurrentDagqlServer(ctx)
	if err != nil {
		return inst, fmt.Errorf("failed to get dag server: %w", err)
	}

	// If no blueprint is set, return without error
	if parentSrc.Self().Blueprint.Self() == nil {
		return parentSrc.Result, nil
	}

	bpSrc := parentSrc.Self().Blueprint.Self()

	// Only update git sources
	if bpSrc.Kind != core.ModuleSourceKindGit {
		return parentSrc.Result, nil
	}

	// Update the blueprint by loading it fresh
	var bpUpdated dagql.ObjectResult[*core.ModuleSource]
	err = dag.Select(ctx, dag.Root(), &bpUpdated,
		dagql.Selector{
			Field: "moduleSource",
			Args: []dagql.NamedInput{
				{Name: "refString", Value: dagql.String(bpSrc.AsString())},
			},
		},
	)
	if err != nil {
		return inst, fmt.Errorf("failed to load updated blueprint: %w", err)
	}

	// Set the updated blueprint on the parent source
	err = dag.Select(ctx, parentSrc, &inst,
		dagql.Selector{
			Field: "withBlueprint",
			Args: []dagql.NamedInput{{
				Name:  "blueprint",
				Value: dagql.NewID[*core.ModuleSource](bpUpdated.ID()),
			}},
		},
	)
	return inst, err
}

func (s *moduleSourceSchema) moduleSourceWithExperimentalFeatures(
	_ context.Context,
	parentSrc *core.ModuleSource,
	args struct {
		Features []core.ModuleSourceExperimentalFeature
	},
) (*core.ModuleSource, error) {
	if parentSrc.SDK == nil {
		return nil, fmt.Errorf("module source has no SDK")
	}
	tmpSrc := parentSrc.Clone()
	if len(args.Features) > 0 {
		if tmpSrc.SDK.Experimental == nil {
			tmpSrc.SDK.Experimental = make(map[string]bool)
		}
		for _, feature := range args.Features {
			tmpSrc.SDK.Experimental[feature.String()] = true
		}
	}
	return tmpSrc, nil
}

func (s *moduleSourceSchema) moduleSourceWithoutExperimentalFeatures(
	_ context.Context,
	parentSrc *core.ModuleSource,
	args struct {
		Features []core.ModuleSourceExperimentalFeature
	},
) (*core.ModuleSource, error) {
	if parentSrc.SDK == nil {
		return nil, fmt.Errorf("module source has no SDK")
	}
	tmpSrc := parentSrc.Clone()
	if len(args.Features) > 0 {
		if tmpSrc.SDK.Experimental == nil {
			tmpSrc.SDK.Experimental = make(map[string]bool)
		}
		for _, feature := range args.Features {
			tmpSrc.SDK.Experimental[feature.String()] = false
		}
	} else {
		tmpSrc.SDK.Experimental = make(map[string]bool)
	}
	return tmpSrc, nil
}

func (s *moduleSourceSchema) moduleSourceWithUpdateDependencies(
	ctx context.Context,
	parentSrc dagql.ObjectResult[*core.ModuleSource],
	args struct {
		Dependencies []string
	},
) (inst dagql.Result[*core.ModuleSource], _ error) {
	accessor := itemAccessor{typ: itemTypeDependency}
	newUpdatedArgs, err := s.moduleSourceUpdateItems(ctx, parentSrc, args.Dependencies, accessor)
	if err != nil {
		return inst, err
	}

	dag, err := core.CurrentDagqlServer(ctx)
	if err != nil {
		return inst, fmt.Errorf("failed to get dag server: %w", err)
	}

	err = dag.Select(ctx, parentSrc, &inst,
		dagql.Selector{
			Field: "withDependencies",
			Args: []dagql.NamedInput{{
				Name:  "dependencies",
				Value: dagql.ArrayInput[core.ModuleSourceID](newUpdatedArgs),
			}},
		},
	)
	return inst, err
}

func (s *moduleSourceSchema) moduleSourceWithoutDependencies(
	ctx context.Context,
	parentSrc *core.ModuleSource,
	args struct {
		Dependencies []string
	},
) (*core.ModuleSource, error) {
	accessor := itemAccessor{typ: itemTypeDependency}
	return s.moduleSourceRemoveItems(ctx, parentSrc, args.Dependencies, accessor)
}

func (s *moduleSourceSchema) loadModuleSourceConfig(
	src *core.ModuleSource,
) (*modules.ModuleConfigWithUserFields, error) {
	// construct the module config based on any config read during load and any settings changed via with* APIs
	modCfg := &modules.ModuleConfigWithUserFields{
		ModuleConfigUserFields: src.ModuleConfigUserFields,
		ModuleConfig: modules.ModuleConfig{
			Name:          src.ModuleName,
			EngineVersion: src.EngineVersion,
			Include:       src.IncludePaths,
			Codegen:       src.CodegenConfig,
			Clients:       src.ConfigClients,
		},
=======
	if src.DisableDefaultFunctionCaching {
		modCfg.DisableDefaultFunctionCaching = ptr(true)
>>>>>>> 17e42d0b
	}

	if src.SDK != nil {
		modCfg.SDK = &modules.SDK{
			Source:       src.SDK.Source,
			Config:       src.SDK.Config,
			Experimental: src.SDK.Experimental,
		}
	}

	// Copy blueprint and toolchains configuration
	if src.ConfigBlueprint != nil {
		modCfg.Blueprint = src.ConfigBlueprint
	}
	modCfg.Toolchains = src.ConfigToolchains

	// Check version compatibility.
	if !engine.CheckVersionCompatibility(modCfg.EngineVersion, engine.MinimumModuleVersion) {
		return nil, fmt.Errorf("module requires dagger %s, but support for that version has been removed", modCfg.EngineVersion)
	}
	if !engine.CheckMaxVersionCompatibility(modCfg.EngineVersion, engine.BaseVersion(engine.Version)) {
		return nil, fmt.Errorf("module requires dagger %s, but you have %s", modCfg.EngineVersion, engine.Version)
	}

	// Load the module config source based on sourcePath.
	switch src.SourceSubpath {
	case "":
		// leave unset
	default:
		var err error
		modCfg.Source, err = pathutil.LexicalRelativePath(
			filepath.Join("/", src.SourceRootSubpath),
			filepath.Join("/", src.SourceSubpath),
		)
		if err != nil {
			return nil, fmt.Errorf("failed to get relative path from source root to source: %w", err)
		}
		// if source is ".", leave it unset in dagger.json as that's the default
		if modCfg.Source == "." {
			modCfg.Source = ""
		}
	}

	// Load configuration for each dependencies.
	modCfg.Dependencies = make([]*modules.ModuleConfigDependency, len(src.Dependencies))
	for i, depSrc := range src.Dependencies {
		depCfg := &modules.ModuleConfigDependency{
			Name: depSrc.Self().ModuleName,
		}
		modCfg.Dependencies[i] = depCfg

		switch src.Kind {
		case core.ModuleSourceKindLocal:
			switch depSrc.Self().Kind {
			case core.ModuleSourceKindLocal:
				// parent=local, dep=local
				parentSrcRoot := filepath.Join(src.Local.ContextDirectoryPath, src.SourceRootSubpath)
				depSrcRoot := filepath.Join(depSrc.Self().Local.ContextDirectoryPath, depSrc.Self().SourceRootSubpath)
				depSrcRoot, err := pathutil.LexicalRelativePath(parentSrcRoot, depSrcRoot)
				if err != nil {
					return nil, fmt.Errorf("failed to get relative path: %w", err)
				}
				depCfg.Source = depSrcRoot

			case core.ModuleSourceKindGit:
				// parent=local, dep=git
				depCfg.Source = depSrc.Self().AsString()
				depCfg.Pin = depSrc.Self().Git.Commit

			default:
				return nil, fmt.Errorf("unhandled module source kind: %s", src.Kind.HumanString())
			}

		case core.ModuleSourceKindGit:
			switch depSrc.Self().Kind {
			case core.ModuleSourceKindLocal:
				// parent=git, dep=local
				return nil, fmt.Errorf("cannot add local module source as dependency of git module source")

			case core.ModuleSourceKindGit:
				// parent=git, dep=git
				// check if the dep is the same git repo + pin as the parent, if so make it a local dep
				if src.Git.CloneRef == depSrc.Self().Git.CloneRef && src.Git.Commit == depSrc.Self().Git.Commit {
					parentSrcRoot := filepath.Join("/", src.SourceRootSubpath)
					depSrcRoot := filepath.Join("/", depSrc.Self().SourceRootSubpath)
					depSrcRoot, err := pathutil.LexicalRelativePath(parentSrcRoot, depSrcRoot)
					if err != nil {
						return nil, fmt.Errorf("failed to get relative path: %w", err)
					}
					depCfg.Source = depSrcRoot
				} else {
					depCfg.Source = depSrc.Self().AsString()
					depCfg.Pin = depSrc.Self().Git.Commit
				}

			default:
				return nil, fmt.Errorf("unhandled module source kind: %s", src.Kind.HumanString())
			}

		case core.ModuleSourceKindDir:
			switch depSrc.Self().Kind {
			case core.ModuleSourceKindDir:
				// parent=dir, dep=dir
				// This is a bit subtle, but we can assume that any dependencies of kind dir were sourced from the same
				// context directory as the parent. This is because module sources of type dir only load dependencies
				// from a pre-existing dagger.json; they cannot *currently* have more deps added via the withDependencies
				// API.
				parentSrcRoot := filepath.Join("/", src.SourceRootSubpath)
				depSrcRoot := filepath.Join("/", depSrc.Self().SourceRootSubpath)
				depSrcRoot, err := pathutil.LexicalRelativePath(parentSrcRoot, depSrcRoot)
				if err != nil {
					return nil, fmt.Errorf("failed to get relative path: %w", err)
				}
				depCfg.Source = depSrcRoot

			case core.ModuleSourceKindGit:
				// parent=dir, dep=git
				depCfg.Source = depSrc.Self().AsString()
				depCfg.Pin = depSrc.Self().Git.Commit

			default:
				// Local not supported since there's nothing we could plausibly put in the dagger.json for
				// a Dir-kind module source to depend on a Local-kind module source
				return nil, fmt.Errorf("parent module source kind %s cannot have dependency of kind %s",
					src.Kind.HumanString(),
					depSrc.Self().Kind.HumanString(),
				)
			}

		default:
			return nil, fmt.Errorf("unhandled module source kind: %s", src.Kind.HumanString())
		}
	}

	return modCfg, nil
}

func isSelfCallsEnabled(src dagql.ObjectResult[*core.ModuleSource]) bool {
	return src.Self().SDK.ExperimentalFeatureEnabled(core.ModuleSourceExperimentalFeatureSelfCalls)
}

func (s *moduleSourceSchema) runCodegen(
	ctx context.Context,
	srcInst dagql.ObjectResult[*core.ModuleSource],
) (res dagql.ObjectResult[*core.Directory], _ error) {
	dag, err := core.CurrentDagqlServer(ctx)
	if err != nil {
		return res, fmt.Errorf("failed to get current dag: %w", err)
	}

	// load the deps as actual Modules
	deps, err := s.loadDependencyModules(ctx, srcInst)
	if err != nil {
		return res, fmt.Errorf("failed to load dependencies as modules: %w", err)
	}

	// cache the current source instance by it's digest before passing to codegen
	// this scopes the cache key of codegen calls to an exact content hash detached
	// from irrelevant details like specific host paths, specific git repos+commits, etc.
	cacheKey := cache.CacheKey[dagql.CacheKeyType]{
		CallKey: srcInst.Self().Digest,
	}
	_, err = dag.Cache.GetOrInitializeValue(ctx, cacheKey, srcInst)
	if err != nil {
		return res, fmt.Errorf("failed to get or initialize instance: %w", err)
	}
	srcInstContentHashed := srcInst.WithObjectDigest(digest.Digest(srcInst.Self().Digest))

	generatedCodeImpl, ok := srcInst.Self().SDKImpl.AsCodeGenerator()
	if !ok {
		return res, ErrSDKCodegenNotImplemented{SDK: srcInst.Self().SDK.Source}
	}

	// If possible, add the types defined by the module itself to the "deps" so that they can be
	// part of the code generation.
	// This is not really a dependency as it's the module itself, but that will allow to generate
	// the types.
	if srcInst.Self().SDK != nil {
		// Only if the SDK implements a specific function to get module type definitions.
		// If not, we will have circular dependency issues.
		if _, ok := srcInst.Self().SDKImpl.AsModuleTypes(); ok && isSelfCallsEnabled(srcInst) {
			var mod dagql.ObjectResult[*core.Module]
			err = dag.Select(ctx, srcInst, &mod, dagql.Selector{
				Field: "asModule",
			})
			if err != nil {
				return res, fmt.Errorf("failed to transform module source into module: %w", err)
			}

			deps = mod.Self().Deps.Append(mod.Self())
		}
	}

	// run codegen to get the generated context directory
	generatedCode, err := generatedCodeImpl.Codegen(ctx, deps, srcInstContentHashed)
	if err != nil {
		return res, fmt.Errorf("failed to generate code: %w", err)
	}
	genDirInst := generatedCode.Code

	// update .gitattributes in the generated context directory
	// (linter thinks this chunk of code is too similar to the below, but not clear abstraction is worth it)
	//nolint:dupl
	if len(generatedCode.VCSGeneratedPaths) > 0 {
		gitAttrsPath := filepath.Join(srcInst.Self().SourceSubpath, ".gitattributes")
		var gitAttrsContents []byte
		gitAttrsFile, err := srcInst.Self().ContextDirectory.Self().File(ctx, gitAttrsPath)
		if err == nil {
			gitAttrsContents, err = gitAttrsFile.Contents(ctx, nil, nil)
			if err != nil {
				return res, fmt.Errorf("failed to get git attributes file contents: %w", err)
			}
			if !bytes.HasSuffix(gitAttrsContents, []byte("\n")) {
				gitAttrsContents = append(gitAttrsContents, []byte("\n")...)
			}
		}
		for _, fileName := range generatedCode.VCSGeneratedPaths {
			if bytes.Contains(gitAttrsContents, []byte(fileName)) {
				// already has some config for the file
				continue
			}
			fileName := strings.TrimPrefix(fileName, "/")
			gitAttrsContents = append(gitAttrsContents,
				fmt.Appendf(nil, "/%s linguist-generated\n", fileName)...,
			)
		}

		err = dag.Select(ctx, genDirInst, &genDirInst,
			dagql.Selector{
				Field: "withNewFile",
				Args: []dagql.NamedInput{
					{Name: "path", Value: dagql.String(gitAttrsPath)},
					{Name: "contents", Value: dagql.String(gitAttrsContents)},
					{Name: "permissions", Value: dagql.Int(0o600)},
				},
			},
		)
		if err != nil {
			return res, fmt.Errorf("failed to add vcs generated file: %w", err)
		}
	}

	// update .gitignore in the generated context directory
	writeGitignore := true // default to true if not set
	if srcInst.Self().CodegenConfig != nil && srcInst.Self().CodegenConfig.AutomaticGitignore != nil {
		writeGitignore = *srcInst.Self().CodegenConfig.AutomaticGitignore
	}
	// (linter thinks this chunk of code is too similar to the above, but not clear abstraction is worth it)
	//nolint:dupl
	if writeGitignore && len(generatedCode.VCSIgnoredPaths) > 0 {
		gitIgnorePath := filepath.Join(srcInst.Self().SourceSubpath, ".gitignore")
		var gitIgnoreContents []byte
		gitIgnoreFile, err := srcInst.Self().ContextDirectory.Self().File(ctx, gitIgnorePath)
		if err == nil {
			gitIgnoreContents, err = gitIgnoreFile.Contents(ctx, nil, nil)
			if err != nil {
				return res, fmt.Errorf("failed to get .gitignore file contents: %w", err)
			}
			if !bytes.HasSuffix(gitIgnoreContents, []byte("\n")) {
				gitIgnoreContents = append(gitIgnoreContents, []byte("\n")...)
			}
		}
		for _, fileName := range generatedCode.VCSIgnoredPaths {
			if bytes.Contains(gitIgnoreContents, []byte(fileName)) {
				continue
			}
			fileName := strings.TrimPrefix(fileName, "/")
			gitIgnoreContents = append(gitIgnoreContents,
				fmt.Appendf(nil, "/%s\n", fileName)...,
			)
		}

		err = dag.Select(ctx, genDirInst, &genDirInst,
			dagql.Selector{
				Field: "withNewFile",
				Args: []dagql.NamedInput{
					{Name: "path", Value: dagql.String(gitIgnorePath)},
					{Name: "contents", Value: dagql.String(gitIgnoreContents)},
					{Name: "permissions", Value: dagql.Int(0o600)},
				},
			},
		)
		if err != nil {
			return res, fmt.Errorf("failed to add vcs ignore file: %w", err)
		}
	}

	return genDirInst, nil
}

func (s *moduleSourceSchema) runClientGenerator(
	ctx context.Context,
	srcInst dagql.ObjectResult[*core.ModuleSource],
	genDirInst dagql.ObjectResult[*core.Directory],
	clientGeneratorConfig *modules.ModuleConfigClient,
) (dagql.ObjectResult[*core.Directory], error) {
	src := srcInst.Self()

	query, err := core.CurrentQuery(ctx)
	if err != nil {
		return genDirInst, err
	}
	dag, err := query.Server.Server(ctx)
	if err != nil {
		return genDirInst, fmt.Errorf("failed to get dag server: %w", err)
	}

	sdk, err := sdk.NewLoader().SDKForModule(
		ctx,
		query,
		&core.SDKConfig{
			Source: clientGeneratorConfig.Generator,
		},
		src,
	)
	if err != nil {
		return genDirInst, fmt.Errorf("failed to load generator module %s: %w", clientGeneratorConfig.Generator, err)
	}

	clientGeneratorImpl, ok := sdk.AsClientGenerator()
	if !ok {
		return genDirInst, ErrSDKClientGeneratorNotImplemented{SDK: srcInst.Self().SDK.Source}
	}

	requiredClientGenerationFiles, err := clientGeneratorImpl.RequiredClientGenerationFiles(ctx)
	if err != nil {
		return genDirInst, fmt.Errorf("failed to get required client generation files: %w", err)
	}

	// Add extra files required to correctly generate the client if there are any.
	var source dagql.ObjectResult[*core.ModuleSource]
	err = dag.Select(ctx, srcInst, &source, dagql.Selector{
		Field: "withIncludes",
		Args: []dagql.NamedInput{
			{
				Name:  "patterns",
				Value: dagql.ArrayInput[dagql.String](requiredClientGenerationFiles),
			},
		},
	})
	if err != nil {
		return genDirInst, fmt.Errorf("failed to add module source required files: %w", err)
	}

	deps, err := s.loadDependencyModules(ctx, srcInst)
	if err != nil {
		return genDirInst, fmt.Errorf("failed to load dependencies of this modules: %w", err)
	}

	// If the current module source has sources and its SDK implements the `Runtime` interface,
	// we can transform it into a module to generate self bindings.
	if srcInst.Self().SDK != nil {
		// We must make sure to first check SDK to avoid checking a nil pointer on `SDKImpl`.
		if _, ok := srcInst.Self().SDKImpl.AsRuntime(); ok {
			var mod dagql.ObjectResult[*core.Module]
			err = dag.Select(ctx, srcInst, &mod, dagql.Selector{
				Field: "asModule",
			})
			if err != nil {
				return genDirInst, fmt.Errorf("failed to transform module source into module: %w", err)
			}

			deps = mod.Self().Deps.Append(mod.Self())
		}
	}

	generatedClientDir, err := clientGeneratorImpl.GenerateClient(
		ctx,
		source,
		deps,
		clientGeneratorConfig.Directory,
	)
	if err != nil {
		return genDirInst, fmt.Errorf("failed to generate clients: %w", err)
	}

	// Merge the generated client to the current generated instance
	err = dag.Select(ctx, genDirInst, &genDirInst,
		dagql.Selector{
			Field: "withDirectory",
			Args: []dagql.NamedInput{
				{
					Name:  "path",
					Value: dagql.String("/"),
				},
				{
					Name:  "source",
					Value: dagql.NewID[*core.Directory](generatedClientDir.ID()),
				},
			},
		})
	if err != nil {
		return genDirInst, fmt.Errorf("failed to add client generated to generated directory: %w", err)
	}

	return genDirInst, nil
}

func (s *moduleSourceSchema) moduleSourceGeneratedContextDirectory(
	ctx context.Context,
	srcInst dagql.ObjectResult[*core.ModuleSource],
	args struct{},
) (res dagql.ObjectResult[*core.Directory], _ error) {
	dag, err := core.CurrentDagqlServer(ctx)
	if err != nil {
		return res, fmt.Errorf("failed to get dag server: %w", err)
	}

	modCfg, err := s.loadModuleSourceConfig(srcInst.Self())
	if err != nil {
		return res, fmt.Errorf("failed to load module source config: %w", err)
	}

	// run codegen too if we have a name and SDK
	genDirInst := srcInst.Self().ContextDirectory
	if modCfg.Name != "" && modCfg.SDK != nil && modCfg.SDK.Source != "" {
		updatedGenDirInst, err := s.runCodegen(ctx, srcInst)
		var missingImplErr ErrSDKCodegenNotImplemented
		if err != nil && !errors.As(err, &missingImplErr) {
			return res, fmt.Errorf("failed to run codegen: %w", err)
		}
		if err == nil {
			genDirInst = updatedGenDirInst
		}
	}

	// Generate clients
	for _, client := range modCfg.Clients {
		genDirInst, err = s.runClientGenerator(ctx, srcInst, genDirInst, client)
		if err != nil {
			return res, fmt.Errorf("failed to generate client %s: %w", client.Generator, err)
		}
	}

	// write dagger.json to the generated context directory
	modCfgBytes, err := json.MarshalIndent(modCfg, "", "  ")
	if err != nil {
		return res, fmt.Errorf("failed to encode module config: %w", err)
	}
	modCfgBytes = append(modCfgBytes, '\n')
	modCfgPath := filepath.Join(srcInst.Self().SourceRootSubpath, modules.Filename)
	err = dag.Select(ctx, genDirInst, &genDirInst,
		dagql.Selector{
			Field: "withNewFile",
			Args: []dagql.NamedInput{
				{Name: "path", Value: dagql.String(modCfgPath)},
				{Name: "contents", Value: dagql.String(modCfgBytes)},
				{Name: "permissions", Value: dagql.Int(0o644)},
			},
		},
	)
	if err != nil {
		return res, fmt.Errorf("failed to add updated dagger.json to context dir: %w", err)
	}

	// return just the diff of what we generated relative to the original context directory
	err = dag.Select(ctx, srcInst.Self().ContextDirectory, &genDirInst,
		dagql.Selector{
			Field: "diff",
			Args: []dagql.NamedInput{
				{Name: "other", Value: dagql.NewID[*core.Directory](genDirInst.ID())},
			},
		},
	)
	if err != nil {
		return res, fmt.Errorf("failed to get context dir diff: %w", err)
	}

	return genDirInst, nil
}

func (s *moduleSourceSchema) runModuleDefInSDK(ctx context.Context, src, srcInstContentHashed dagql.ObjectResult[*core.ModuleSource], mod *core.Module) (*core.Module, error) {
	dag, err := core.CurrentDagqlServer(ctx)
	if err != nil {
		return nil, fmt.Errorf("failed to get dag server: %w", err)
	}

	runtimeImpl, ok := src.Self().SDKImpl.AsRuntime()
	if !ok {
		return nil, ErrSDKRuntimeNotImplemented{SDK: src.Self().SDK.Source}
	}

	var initialized *core.Module

	// temporary instance ID to support CurrentModule calls made during the function, it will
	// be finalized at the end of `asModule`
	tmpModInst, err := dagql.NewResultForID(mod, dagql.CurrentID(ctx).WithDigest(
		hashutil.HashStrings(
			srcInstContentHashed.ID().Digest().String(),
			"modInit",
		),
	))
	if err != nil {
		return nil, fmt.Errorf("failed to create temporary module instance: %w", err)
	}
	cacheKey := cache.CacheKey[dagql.CacheKeyType]{
		CallKey: string(tmpModInst.ID().Digest()),
	}
	_, err = dag.Cache.GetOrInitializeValue(ctx, cacheKey, tmpModInst)
	if err != nil {
		return nil, fmt.Errorf("failed to get or initialize instance: %w", err)
	}
	mod.ResultID = tmpModInst.ID()

	modName := src.Self().ModuleName

	typeDefsImpl, typeDefsEnabled := src.Self().SDKImpl.AsModuleTypes()
	if typeDefsEnabled {
		var resultInst dagql.ObjectResult[*core.Module]
		resultInst, err = typeDefsImpl.ModuleTypes(ctx, mod.Deps, srcInstContentHashed, mod.ResultID)
		if err != nil {
			return nil, fmt.Errorf("failed to initialize module: %w", err)
		}
		initialized = resultInst.Self()
	} else {
		runtime, err := runtimeImpl.Runtime(ctx, mod.Deps, srcInstContentHashed)
		if err != nil {
			return nil, fmt.Errorf("failed to get module runtime: %w", err)
		}
		mod.Runtime = dagql.NonNull(runtime)

		// construct a special function with no object or function name, which tells
		// the SDK to return the module's definition (in terms of objects, fields and
		// functions)

		err = (func() (rerr error) {
			ctx, span := core.Tracer(ctx).Start(ctx, "asModule getModDef", telemetry.Internal())
			defer telemetry.End(span, func() error { return rerr })
			getModDefFn, err := core.NewModFunction(
				ctx,
				mod,
				nil,
				core.NewFunction("", &core.TypeDef{
					Kind:     core.TypeDefKindObject,
					AsObject: dagql.NonNull(core.NewObjectTypeDef("Module", "")),
				}))
			if err != nil {
				return fmt.Errorf("failed to create module definition function for module %q: %w", modName, err)
			}
			result, err := getModDefFn.Call(ctx, &core.CallOpts{
				SkipSelfSchema: true,
				Server:         dag,
				// Don't use the digest for the current call (which is a bunch of module source stuff, including
				// APIs that are cached per-client when local sources are involved) in the cache key of this
				// function call. That would needlessly invalidate the cache more than is needed, similar to how
				// we want to scope the codegen cache keys by the content digested source instance above.
				OverrideStorageKey: tmpModInst.ID().Digest().String(),
			})
			if err != nil {
				return fmt.Errorf("failed to call module %q to get functions: %w", modName, err)
			}
			postCall := result.GetPostCall()
			if postCall != nil {
				if err := postCall(ctx); err != nil {
					return fmt.Errorf("failed to run post-call for module %q: %w", modName, err)
				}
			}

			resultInst, ok := result.(dagql.Result[*core.Module])
			if !ok {
				return fmt.Errorf("expected Module result, got %T", result)
			}
			initialized = resultInst.Self()
			return nil
		})()
		if err != nil {
			return nil, err
		}
	}

	// update the module's types with what was returned from the call above
	mod.Description = initialized.Description
	for _, obj := range initialized.ObjectDefs {
		slog.ExtraDebug("ObjectDefs", "mod.Name", mod.Name(), "sourceModuleName", obj.AsObject.Value.SourceModuleName, "originalName", obj.AsObject.Value.OriginalName, "name", obj.AsObject.Value.Name)
		mod, err = mod.WithObject(ctx, obj)
		if err != nil {
			return nil, fmt.Errorf("failed to add object to module %q: %w", modName, err)
		}
	}
	for _, iface := range initialized.InterfaceDefs {
		mod, err = mod.WithInterface(ctx, iface)
		if err != nil {
			return nil, fmt.Errorf("failed to add interface to module %q: %w", modName, err)
		}
	}
	for _, enum := range initialized.EnumDefs {
		mod, err = mod.WithEnum(ctx, enum)
		if err != nil {
			return nil, fmt.Errorf("failed to add enum to module %q: %w", modName, err)
		}
	}
	err = mod.Patch()
	if err != nil {
		return nil, fmt.Errorf("failed to patch module %q: %w", modName, err)
	}

	if typeDefsEnabled && isSelfCallsEnabled(srcInstContentHashed) {
		// append module types to the module itself so self calls are possible
		mod.Deps = mod.Deps.Append(mod)
	}

	return mod, nil
}

func (s *moduleSourceSchema) moduleSourceIntrospectionSchemaJSON(
	ctx context.Context,
	src dagql.ObjectResult[*core.ModuleSource],
	args struct{},
) (inst dagql.Result[*core.File], rerr error) {
	deps, err := s.loadDependencyModules(ctx, src)
	if err != nil {
		return inst, err
	}
	file, err := deps.SchemaIntrospectionJSONFileForModule(ctx)
	if err != nil {
		return inst, err
	}
	return file, nil
}

// toolchainContext holds information about toolchain handling for a module
type toolchainContext struct {
	originalSrc dagql.ObjectResult[*core.ModuleSource]
	src         dagql.ObjectResult[*core.ModuleSource]
}

// createBaseModule creates the initial module structure with dependencies
func (s *moduleSourceSchema) createBaseModule(
	ctx context.Context,
	src dagql.ObjectResult[*core.ModuleSource],
<<<<<<< HEAD
	tcCtx toolchainContext,
) (*core.Module, error) {
	sdk := src.Self().SDK
	if sdk == nil {
		sdk = &core.SDKConfig{}
	}

	mod := &core.Module{
		Source:        dagql.NonNull(src),
		ContextSource: dagql.NonNull(tcCtx.originalSrc),
		NameField:     tcCtx.originalSrc.Self().ModuleName,
		OriginalName:  src.Self().ModuleOriginalName,
		SDKConfig:     sdk,
	}

	// Load dependencies as modules
	deps, err := s.loadDependencyModules(ctx, src)
=======
	args struct {
		// This internal-only flag allows us to force SDK modules to enable default function
		// caching even when they are on older modules, which ensures they don't see a regression
		// right after function caching is enabled. It can be removed after SDKs have been updated
		// to latest engine versions.
		ForceDefaultFunctionCaching bool `internal:"true" default:"false"`
	},
) (inst dagql.Result[*core.Module], err error) {
	dag, err := core.CurrentDagqlServer(ctx)
>>>>>>> 17e42d0b
	if err != nil {
		return nil, fmt.Errorf("failed to load dependencies as modules: %w", err)
	}
	mod.Deps = deps

	return mod, nil
}

// initializeSDKModule initializes a module with SDK implementation
func (s *moduleSourceSchema) initializeSDKModule(
	ctx context.Context,
	src dagql.ObjectResult[*core.ModuleSource],
	mod *core.Module,
	dag *dagql.Server,
) (*core.Module, error) {
	// Cache the source instance by digest
	cacheKey := cache.CacheKey[dagql.CacheKeyType]{
		ResultKey: src.Self().Digest,
	}
	_, err := dag.Cache.GetOrInitializeValue(ctx, cacheKey, src)
	if err != nil {
		return nil, fmt.Errorf("failed to get or initialize instance: %w", err)
	}
	srcInstContentHashed := src.WithObjectDigest(digest.Digest(src.Self().Digest))

	// Run SDK codegen
	mod, err = s.runModuleDefInSDK(ctx, src, srcInstContentHashed, mod)
	if err != nil {
		return nil, err
	}

	if _, ok := src.Self().SDKImpl.AsModuleTypes(); ok && isSelfCallsEnabled(src) {
		mod.Deps = mod.Deps.Append(mod)
	}

	mod.ResultID = dagql.CurrentID(ctx)
	return mod, nil
}

// createStubModule creates an empty module definition (no SDK, no blueprints)
func createStubModule(ctx context.Context, mod *core.Module, dag *dagql.Server) (*core.Module, error) {
	typeDef := &core.ObjectTypeDef{
		Name:         mod.NameField,
		OriginalName: mod.OriginalName,
	}

	mod, err := mod.WithObject(ctx, &core.TypeDef{
		Kind: core.TypeDefKindObject,
		AsObject: dagql.Nullable[*core.ObjectTypeDef]{
			Value: typeDef,
			Valid: true,
		},
	})
	if err != nil {
		return nil, fmt.Errorf("failed to get module definition for no-sdk module %q: %w", mod.NameField, err)
	}

	obj := &core.ModuleObject{
		Module:  mod,
		TypeDef: typeDef,
	}
	mod.ResultID = dagql.CurrentID(ctx)
	if err := obj.Install(ctx, dag); err != nil {
		return nil, fmt.Errorf("failed to install no-sdk module %q: %w", mod.NameField, err)
	}

	return mod, nil
}

// extractToolchainModules finds all blueprint modules from dependencies
func extractToolchainModules(mod *core.Module) []*core.Module {
	var toolchainMods []*core.Module
	for _, depMod := range mod.Deps.Mods {
		if userMod, ok := depMod.(*core.Module); ok && userMod.IsToolchain {
			toolchainMods = append(toolchainMods, userMod)
		}
	}
	return toolchainMods
}

// addToolchainFieldsToObject adds toolchain fields/functions to an existing TypeDef
func addToolchainFieldsToObject(
	objectDef *core.TypeDef,
	toolchainMods []*core.Module,
	mod *core.Module,
) (*core.TypeDef, error) {
	objectDef = objectDef.Clone()

	for _, tcMod := range toolchainMods {
		for _, obj := range tcMod.ObjectDefs {
			if obj.AsObject.Value.Name == strcase.ToCamel(tcMod.NameField) {
				// Use the original name (with hyphens) as the map key,
				// but use camelCase for the GraphQL field name
				originalName := tcMod.NameField
				fieldName := strcase.ToLowerCamel(tcMod.NameField)

				// Always add toolchains as functions (treating them as zero-argument constructors
				// if they don't have an explicit constructor). This ensures consistent behavior
				// and proper routing to the blueprint module's runtime.
				var constructor *core.Function
				if obj.AsObject.Value.Constructor.Valid {
					constructor = obj.AsObject.Value.Constructor.Value.Clone()
				} else {
					// Create a zero-argument function for toolchains without constructors
					constructor = &core.Function{
						Args: []*core.FunctionArg{},
					}
				}

				constructor.Name = fieldName
				constructor.OriginalName = originalName
				constructor.Description = fmt.Sprintf("toolchain '%s': %s", originalName, tcMod.Description)
				constructor.ReturnType = obj

<<<<<<< HEAD
				var err error
				objectDef, err = objectDef.WithFunction(constructor)
				if err != nil {
					return nil, fmt.Errorf("failed to add toolchain function %q: %w", fieldName, err)
				}

				mod.ToolchainModules[originalName] = tcMod
				break
			}
		}
=======
		SDKConfig: sdk,

		DisableDefaultFunctionCaching: src.Self().DisableDefaultFunctionCaching,
	}
	if args.ForceDefaultFunctionCaching {
		mod.DisableDefaultFunctionCaching = false
>>>>>>> 17e42d0b
	}

	return objectDef, nil
}

// mergeToolchainsWithSDK merges toolchain fields into SDK's main object
func mergeToolchainsWithSDK(
	mod *core.Module,
	toolchainMods []*core.Module,
) error {
	mainModuleObjectName := strcase.ToCamel(mod.NameField)

	for i, obj := range mod.ObjectDefs {
		if obj.AsObject.Valid && obj.AsObject.Value.Name == mainModuleObjectName {
			mergedObj, err := addToolchainFieldsToObject(obj, toolchainMods, mod)
			if err != nil {
				return err
			}
			mod.ObjectDefs[i] = mergedObj
			return nil
		}
	}

<<<<<<< HEAD
	return fmt.Errorf("main module object %q not found", mainModuleObjectName)
}

// createShadowModuleForToolchains creates a new module object to hold toolchain fields
func createShadowModuleForToolchains(
	ctx context.Context,
	mod *core.Module,
	toolchainMods []*core.Module,
	dag *dagql.Server,
) (*core.Module, error) {
	shadowTypeDef := &core.ObjectTypeDef{
		Name:         mod.NameField,
		OriginalName: mod.OriginalName,
	}

	shadowModule := &core.TypeDef{
		Kind: core.TypeDefKindObject,
		AsObject: dagql.Nullable[*core.ObjectTypeDef]{
			Value: shadowTypeDef,
			Valid: true,
		},
=======
	// cache the current source instance by it's digest before passing to codegen
	// this scopes the cache key of codegen calls to an exact content hash detached
	// from irrelevant details like specific host paths, specific git repos+commits, etc.
	cacheKey := cache.CacheKey[dagql.CacheKeyType]{
		CallKey: src.Self().Digest,
>>>>>>> 17e42d0b
	}

	shadowModule, err := addToolchainFieldsToObject(shadowModule, toolchainMods, mod)
	if err != nil {
		return nil, err
	}

	mod, err = mod.WithObject(ctx, shadowModule)
	if err != nil {
		return nil, fmt.Errorf("failed to add toolchains to module: %w", err)
	}

	obj := &core.ModuleObject{
		Module:  mod,
		TypeDef: shadowTypeDef,
	}
	mod.ResultID = dagql.CurrentID(ctx)
	if err := obj.Install(ctx, dag); err != nil {
		return nil, fmt.Errorf("failed to install no-sdk module with toolchains %q: %w", mod.NameField, err)
	}

	return mod, nil
}

// integrateToolchains adds toolchain modules as fields to the main module
func (s *moduleSourceSchema) integrateToolchains(
	ctx context.Context,
	mod *core.Module,
	dag *dagql.Server,
) (*core.Module, error) {
	toolchainMods := extractToolchainModules(mod)
	if len(toolchainMods) == 0 {
		return mod, nil
	}

	// Initialize toolchain modules map
	if mod.ToolchainModules == nil {
		mod.ToolchainModules = make(map[string]*core.Module)
	}

	// Check if we have an SDK module (has object definitions)
	hasSDK := len(mod.ObjectDefs) > 0

	var err error
	if hasSDK {
		// Merge toolchain fields into SDK's main object
		err = mergeToolchainsWithSDK(mod, toolchainMods)
	} else {
		// No SDK - create shadow module to hold toolchain fields
		mod, err = createShadowModuleForToolchains(ctx, mod, toolchainMods, dag)
	}

	if err != nil {
		return nil, err
	}

	// Ensure ResultID is set
	if mod.ResultID == nil {
		mod.ResultID = dagql.CurrentID(ctx)
	}

	return mod, nil
}

func (s *moduleSourceSchema) moduleSourceAsModule(
	ctx context.Context,
	src dagql.ObjectResult[*core.ModuleSource],
	args struct{},
) (inst dagql.Result[*core.Module], err error) {
	dag, err := core.CurrentDagqlServer(ctx)
	if err != nil {
		return inst, fmt.Errorf("failed to get dag server: %w", err)
	}

	if src.Self().ModuleName == "" {
		return inst, fmt.Errorf("module name must be set")
	}

	// Check engine version compatibility
	engineVersion := src.Self().EngineVersion
	if !engine.CheckVersionCompatibility(engineVersion, engine.MinimumModuleVersion) {
		return inst, fmt.Errorf("module requires dagger %s, but support for that version has been removed", engineVersion)
	}
	if !engine.CheckMaxVersionCompatibility(engineVersion, engine.BaseVersion(engine.Version)) {
		return inst, fmt.Errorf("module requires dagger %s, but you have %s", engineVersion, engine.Version)
	}

	// Set up toolchain context
	originalSrc := src
	// Blueprint mode is ONLY when we have the Blueprint field set (from `dagger init --blueprint`)
	isBlueprintMode := src.Self().Blueprint.Self() != nil

	tcCtx := toolchainContext{
		originalSrc: originalSrc,
		src:         src,
	}

	// In blueprint mode, use the blueprint as the main source
	// This must happen before creating the module so the SDK loads from blueprint source
	if isBlueprintMode {
		src = src.Self().Blueprint
		tcCtx.src = src
		// Copy toolchains from original source to blueprint source
		var sourceIDs []core.ModuleSourceID
		for _, src := range tcCtx.originalSrc.Self().Toolchains {
			sourceIDs = append(sourceIDs, dagql.NewID[*core.ModuleSource](src.ID()))
		}
		err := dag.Select(ctx, tcCtx.src, &tcCtx.src, dagql.Selector{
			Field: "withToolchains",
			Args: []dagql.NamedInput{
				{
					Name:  "toolchains",
					Value: dagql.ArrayInput[core.ModuleSourceID](sourceIDs),
				},
			},
		})
		if err != nil {
			return inst, fmt.Errorf("unable to set toolchains with blueprint: %w", err)
		}
		// Update src to use the modified blueprint with toolchains
		src = tcCtx.src
	}

	// Create base module with dependencies
	mod, err := s.createBaseModule(ctx, src, tcCtx)
	if err != nil {
		return inst, err
	}

	// Initialize module based on SDK presence
	if src.Self().SDKImpl != nil {
		mod, err = s.initializeSDKModule(ctx, src, mod, dag)
		if err != nil {
			return inst, err
		}
	} else if len(originalSrc.Self().Toolchains) == 0 {
		// No SDK, no toolchains, and no blueprint - create stub module
		mod, err = createStubModule(ctx, mod, dag)
		if err != nil {
			return inst, err
		}
	}

	// Integrate toolchain modules as fields
	mod, err = s.integrateToolchains(ctx, mod, dag)
	if err != nil {
		return inst, err
	}

	inst, err = dagql.NewResultForCurrentID(ctx, mod)
	if err != nil {
		return inst, fmt.Errorf("failed to create instance for module %q: %w", src.Self().ModuleName, err)
	}
	return inst, nil
}

// load the given module source's dependencies as modules
func (s *moduleSourceSchema) loadDependencyModules(ctx context.Context, src dagql.ObjectResult[*core.ModuleSource]) (_ *core.ModDeps, rerr error) {
	ctx, span := core.Tracer(ctx).Start(ctx, "load dep modules", telemetry.Internal())
	defer telemetry.End(span, func() error { return rerr })

	query, err := core.CurrentQuery(ctx)
	if err != nil {
		return nil, err
	}
	dag, err := query.Server.Server(ctx)
	if err != nil {
		return nil, fmt.Errorf("failed to get dag server: %w", err)
	}

	var eg errgroup.Group
	depMods := make([]dagql.Result[*core.Module], len(src.Self().Dependencies))
	for i, depSrc := range src.Self().Dependencies {
		eg.Go(func() error {
			return dag.Select(ctx, depSrc, &depMods[i],
				dagql.Selector{Field: "asModule"},
			)
		})
	}
	if err := eg.Wait(); err != nil {
		return nil, fmt.Errorf("failed to load module dependencies: %w", err)
	}

	// Load all toolchains as dependencies
	tcMods := make([]dagql.Result[*core.Module], len(src.Self().Toolchains))
	if len(src.Self().Toolchains) > 0 {
		var tceg errgroup.Group
		for i, tcSrc := range src.Self().Toolchains {
			tceg.Go(func() error {
				err := dag.Select(ctx, tcSrc, &tcMods[i],
					dagql.Selector{Field: "asModule"},
				)
				return err
			})
		}
		if err := tceg.Wait(); err != nil {
			return nil, fmt.Errorf("failed to load module dependencies: %w", err)
		}
	}

	defaultDeps, err := query.DefaultDeps(ctx)
	if err != nil {
		return nil, fmt.Errorf("failed to get default dependencies: %w", err)
	}
	deps := core.NewModDeps(query, defaultDeps.Mods)
	for _, depMod := range depMods {
		deps = deps.Append(depMod.Self())
	}
	for _, tcMod := range tcMods {
		clone := tcMod.Self().Clone()
		clone.IsToolchain = true
		clone.ContextSource = dagql.NonNull(src)
		deps = deps.Append(clone)
	}
	for i, depMod := range deps.Mods {
		if coreMod, ok := depMod.(*CoreMod); ok {
			// this is needed so that a module's dependency on the core
			// uses the correct schema version
			dag := *coreMod.Dag

			dag.View = call.View(engine.BaseVersion(engine.NormalizeVersion(src.Self().EngineVersion)))
			deps.Mods[i] = &CoreMod{Dag: &dag}
		}
	}

	return deps, nil
}

func (s *moduleSourceSchema) moduleSourceWithClient(
	ctx context.Context,
	src *core.ModuleSource,
	args struct {
		Generator dagql.String
		OutputDir dagql.String
	},
) (*core.ModuleSource, error) {
	src = src.Clone()

	if src.ConfigClients == nil {
		src.ConfigClients = []*modules.ModuleConfigClient{}
	}

	moduleConfigClient := &modules.ModuleConfigClient{
		Generator: args.Generator.String(),
		Directory: args.OutputDir.String(),
	}

	for _, client := range src.ConfigClients {
		if filepath.Clean(client.Directory) == filepath.Clean(moduleConfigClient.Directory) {
			return nil, fmt.Errorf("a client is already generated in the %s directory", client.Directory)
		}
	}

	// Verify that the generator can be loaded as a module and clean
	// the generator path if it's a local path.
	if !sdk.IsModuleSDKBuiltin(moduleConfigClient.Generator) {
		dag, err := core.CurrentDagqlServer(ctx)
		if err != nil {
			return nil, fmt.Errorf("failed to get dag server: %w", err)
		}

		query, err := core.CurrentQuery(ctx)
		if err != nil {
			return nil, fmt.Errorf("failed to get current query: %w", err)
		}

		bk, err := query.Buildkit(ctx)
		if err != nil {
			return nil, fmt.Errorf("failed to get buildkit client: %w", err)
		}

		clientModule, err := core.ResolveDepToSource(ctx, bk, dag, src, moduleConfigClient.Generator, "", "")
		if err != nil {
			return nil, fmt.Errorf("failed to resolve client module source: %w", err)
		}

		if clientModule.Self().Kind == core.ModuleSourceKindLocal {
			moduleConfigClient.Generator = filepath.Clean(moduleConfigClient.Generator)
		}
	}

	src.ConfigClients = append(src.ConfigClients, moduleConfigClient)

	src.Digest = src.CalcDigest(ctx).String()

	return src, nil
}

func (s *moduleSourceSchema) moduleSourceWithUpdatedClients(
	ctx context.Context,
	src *core.ModuleSource,
	args struct {
		Clients []string
	},
) (*core.ModuleSource, error) {
	dag, err := core.CurrentDagqlServer(ctx)
	if err != nil {
		return nil, fmt.Errorf("failed to get dag server: %w", err)
	}

	query, err := core.CurrentQuery(ctx)
	if err != nil {
		return nil, fmt.Errorf("failed to get current query: %w", err)
	}

	bk, err := query.Buildkit(ctx)
	if err != nil {
		return nil, fmt.Errorf("failed to get buildkit client: %w", err)
	}

	updateReqs := make(map[string]string, len(args.Clients))
	for _, updateArg := range args.Clients {
		source, version, _ := strings.Cut(updateArg, "@")
		updateReqs[source] = version
	}

	src = src.Clone()
	newClientConfig := make([]*modules.ModuleConfigClient, len(src.ConfigClients))
	for i, client := range src.ConfigClients {
		clientGeneratorSource, _, _ := strings.Cut(client.Generator, "@")

		// If the client is a builtin SDK, the version is tied to the engine so we skip it.
		if sdk.IsModuleSDKBuiltin(client.Generator) {
			newClientConfig[i] = client.Clone()
			continue
		}

		// If there is an update request but the client is not in the input list, skip it
		if _, ok := updateReqs[clientGeneratorSource]; !ok && len(updateReqs) > 0 {
			newClientConfig[i] = client.Clone()
			continue
		}

		// At that point, we know that the client must be updated either with a given version
		// or for a global update.
		var clientModule dagql.ObjectResult[*core.ModuleSource]
		clientModule, err = core.ResolveDepToSource(ctx, bk, dag, src, client.Generator, "", "")
		if err != nil {
			return nil, fmt.Errorf("failed to resolve client module source: %w", err)
		}

		// Ignore local dependency except if it's in the list of update then we throw an error
		if clientModule.Self().Kind == core.ModuleSourceKindLocal {
			if _, ok := updateReqs[filepath.Clean(clientGeneratorSource)]; ok {
				return nil, fmt.Errorf("cannot update local client %s", clientGeneratorSource)
			}

			newClientConfig[i] = client.Clone()

			continue
		}

		// If the client generator is a git module, we fetch the latest commit and
		// reconstruct the git ref with it or use the given version.
		repo := clientModule.Self().Git.CloneRef
		var updatedVersion string

		if version, ok := updateReqs[clientGeneratorSource]; ok && version != "" {
			updatedVersion = version
		} else {
			var latestCommit dagql.String
			err = dag.Select(ctx, dag.Root(), &latestCommit,
				dagql.Selector{
					Field: "git",
					Args: []dagql.NamedInput{
						{Name: "url", Value: dagql.String(repo)},
					},
				},
				dagql.Selector{
					Field: "head",
				},
				dagql.Selector{
					Field: "commit",
				},
			)
			if err != nil {
				return nil, fmt.Errorf("failed to get git module (%s) latest commit: %w", repo, err)
			}

			updatedVersion = latestCommit.String()
		}

		newClientConfig[i] = client.Clone()
		newClientConfig[i].Generator = fmt.Sprintf("%s@%s", clientModule.Self().Git.Symbolic, updatedVersion)

		// Remove the update request from the map
		delete(updateReqs, clientGeneratorSource)
	}

	// Verify that all updateReq has been processed, otherwise there's a
	// invalid update request.
	if len(updateReqs) > 0 {
		deps := slices.Collect(maps.Keys(updateReqs))

		return nil, fmt.Errorf("client(s) %q were requested to be updated, but were not found in the clients list", strings.Join(deps, ","))
	}

	src.ConfigClients = newClientConfig

	return src, nil
}

func (s *moduleSourceSchema) moduleSourceWithoutClient(
	ctx context.Context,
	src *core.ModuleSource,
	args struct {
		Path string
	},
) (*core.ModuleSource, error) {
	src = src.Clone()

	var configClients []*modules.ModuleConfigClient
	for _, client := range src.ConfigClients {
		if filepath.Clean(client.Directory) != filepath.Clean(args.Path) {
			configClients = append(configClients, client)
		}
	}

	if len(configClients) == len(src.ConfigClients) {
		return nil, fmt.Errorf("no client found at path %s", args.Path)
	}

	src.ConfigClients = configClients

	src.Digest = src.CalcDigest(ctx).String()

	return src, nil
}

func rebasePatterns(patterns []string, base string) ([]string, error) {
	rebased := make([]string, 0, len(patterns))
	for _, pattern := range patterns {
		isNegation := strings.HasPrefix(pattern, "!")
		pattern = strings.TrimPrefix(pattern, "!")
		relPath := filepath.Join(base, pattern)
		if !filepath.IsLocal(relPath) {
			return nil, fmt.Errorf("include/exclude path %q escapes context", relPath)
		}
		if isNegation {
			relPath = "!" + relPath
		}
		rebased = append(rebased, relPath)
	}
	return rebased, nil
}

// Match a version string in a list of versions with optional subPath
// e.g. github.com/foo/daggerverse/mod@mod/v1.0.0
// e.g. github.com/foo/mod@v1.0.0
// TODO smarter matching logic, e.g. v1 == v1.0.0
func matchVersion(versions []string, match, subPath string) (string, error) {
	// If theres a subPath, first match on {subPath}/{match} for monorepo tags
	if subPath != "/" {
		rawSubPath, _ := strings.CutPrefix(subPath, "/")
		matched, err := matchVersion(versions, fmt.Sprintf("%s/%s", rawSubPath, match), "/")
		// no error means there's a match with subpath/match
		if err == nil {
			return matched, nil
		}
	}

	for _, v := range versions {
		if v == match {
			return v, nil
		}
	}
	return "", fmt.Errorf("unable to find version %s", match)
}<|MERGE_RESOLUTION|>--- conflicted
+++ resolved
@@ -1833,7 +1833,6 @@
 		return nil, fmt.Errorf("failed to get dag server: %w", err)
 	}
 
-<<<<<<< HEAD
 	newDeps, err := collectIDObjectResults(ctx, dag, args.Dependencies)
 	if err != nil {
 		return nil, fmt.Errorf("failed to load module source dependencies from ids: %w", err)
@@ -2159,10 +2158,10 @@
 			Codegen:       src.CodegenConfig,
 			Clients:       src.ConfigClients,
 		},
-=======
+	}
+
 	if src.DisableDefaultFunctionCaching {
 		modCfg.DisableDefaultFunctionCaching = ptr(true)
->>>>>>> 17e42d0b
 	}
 
 	if src.SDK != nil {
@@ -2793,7 +2792,6 @@
 func (s *moduleSourceSchema) createBaseModule(
 	ctx context.Context,
 	src dagql.ObjectResult[*core.ModuleSource],
-<<<<<<< HEAD
 	tcCtx toolchainContext,
 ) (*core.Module, error) {
 	sdk := src.Self().SDK
@@ -2802,26 +2800,16 @@
 	}
 
 	mod := &core.Module{
-		Source:        dagql.NonNull(src),
-		ContextSource: dagql.NonNull(tcCtx.originalSrc),
-		NameField:     tcCtx.originalSrc.Self().ModuleName,
-		OriginalName:  src.Self().ModuleOriginalName,
-		SDKConfig:     sdk,
+		Source:                        dagql.NonNull(src),
+		ContextSource:                 dagql.NonNull(tcCtx.originalSrc),
+		NameField:                     tcCtx.originalSrc.Self().ModuleName,
+		OriginalName:                  src.Self().ModuleOriginalName,
+		SDKConfig:                     sdk,
+		DisableDefaultFunctionCaching: src.Self().DisableDefaultFunctionCaching,
 	}
 
 	// Load dependencies as modules
 	deps, err := s.loadDependencyModules(ctx, src)
-=======
-	args struct {
-		// This internal-only flag allows us to force SDK modules to enable default function
-		// caching even when they are on older modules, which ensures they don't see a regression
-		// right after function caching is enabled. It can be removed after SDKs have been updated
-		// to latest engine versions.
-		ForceDefaultFunctionCaching bool `internal:"true" default:"false"`
-	},
-) (inst dagql.Result[*core.Module], err error) {
-	dag, err := core.CurrentDagqlServer(ctx)
->>>>>>> 17e42d0b
 	if err != nil {
 		return nil, fmt.Errorf("failed to load dependencies as modules: %w", err)
 	}
@@ -2936,7 +2924,6 @@
 				constructor.Description = fmt.Sprintf("toolchain '%s': %s", originalName, tcMod.Description)
 				constructor.ReturnType = obj
 
-<<<<<<< HEAD
 				var err error
 				objectDef, err = objectDef.WithFunction(constructor)
 				if err != nil {
@@ -2947,14 +2934,6 @@
 				break
 			}
 		}
-=======
-		SDKConfig: sdk,
-
-		DisableDefaultFunctionCaching: src.Self().DisableDefaultFunctionCaching,
-	}
-	if args.ForceDefaultFunctionCaching {
-		mod.DisableDefaultFunctionCaching = false
->>>>>>> 17e42d0b
 	}
 
 	return objectDef, nil
@@ -2978,7 +2957,6 @@
 		}
 	}
 
-<<<<<<< HEAD
 	return fmt.Errorf("main module object %q not found", mainModuleObjectName)
 }
 
@@ -3000,13 +2978,6 @@
 			Value: shadowTypeDef,
 			Valid: true,
 		},
-=======
-	// cache the current source instance by it's digest before passing to codegen
-	// this scopes the cache key of codegen calls to an exact content hash detached
-	// from irrelevant details like specific host paths, specific git repos+commits, etc.
-	cacheKey := cache.CacheKey[dagql.CacheKeyType]{
-		CallKey: src.Self().Digest,
->>>>>>> 17e42d0b
 	}
 
 	shadowModule, err := addToolchainFieldsToObject(shadowModule, toolchainMods, mod)
@@ -3074,7 +3045,13 @@
 func (s *moduleSourceSchema) moduleSourceAsModule(
 	ctx context.Context,
 	src dagql.ObjectResult[*core.ModuleSource],
-	args struct{},
+	args struct {
+		// This internal-only flag allows us to force SDK modules to enable default function
+		// caching even when they are on older modules, which ensures they don't see a regression
+		// right after function caching is enabled. It can be removed after SDKs have been updated
+		// to latest engine versions.
+		ForceDefaultFunctionCaching bool `internal:"true" default:"false"`
+	},
 ) (inst dagql.Result[*core.Module], err error) {
 	dag, err := core.CurrentDagqlServer(ctx)
 	if err != nil {
@@ -3134,6 +3111,11 @@
 	mod, err := s.createBaseModule(ctx, src, tcCtx)
 	if err != nil {
 		return inst, err
+	}
+
+	// Apply ForceDefaultFunctionCaching if requested
+	if args.ForceDefaultFunctionCaching {
+		mod.DisableDefaultFunctionCaching = false
 	}
 
 	// Initialize module based on SDK presence
