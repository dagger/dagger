--- conflicted
+++ resolved
@@ -43,7 +43,6 @@
 	}
 	host := core.NewHost()
 	buildCache := core.NewCacheMap[uint64, *core.Container]()
-	svcs := core.NewServices(params.BuildkitClient)
 	err := merged.addSchemas(
 		&querySchema{merged},
 		&directorySchema{merged, host, svcs, buildCache},
@@ -60,10 +59,7 @@
 		},
 		&cacheSchema{merged},
 		&secretSchema{merged},
-<<<<<<< HEAD
 		&serviceSchema{merged, svcs},
-=======
->>>>>>> 25be91c8
 		&hostSchema{merged, host, svcs},
 		&projectSchema{merged, svcs},
 		&httpSchema{merged, svcs},
