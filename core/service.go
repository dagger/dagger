package core

import (
	"bytes"
	"context"
	"errors"
	"fmt"
	"io"
	"net"
	"strconv"
	"strings"
	"syscall"

	"github.com/dagger/dagger/core/pipeline"
	"github.com/dagger/dagger/core/resourceid"
	"github.com/dagger/dagger/engine"
	"github.com/dagger/dagger/engine/buildkit"
	"github.com/dagger/dagger/network"
	bkgw "github.com/moby/buildkit/frontend/gateway/client"
	"github.com/moby/buildkit/solver/pb"
	"github.com/opencontainers/go-digest"
	"github.com/vito/progrock"
)

type Service struct {
	// Container is the container to run as a service.
	Container *Container `json:"container"`
<<<<<<< HEAD

	// TunnelUpstream is the service that this service is tunnelling to.
	TunnelUpstream *Service `json:"upstream,omitempty"`
	// TunnelPorts configures the port forwarding rules for the tunnel.
	TunnelPorts []PortForward `json:"tunnel_ports,omitempty"`

	// HostUpstream is the host address (i.e. hostname or IP) for the reverse
	// tunnel to request through the host.
	HostUpstream string `json:"reverse_tunnel_upstream_addr,omitempty"`
	// HostPorts configures the port forwarding rules for the host.
	HostPorts []PortForward `json:"host_ports,omitempty"`
=======
>>>>>>> 25be91c8
}

func NewContainerService(ctr *Container) *Service {
	return &Service{
		Container: ctr,
<<<<<<< HEAD
	}
}

func NewTunnelService(upstream *Service, ports []PortForward) *Service {
	return &Service{
		TunnelUpstream: upstream,
		TunnelPorts:    ports,
	}
}

func NewHostService(upstream string, ports []PortForward) *Service {
	return &Service{
		HostUpstream: upstream,
		HostPorts:    ports,
=======
>>>>>>> 25be91c8
	}
}

type ServiceID string

func (id ServiceID) String() string {
	return string(id)
}

// ServiceID is digestible so that smaller hashes can be displayed in
// --debug vertex names.
var _ Digestible = ServiceID("")

func (id ServiceID) Digest() (digest.Digest, error) {
	svc, err := id.ToService()
	if err != nil {
		return "", err
	}
	return svc.Digest()
}

func (id ServiceID) ToService() (*Service, error) {
	var service Service
<<<<<<< HEAD

	if id == "" {
		// scratch
		return &service, nil
	}

	if err := resourceid.Decode(&service, id); err != nil {
		return nil, err
	}

	return &service, nil
}

// ID marshals the service into a content-addressed ID.
func (svc *Service) ID() (ServiceID, error) {
	return resourceid.Encode[ServiceID](svc)
}

var _ pipeline.Pipelineable = (*Service)(nil)

// Clone returns a deep copy of the container suitable for modifying in a
// WithXXX method.
func (svc *Service) Clone() *Service {
	cp := *svc
	if cp.Container != nil {
		cp.Container = cp.Container.Clone()
	}
	if cp.TunnelUpstream != nil {
		cp.TunnelUpstream = cp.TunnelUpstream.Clone()
	}
	cp.TunnelPorts = cloneSlice(cp.TunnelPorts)
	cp.HostPorts = cloneSlice(cp.HostPorts)
	return &cp
}

// PipelinePath returns the service's pipeline path.
func (svc *Service) PipelinePath() pipeline.Path {
	switch {
	case svc.Container != nil:
		return svc.Container.Pipeline
	case svc.TunnelUpstream != nil:
		return svc.TunnelUpstream.PipelinePath()
	default:
		return pipeline.Path{}
	}
}

// Service is digestible so that it can be recorded as an output of the
// --debug vertex that created it.
var _ Digestible = (*Service)(nil)

// Digest returns the service's content hash.
func (svc *Service) Digest() (digest.Digest, error) {
	return stableDigest(svc)
}

func (svc *Service) Hostname(ctx context.Context, svcs *Services) (string, error) {
	switch {
	case svc.TunnelUpstream != nil: // host=>container (127.0.0.1)
		upstream, err := svcs.Get(ctx, svc)
		if err != nil {
			return "", err
		}

		return upstream.Host, nil
	case svc.Container != nil, // container=>container
		svc.HostUpstream != "": // container=>host
		dig, err := svc.Digest()
		if err != nil {
			return "", err
		}

		return network.HostHash(dig), nil
	default:
		return "", errors.New("unknown service type")
	}
}

func (svc *Service) Ports(ctx context.Context, svcs *Services) ([]Port, error) {
	switch {
	case svc.TunnelUpstream != nil, svc.HostUpstream != "":
		running, err := svcs.Get(ctx, svc)
		if err != nil {
			return nil, err
		}

		return running.Ports, nil
	case svc.Container != nil:
		return svc.Container.Ports, nil
	default:
		return nil, errors.New("unknown service type")
	}
}

func (svc *Service) Endpoint(ctx context.Context, svcs *Services, port int, scheme string) (string, error) {
	var host string
	var err error
	switch {
	case svc.Container != nil:
		host, err = svc.Hostname(ctx, svcs)
=======

	if id == "" {
		// scratch
		return &service, nil
	}

	if err := resourceid.Decode(&service, id); err != nil {
		return nil, err
	}

	return &service, nil
}

// ID marshals the service into a content-addressed ID.
func (svc *Service) ID() (ServiceID, error) {
	return resourceid.Encode[ServiceID](svc)
}

var _ pipeline.Pipelineable = (*Service)(nil)

// Clone returns a deep copy of the container suitable for modifying in a
// WithXXX method.
func (svc *Service) Clone() *Service {
	cp := *svc
	if cp.Container != nil {
		cp.Container = cp.Container.Clone()
	}
	return &cp
}

// PipelinePath returns the service's pipeline path.
func (svc *Service) PipelinePath() pipeline.Path {
	switch {
	case svc.Container != nil:
		return svc.Container.Pipeline
	default:
		return pipeline.Path{}
	}
}

// Service is digestible so that it can be recorded as an output of the
// --debug vertex that created it.
var _ Digestible = (*Service)(nil)

// Digest returns the service's content hash.
func (svc *Service) Digest() (digest.Digest, error) {
	return stableDigest(svc)
}

func (svc *Service) Hostname(ctx context.Context, svcs *Services) (string, error) {
	switch {
	case svc.Container != nil: // container=>container
		dig, err := svc.Digest()
>>>>>>> 25be91c8
		if err != nil {
			return "", err
		}

<<<<<<< HEAD
		if port == 0 {
			if len(svc.Container.Ports) == 0 {
				return "", fmt.Errorf("no ports exposed")
			}

			port = svc.Container.Ports[0].Port
		}
	case svc.TunnelUpstream != nil:
		tunnel, err := svcs.Get(ctx, svc)
		if err != nil {
			return "", err
		}

		host = tunnel.Host

		if port == 0 {
			if len(tunnel.Ports) == 0 {
				return "", fmt.Errorf("no ports")
			}

			port = tunnel.Ports[0].Port
		}
	case svc.HostUpstream != "":
		host, err = svc.Hostname(ctx, svcs)
		if err != nil {
			return "", err
		}

		if port == 0 {
			if len(svc.HostPorts) == 0 {
				return "", fmt.Errorf("no ports")
			}

			port = svc.HostPorts[0].FrontendOrBackendPort()
=======
		return network.HostHash(dig), nil
	default:
		return "", errors.New("unknown service type")
	}
}

func (svc *Service) Ports(ctx context.Context, svcs *Services) ([]Port, error) {
	switch {
	case svc.Container != nil:
		return svc.Container.Ports, nil
	default:
		return nil, errors.New("unknown service type")
	}
}

func (svc *Service) Endpoint(ctx context.Context, svcs *Services, port int, scheme string) (string, error) {
	var host string
	var err error
	switch {
	case svc.Container != nil:
		host, err = svc.Hostname(ctx, svcs)
		if err != nil {
			return "", err
		}

		if port == 0 {
			if len(svc.Container.Ports) == 0 {
				return "", fmt.Errorf("no ports exposed")
			}

			port = svc.Container.Ports[0].Port
>>>>>>> 25be91c8
		}
	default:
		return "", fmt.Errorf("unknown service type")
	}

	endpoint := fmt.Sprintf("%s:%d", host, port)
	if scheme != "" {
		endpoint = scheme + "://" + endpoint
	}

	return endpoint, nil
}

func (svc *Service) Start(ctx context.Context, bk *buildkit.Client, svcs *Services) (running *RunningService, err error) {
	switch {
	case svc.Container != nil:
		return svc.startContainer(ctx, bk, svcs)
<<<<<<< HEAD
	case svc.TunnelUpstream != nil:
		return svc.startTunnel(ctx, bk, svcs)
	case svc.HostUpstream != "":
		return svc.startReverseTunnel(ctx, bk, svcs)
=======
>>>>>>> 25be91c8
	default:
		return nil, fmt.Errorf("unknown service type")
	}
}

func (svc *Service) startContainer(ctx context.Context, bk *buildkit.Client, svcs *Services) (running *RunningService, err error) {
	dig, err := svc.Digest()
	if err != nil {
		return nil, err
	}

	host, err := svc.Hostname(ctx, svcs)
	if err != nil {
		return nil, err
	}

	rec := progrock.FromContext(ctx).WithGroup(
		fmt.Sprintf("service %s", host),
		progrock.Weak(),
	)

	clientMetadata, err := engine.ClientMetadataFromContext(ctx)
	if err != nil {
		return nil, err
	}

	ctr := svc.Container

	dag, err := defToDAG(ctr.FS)
	if err != nil {
		return nil, err
	}

	if dag.GetOp() == nil && len(dag.inputs) == 1 {
		dag = dag.inputs[0]
	} else {
		// i mean, theoretically this should never happen, but it's better to
		// notice it
		return nil, fmt.Errorf("what in tarnation? that's too many inputs! (%d) %v", len(dag.inputs), dag.GetInputs())
	}

	execOp, ok := dag.AsExec()
	if !ok {
<<<<<<< HEAD
		return nil, fmt.Errorf("expected exec op, got %T", dag.GetOp())
=======
		return nil, fmt.Errorf("service container must be result of withExec (expected exec op, got %T)", dag.GetOp())
>>>>>>> 25be91c8
	}

	detachDeps, _, err := svcs.StartBindings(ctx, bk, ctr.Services)
	if err != nil {
		return nil, fmt.Errorf("start dependent services: %w", err)
	}

	defer func() {
		if err != nil {
			detachDeps()
		}
	}()

	vtx := rec.Vertex(dig, "start "+strings.Join(execOp.Meta.Args, " "))
	defer func() {
		if err != nil {
			vtx.Error(err)
		}
	}()

	fullHost := host + "." + network.ClientDomain(clientMetadata.ClientID)

	health := newHealth(bk, fullHost, ctr.Ports)

	pbPlatform := pb.PlatformFromSpec(ctr.Platform)

	mounts := make([]bkgw.Mount, len(execOp.Mounts))
	for i, m := range execOp.Mounts {
		mount := bkgw.Mount{
			Selector:  m.Selector,
			Dest:      m.Dest,
			ResultID:  m.ResultID,
			Readonly:  m.Readonly,
			MountType: m.MountType,
			CacheOpt:  m.CacheOpt,
			SecretOpt: m.SecretOpt,
			SSHOpt:    m.SSHOpt,
			// TODO(vito): why is there no TmpfsOpt? PR upstream?
			// TmpfsOpt  *TmpfsOpt   `protobuf:"bytes,19,opt,name=TmpfsOpt,proto3" json:"TmpfsOpt,omitempty"`
		}

		if m.Input > -1 {
			input := execOp.Input(m.Input)
			def, err := input.Marshal()
			if err != nil {
				return nil, fmt.Errorf("marshal mount %s: %w", m.Dest, err)
			}

			res, err := bk.Solve(ctx, bkgw.SolveRequest{
				Definition: def,
			})
			if err != nil {
				return nil, fmt.Errorf("solve mount %s: %w", m.Dest, err)
			}

			mount.Ref = res.Ref
		}

		mounts[i] = mount
	}

	gc, err := bk.NewContainer(ctx, bkgw.NewContainerRequest{
		Mounts:   mounts,
		Hostname: fullHost,
		Platform: &pbPlatform,
	})
	if err != nil {
		return nil, fmt.Errorf("new container: %w", err)
	}

	defer func() {
		if err != nil {
			gc.Release(context.Background())
		}
	}()

	checked := make(chan error, 1)
	go func() {
		checked <- health.Check(ctx)
	}()

	outBuf := new(bytes.Buffer)
	svcProc, err := gc.Start(ctx, bkgw.StartRequest{
		Args:         execOp.Meta.Args,
		Env:          append(execOp.Meta.Env, proxyEnvList(execOp.Meta.ProxyEnv)...),
		Cwd:          execOp.Meta.Cwd,
		User:         execOp.Meta.User,
		SecretEnv:    execOp.Secretenv,
		Tty:          false,
		Stdout:       nopCloser{io.MultiWriter(vtx.Stdout(), outBuf)},
		Stderr:       nopCloser{io.MultiWriter(vtx.Stderr(), outBuf)},
		SecurityMode: execOp.Security,
	})
	if err != nil {
		return nil, fmt.Errorf("start container: %w", err)
	}

	exited := make(chan error, 1)
	go func() {
		exited <- svcProc.Wait()

		// detach dependent services when process exits
		detachDeps()
	}()

	stopSvc := func(ctx context.Context) (stopErr error) {
		defer func() {
			vtx.Done(stopErr)
		}()

		// TODO(vito): graceful shutdown?
		if err := svcProc.Signal(ctx, syscall.SIGKILL); err != nil {
			return fmt.Errorf("signal: %w", err)
		}

		if err := gc.Release(ctx); err != nil {
			// TODO(vito): returns context.Canceled, which is a bit strange, because
			// that's the goal
			if !errors.Is(err, context.Canceled) {
				return fmt.Errorf("release: %w", err)
			}
		}

		return nil
	}

	select {
	case err := <-checked:
<<<<<<< HEAD
		if err != nil {
			return nil, fmt.Errorf("health check errored: %w", err)
		}

		return &RunningService{
			Service: svc,
			Host:    fullHost,
			Ports:   ctr.Ports,
			Key: ServiceKey{
				Digest:   dig,
				ClientID: clientMetadata.ClientID,
			},
			Stop: stopSvc,
		}, nil
	case err := <-exited:
		if err != nil {
			return nil, fmt.Errorf("exited: %w\noutput: %s", err, outBuf.String())
		}

		return nil, fmt.Errorf("service exited before healthcheck")
	}
}

func proxyEnvList(p *pb.ProxyEnv) []string {
	out := []string{}
	if v := p.HttpProxy; v != "" {
		out = append(out, "HTTP_PROXY="+v, "http_proxy="+v)
	}
	if v := p.HttpsProxy; v != "" {
		out = append(out, "HTTPS_PROXY="+v, "https_proxy="+v)
	}
	if v := p.FtpProxy; v != "" {
		out = append(out, "FTP_PROXY="+v, "ftp_proxy="+v)
	}
	if v := p.NoProxy; v != "" {
		out = append(out, "NO_PROXY="+v, "no_proxy="+v)
	}
	if v := p.AllProxy; v != "" {
		out = append(out, "ALL_PROXY="+v, "all_proxy="+v)
	}
	return out
}

func (svc *Service) startTunnel(ctx context.Context, bk *buildkit.Client, svcs *Services) (running *RunningService, err error) {
	svcCtx, stop := context.WithCancel(context.Background())

	clientMetadata, err := engine.ClientMetadataFromContext(ctx)
	if err != nil {
		stop()
		return nil, err
	}
	svcCtx = engine.ContextWithClientMetadata(svcCtx, clientMetadata)

	svcCtx = progrock.ToContext(svcCtx, progrock.FromContext(ctx))

	upstream, err := svcs.Start(svcCtx, svc.TunnelUpstream)
	if err != nil {
		stop()
		return nil, fmt.Errorf("start upstream: %w", err)
	}

	closers := make([]func() error, len(svc.TunnelPorts))
	ports := make([]Port, len(svc.TunnelPorts))

	// TODO: make these configurable?
	const bindHost = "0.0.0.0"
	const dialHost = "127.0.0.1"

	for i, forward := range svc.TunnelPorts {
		res, closeListener, err := bk.ListenHostToContainer(
			svcCtx,
			fmt.Sprintf("%s:%d", bindHost, forward.Frontend),
			forward.Protocol.Network(),
			fmt.Sprintf("%s:%d", upstream.Host, forward.Backend),
		)
		if err != nil {
			stop()
			return nil, fmt.Errorf("host to container: %w", err)
		}

		_, portStr, err := net.SplitHostPort(res.GetAddr())
		if err != nil {
			stop()
			return nil, fmt.Errorf("split host port: %w", err)
		}

		port, err := strconv.Atoi(portStr)
		if err != nil {
			stop()
			return nil, fmt.Errorf("parse port: %w", err)
		}

		desc := fmt.Sprintf("tunnel %s:%d -> %s:%d", bindHost, port, upstream.Host, forward.Backend)

		ports[i] = Port{
			Port:        port,
			Protocol:    forward.Protocol,
			Description: &desc,
		}

		closers[i] = closeListener
	}

	dig, err := svc.Digest()
	if err != nil {
		stop()
		return nil, err
	}

	return &RunningService{
		Service: svc,
		Key: ServiceKey{
			Digest:   dig,
			ClientID: clientMetadata.ClientID,
		},
		Host:  dialHost,
		Ports: ports,
		Stop: func(context.Context) error {
			stop()
			// HACK(vito): do this async to prevent deadlock (this is called in Detach)
			go svcs.Detach(svcCtx, upstream)
			var errs []error
			for _, closeListener := range closers {
				errs = append(errs, closeListener())
			}
			return errors.Join(errs...)
		},
	}, nil
}

func (svc *Service) startReverseTunnel(ctx context.Context, bk *buildkit.Client, svcs *Services) (running *RunningService, err error) {
	dig, err := svc.Digest()
	if err != nil {
		return nil, err
	}

	host, err := svc.Hostname(ctx, svcs)
	if err != nil {
		return nil, err
	}

	clientMetadata, err := engine.ClientMetadataFromContext(ctx)
	if err != nil {
		return nil, err
	}

	rec := progrock.FromContext(ctx)

	svcCtx, stop := context.WithCancel(context.Background())
	svcCtx = engine.ContextWithClientMetadata(svcCtx, clientMetadata)
	svcCtx = progrock.ToContext(svcCtx, rec)

	fullHost := host + "." + network.ClientDomain(clientMetadata.ClientID)

	tunnel := &c2hTunnel{
		bk:                 bk,
		upstreamHost:       svc.HostUpstream,
		tunnelServiceHost:  fullHost,
		tunnelServicePorts: svc.HostPorts,
	}

	checkPorts := []Port{}
	for _, p := range svc.HostPorts {
		desc := fmt.Sprintf("tunnel %s %d -> %d", p.Protocol, p.FrontendOrBackendPort(), p.Backend)
		checkPorts = append(checkPorts, Port{
			Port:        p.FrontendOrBackendPort(),
			Protocol:    p.Protocol,
			Description: &desc,
		})
	}

	check := newHealth(bk, fullHost, checkPorts)

	exited := make(chan error, 1)
	go func() {
		exited <- tunnel.Tunnel(svcCtx)
	}()

	checked := make(chan error, 1)
	go func() {
		checked <- check.Check(svcCtx)
	}()

	select {
	case err := <-checked:
		if err != nil {
			stop()
			return nil, fmt.Errorf("health check errored: %w", err)
		}

		return &RunningService{
			Service: svc,
			Key: ServiceKey{
				Digest:   dig,
				ClientID: clientMetadata.ClientID,
			},
			Host:  fullHost,
			Ports: checkPorts,
			Stop: func(context.Context) error {
				stop()
				return nil
			},
		}, nil
	case err := <-exited:
		stop()
		return nil, fmt.Errorf("proxy exited: %w", err)
	}
}

type ServiceBindings []ServiceBinding

type ServiceBinding struct {
	Service  *Service `json:"service"`
	Hostname string   `json:"hostname"`
	Aliases  AliasSet `json:"aliases"`
}

=======
		if err != nil {
			return nil, fmt.Errorf("health check errored: %w", err)
		}

		return &RunningService{
			Host:  fullHost,
			Ports: ctr.Ports,
			Key: ServiceKey{
				Digest:   dig,
				ClientID: clientMetadata.ClientID,
			},
			Stop: stopSvc,
		}, nil
	case err := <-exited:
		if err != nil {
			return nil, fmt.Errorf("exited: %w\noutput: %s", err, outBuf.String())
		}

		return nil, fmt.Errorf("service exited before healthcheck")
	}
}

func proxyEnvList(p *pb.ProxyEnv) []string {
	out := []string{}
	if v := p.HttpProxy; v != "" {
		out = append(out, "HTTP_PROXY="+v, "http_proxy="+v)
	}
	if v := p.HttpsProxy; v != "" {
		out = append(out, "HTTPS_PROXY="+v, "https_proxy="+v)
	}
	if v := p.FtpProxy; v != "" {
		out = append(out, "FTP_PROXY="+v, "ftp_proxy="+v)
	}
	if v := p.NoProxy; v != "" {
		out = append(out, "NO_PROXY="+v, "no_proxy="+v)
	}
	if v := p.AllProxy; v != "" {
		out = append(out, "ALL_PROXY="+v, "all_proxy="+v)
	}
	return out
}

type ServiceBindings []ServiceBinding

type ServiceBinding struct {
	Service  *Service `json:"service"`
	Hostname string   `json:"hostname"`
	Aliases  AliasSet `json:"aliases"`
}

>>>>>>> 25be91c8
type AliasSet []string

func (set AliasSet) String() string {
	if len(set) == 0 {
		return "no aliases"
	}

	return fmt.Sprintf("aliased as %s", strings.Join(set, ", "))
}

func (set AliasSet) With(alias string) AliasSet {
	for _, a := range set {
		if a == alias {
			return set
		}
	}
	return append(set, alias)
}

func (set AliasSet) Union(other AliasSet) AliasSet {
	for _, a := range other {
		set = set.With(a)
	}
	return set
}

func (bndp *ServiceBindings) Merge(other ServiceBindings) {
	if *bndp == nil {
		*bndp = ServiceBindings{}
	}

	merged := *bndp

	indices := map[string]int{}
	for i, b := range merged {
		indices[b.Hostname] = i
	}

	for _, bnd := range other {
		i, has := indices[bnd.Hostname]
		if !has {
			merged = append(merged, bnd)
			continue
		}

		merged[i].Aliases = merged[i].Aliases.Union(bnd.Aliases)
	}

	*bndp = merged
}<|MERGE_RESOLUTION|>--- conflicted
+++ resolved
@@ -25,7 +25,6 @@
 type Service struct {
 	// Container is the container to run as a service.
 	Container *Container `json:"container"`
-<<<<<<< HEAD
 
 	// TunnelUpstream is the service that this service is tunnelling to.
 	TunnelUpstream *Service `json:"upstream,omitempty"`
@@ -37,14 +36,11 @@
 	HostUpstream string `json:"reverse_tunnel_upstream_addr,omitempty"`
 	// HostPorts configures the port forwarding rules for the host.
 	HostPorts []PortForward `json:"host_ports,omitempty"`
-=======
->>>>>>> 25be91c8
 }
 
 func NewContainerService(ctr *Container) *Service {
 	return &Service{
 		Container: ctr,
-<<<<<<< HEAD
 	}
 }
 
@@ -59,8 +55,6 @@
 	return &Service{
 		HostUpstream: upstream,
 		HostPorts:    ports,
-=======
->>>>>>> 25be91c8
 	}
 }
 
@@ -84,7 +78,6 @@
 
 func (id ServiceID) ToService() (*Service, error) {
 	var service Service
-<<<<<<< HEAD
 
 	if id == "" {
 		// scratch
@@ -185,66 +178,10 @@
 	switch {
 	case svc.Container != nil:
 		host, err = svc.Hostname(ctx, svcs)
-=======
-
-	if id == "" {
-		// scratch
-		return &service, nil
-	}
-
-	if err := resourceid.Decode(&service, id); err != nil {
-		return nil, err
-	}
-
-	return &service, nil
-}
-
-// ID marshals the service into a content-addressed ID.
-func (svc *Service) ID() (ServiceID, error) {
-	return resourceid.Encode[ServiceID](svc)
-}
-
-var _ pipeline.Pipelineable = (*Service)(nil)
-
-// Clone returns a deep copy of the container suitable for modifying in a
-// WithXXX method.
-func (svc *Service) Clone() *Service {
-	cp := *svc
-	if cp.Container != nil {
-		cp.Container = cp.Container.Clone()
-	}
-	return &cp
-}
-
-// PipelinePath returns the service's pipeline path.
-func (svc *Service) PipelinePath() pipeline.Path {
-	switch {
-	case svc.Container != nil:
-		return svc.Container.Pipeline
-	default:
-		return pipeline.Path{}
-	}
-}
-
-// Service is digestible so that it can be recorded as an output of the
-// --debug vertex that created it.
-var _ Digestible = (*Service)(nil)
-
-// Digest returns the service's content hash.
-func (svc *Service) Digest() (digest.Digest, error) {
-	return stableDigest(svc)
-}
-
-func (svc *Service) Hostname(ctx context.Context, svcs *Services) (string, error) {
-	switch {
-	case svc.Container != nil: // container=>container
-		dig, err := svc.Digest()
->>>>>>> 25be91c8
 		if err != nil {
 			return "", err
 		}
 
-<<<<<<< HEAD
 		if port == 0 {
 			if len(svc.Container.Ports) == 0 {
 				return "", fmt.Errorf("no ports exposed")
@@ -279,39 +216,6 @@
 			}
 
 			port = svc.HostPorts[0].FrontendOrBackendPort()
-=======
-		return network.HostHash(dig), nil
-	default:
-		return "", errors.New("unknown service type")
-	}
-}
-
-func (svc *Service) Ports(ctx context.Context, svcs *Services) ([]Port, error) {
-	switch {
-	case svc.Container != nil:
-		return svc.Container.Ports, nil
-	default:
-		return nil, errors.New("unknown service type")
-	}
-}
-
-func (svc *Service) Endpoint(ctx context.Context, svcs *Services, port int, scheme string) (string, error) {
-	var host string
-	var err error
-	switch {
-	case svc.Container != nil:
-		host, err = svc.Hostname(ctx, svcs)
-		if err != nil {
-			return "", err
-		}
-
-		if port == 0 {
-			if len(svc.Container.Ports) == 0 {
-				return "", fmt.Errorf("no ports exposed")
-			}
-
-			port = svc.Container.Ports[0].Port
->>>>>>> 25be91c8
 		}
 	default:
 		return "", fmt.Errorf("unknown service type")
@@ -329,13 +233,10 @@
 	switch {
 	case svc.Container != nil:
 		return svc.startContainer(ctx, bk, svcs)
-<<<<<<< HEAD
 	case svc.TunnelUpstream != nil:
 		return svc.startTunnel(ctx, bk, svcs)
 	case svc.HostUpstream != "":
 		return svc.startReverseTunnel(ctx, bk, svcs)
-=======
->>>>>>> 25be91c8
 	default:
 		return nil, fmt.Errorf("unknown service type")
 	}
@@ -379,11 +280,7 @@
 
 	execOp, ok := dag.AsExec()
 	if !ok {
-<<<<<<< HEAD
-		return nil, fmt.Errorf("expected exec op, got %T", dag.GetOp())
-=======
 		return nil, fmt.Errorf("service container must be result of withExec (expected exec op, got %T)", dag.GetOp())
->>>>>>> 25be91c8
 	}
 
 	detachDeps, _, err := svcs.StartBindings(ctx, bk, ctr.Services)
@@ -512,7 +409,6 @@
 
 	select {
 	case err := <-checked:
-<<<<<<< HEAD
 		if err != nil {
 			return nil, fmt.Errorf("health check errored: %w", err)
 		}
@@ -730,58 +626,6 @@
 	Aliases  AliasSet `json:"aliases"`
 }
 
-=======
-		if err != nil {
-			return nil, fmt.Errorf("health check errored: %w", err)
-		}
-
-		return &RunningService{
-			Host:  fullHost,
-			Ports: ctr.Ports,
-			Key: ServiceKey{
-				Digest:   dig,
-				ClientID: clientMetadata.ClientID,
-			},
-			Stop: stopSvc,
-		}, nil
-	case err := <-exited:
-		if err != nil {
-			return nil, fmt.Errorf("exited: %w\noutput: %s", err, outBuf.String())
-		}
-
-		return nil, fmt.Errorf("service exited before healthcheck")
-	}
-}
-
-func proxyEnvList(p *pb.ProxyEnv) []string {
-	out := []string{}
-	if v := p.HttpProxy; v != "" {
-		out = append(out, "HTTP_PROXY="+v, "http_proxy="+v)
-	}
-	if v := p.HttpsProxy; v != "" {
-		out = append(out, "HTTPS_PROXY="+v, "https_proxy="+v)
-	}
-	if v := p.FtpProxy; v != "" {
-		out = append(out, "FTP_PROXY="+v, "ftp_proxy="+v)
-	}
-	if v := p.NoProxy; v != "" {
-		out = append(out, "NO_PROXY="+v, "no_proxy="+v)
-	}
-	if v := p.AllProxy; v != "" {
-		out = append(out, "ALL_PROXY="+v, "all_proxy="+v)
-	}
-	return out
-}
-
-type ServiceBindings []ServiceBinding
-
-type ServiceBinding struct {
-	Service  *Service `json:"service"`
-	Hostname string   `json:"hostname"`
-	Aliases  AliasSet `json:"aliases"`
-}
-
->>>>>>> 25be91c8
 type AliasSet []string
 
 func (set AliasSet) String() string {
