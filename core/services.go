--- conflicted
+++ resolved
@@ -260,11 +260,7 @@
 }
 
 // Stop stops the given service. If the service is not running, it is a no-op.
-<<<<<<< HEAD
-func (ss *Services) Stop(ctx context.Context, bk *buildkit.Client, svc *Service, kill bool) error {
-=======
-func (ss *Services) Stop(ctx context.Context, id *idproto.ID) error {
->>>>>>> 53179a06
+func (ss *Services) Stop(ctx context.Context, id *idproto.ID, kill bool) error {
 	clientMetadata, err := engine.ClientMetadataFromContext(ctx)
 	if err != nil {
 		return err
@@ -316,13 +312,8 @@
 	ss.l.Lock()
 	var svcs []*RunningService
 	for _, svc := range ss.running {
-<<<<<<< HEAD
-		if svc.Key.ClientID == client.ClientID {
+		if svc.Key.ServerID == client.ServerID {
 			svcs = append(svcs, svc)
-=======
-		if svc.Key.ServerID != client.ServerID {
-			continue
->>>>>>> 53179a06
 		}
 	}
 	ss.l.Unlock()
