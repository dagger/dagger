--- conflicted
+++ resolved
@@ -50,11 +50,7 @@
 	LogExporter() sdklog.Exporter
 
 	// ConnectedToEngine is called when the CLI connects to an engine.
-<<<<<<< HEAD
-	ConnectedToEngine(ctx context.Context, name string, version string)
-=======
-	ConnectedToEngine(name, version, clientID string)
->>>>>>> 1c31c066
+	ConnectedToEngine(ctx context.Context, name string, version string, clientID string)
 	// ConnectedToCloud is called when the CLI has started emitting events to The Cloud.
 	ConnectedToCloud(ctx context.Context, url string, msg string)
 }
@@ -183,15 +179,10 @@
 		fmt.Fprint(out, ")")
 	}
 
-<<<<<<< HEAD
-	if id.Type != nil {
-		typeStr := out.String(": " + id.Type.ToAST().String()).Faint()
+	if call.Type != nil {
+		typeStr := out.String(": " + call.Type.ToAST().String()).Faint()
 		fmt.Fprint(out, typeStr)
 	}
-=======
-	typeStr := out.String(": " + call.Type.ToAST().String()).Faint()
-	fmt.Fprint(out, typeStr)
->>>>>>> 1c31c066
 
 	if r.Verbosity > 2 {
 		fmt.Fprint(out, out.String(fmt.Sprintf(" = %s", call.Digest)).Foreground(faintColor))
