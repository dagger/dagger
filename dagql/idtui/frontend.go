package idtui

import (
	"context"
	"fmt"
	"io"
	"log/slog"
	"os"
	"strings"
	"sync"
	"syscall"

	tea "github.com/charmbracelet/bubbletea"
<<<<<<< HEAD
	"github.com/dagger/dagger/dagql/idproto"
	"github.com/dagger/dagger/telemetry/sdklog"
	"github.com/dagger/dagger/tracing"
=======
	"github.com/dagger/dagger/dagql/call"
	"github.com/dagger/dagger/telemetry"
>>>>>>> 96c7db2c
	"github.com/muesli/termenv"
	"github.com/opencontainers/go-digest"
	"github.com/vito/midterm"
	"github.com/vito/progrock/ui"
	"go.opentelemetry.io/otel/codes"
	"go.opentelemetry.io/otel/log"
	sdktrace "go.opentelemetry.io/otel/sdk/trace"
	"go.opentelemetry.io/otel/trace"
	"golang.org/x/term"
)

var consoleSink = os.Stderr

type Frontend struct {
	// Debug tells the frontend to show everything and do one big final render.
	Debug bool

	// Plain tells the frontend to render plain console output instead of using a
	// TUI. This will be automatically set to true if a TTY is not found.
	Plain bool

	// Silent tells the frontend to not display progress at all.
	Silent bool

	// Verbosity is the level of detail to show in the TUI.
	Verbosity int

	// updated by Run
	program     *tea.Program
	in          *swappableWriter
	out         *termenv.Output
	run         func(context.Context) error
	runCtx      context.Context
	interrupt   func()
	interrupted bool
	done        bool
	err         error

	// updated as events are written
	db       *DB
	eof      bool
	logsView *LogsView

	// global logs
	messagesView *Vterm
	messagesBuf  *strings.Builder
	messagesW    *termenv.Output

	// TUI state/config
	restore func()  // restore terminal
	fps     float64 // frames per second
	profile termenv.Profile
	window  tea.WindowSizeMsg // set by BubbleTea
	view    *strings.Builder  // rendered async

	// held to synchronize tea.Model with updates
	mu sync.Mutex
}

type zoomState struct {
	Input  io.Writer
	Output *midterm.Terminal
}

func New() *Frontend {
	profile := ui.ColorProfile()
<<<<<<< HEAD
	idproto.EnableDigestCache()
	logsView := NewVterm()
	logsOut := new(strings.Builder)
=======
>>>>>>> 96c7db2c
	return &Frontend{
		db: NewDB(),

		fps:          30, // sane default, fine-tune if needed
		profile:      profile,
		window:       tea.WindowSizeMsg{Width: -1, Height: -1}, // be clear that it's not set
		view:         new(strings.Builder),
		messagesView: logsView,
		messagesBuf:  logsOut,
		messagesW:    ui.NewOutput(io.MultiWriter(logsView, logsOut), termenv.WithProfile(profile)),
	}
}

// Run starts the TUI, calls the run function, stops the TUI, and finally
// prints the primary output to the appropriate stdout/stderr streams.
func (fe *Frontend) Run(ctx context.Context, run func(context.Context) error) error {
	// find a TTY anywhere in stdio. stdout might be redirected, in which case we
	// can show the TUI on stderr.
	tty, isTTY := findTTY()
	if !isTTY {
		// Simplify logic elsewhere by just setting Plain to true.
		fe.Plain = true
	}

	var runErr error
	if fe.Plain || fe.Silent {
		// no TTY found; just run normally and do a final render
		runErr = run(ctx)
	} else {
		// run the TUI until it exits and cleans up the TTY
		runErr = fe.runWithTUI(ctx, tty, run)
	}

	// print the final output display to stderr
	if renderErr := fe.finalRender(); renderErr != nil {
		return renderErr
	}

	// return original err
	return runErr
}

// ConnectedToEngine is called when the CLI connects to an engine.
func (fe *Frontend) ConnectedToEngine(name string) {
	if !fe.Silent && fe.Plain {
		fmt.Fprintln(consoleSink, "Connected to engine", name)
	}
}

// ConnectedToCloud is called when the CLI has started emitting events to
// The Cloud.
func (fe *Frontend) ConnectedToCloud(cloudURL string) {
	if !fe.Silent && fe.Plain {
		fmt.Fprintln(consoleSink, "Dagger Cloud URL:", cloudURL)
	}
}

func (fe *Frontend) runWithTUI(ctx context.Context, tty *os.File, run func(context.Context) error) error {
	// redirect slog to the logs pane
	level := slog.LevelWarn
	if fe.Debug {
		level = slog.LevelDebug
	}
	slog.SetDefault(tracing.PrettyLogger(fe.messagesW, level))

	// NOTE: establish color cache before we start consuming stdin
	fe.out = ui.NewOutput(tty, termenv.WithProfile(fe.profile), termenv.WithColorCache(true))

	// in order to allow the TUI to receive user input but _also_ allow an
	// interactive terminal to receive keyboard input, we pipe the user input
	// to an io.Writer that can have its destination swapped between the TUI
	// and the remote terminal.
	inR, inW := io.Pipe()
	fe.in = &swappableWriter{original: inW}

	// Bubbletea will just receive an `io.Reader` for its input rather than the
	// raw TTY *os.File, so we need to set up the TTY ourselves.
	ttyFd := int(tty.Fd())
	oldState, err := term.MakeRaw(ttyFd)
	if err != nil {
		return err
	}
	fe.restore = func() { _ = term.Restore(ttyFd, oldState) }
	defer fe.restore()

	// start piping from the TTY to our swappable writer.
	go io.Copy(fe.in, tty) //nolint: errcheck

	// support scrollable viewport
	// fe.out.EnableMouseCellMotion()

	// wire up the run so we can call it asynchronously with the TUI running
	fe.run = run
	// set up ctx cancellation so the TUI can interrupt via keypresses
	fe.runCtx, fe.interrupt = context.WithCancel(ctx)

	// keep program state so we can send messages to it
	fe.program = tea.NewProgram(fe,
		tea.WithInput(inR),
		tea.WithOutput(fe.out),
		// We set up the TTY ourselves, so Bubbletea's panic handler becomes
		// counter-productive.
		tea.WithoutCatchPanics(),
	)

	// run the program, which starts the callback async
	if _, err := fe.program.Run(); err != nil {
		return err
	}

	// if the ctx was canceled, we don't need to return whatever random garbage
	// error string we got back; just return the ctx err.
	if fe.runCtx.Err() != nil {
		return fe.runCtx.Err()
	}

	// return the run err result
	return fe.err
}

// finalRender is called after the program has finished running and prints the
// final output after the TUI has exited.
func (fe *Frontend) finalRender() error {
	fe.mu.Lock()
	defer fe.mu.Unlock()

	fe.recalculateView()

	out := termenv.NewOutput(os.Stderr)

	if fe.messagesBuf.Len() > 0 {
		fmt.Fprintln(out, fe.messagesBuf.String())
	}

	if fe.Debug || fe.Verbosity > 0 || fe.err != nil {
		if renderedAny, err := fe.renderProgress(out); err != nil {
			return err
		} else if renderedAny {
			fmt.Fprintln(out)
		}
	}

	return fe.renderPrimaryOutput()
}

func (fe *Frontend) renderMessages(out *termenv.Output, full bool) (bool, error) {
	if fe.messagesView.UsedHeight() == 0 {
		return false, nil
	}
	if full {
		fe.messagesView.SetHeight(fe.messagesView.UsedHeight())
	} else {
		fe.messagesView.SetHeight(10)
	}
	_, err := fmt.Fprint(out, fe.messagesView.View())
	return true, err
}

func (fe *Frontend) renderPrimaryOutput() error {
	logs := fe.db.PrimaryLogs[fe.db.PrimarySpan]
	if len(logs) == 0 {
		return nil
	}
	var trailingLn bool
	for _, l := range logs {
		data := l.Body().AsString()
		if strings.HasSuffix(data, "\n") {
			trailingLn = true
		}
		var stream int
		l.WalkAttributes(func(attr log.KeyValue) bool {
			if attr.Key == tracing.LogStreamAttr {
				stream = int(attr.Value.AsInt64())
				return false
			}
			return true
		})
		switch stream {
		case 1:
			if _, err := fmt.Fprint(os.Stdout, data); err != nil {
				return err
			}
		case 2:
			if _, err := fmt.Fprint(os.Stderr, data); err != nil {
				return err
			}
		}
	}
	if !trailingLn && term.IsTerminal(int(os.Stdout.Fd())) {
		// NB: ensure there's a trailing newline if stdout is a TTY, so we don't
		// encourage module authors to add one of their own
		fmt.Fprintln(os.Stdout)
	}
	return nil
}

func (fe *Frontend) redirectStdin(st *zoomState) {
	if st == nil {
		fe.in.Restore()
		// restore scrolling as we transition back to the DAG UI, since an app
		// may have disabled it
		// fe.out.EnableMouseCellMotion()
	} else {
		// disable mouse events, can't assume zoomed input wants it (might be
		// regular shell like sh)
		// fe.out.DisableMouseCellMotion()
		fe.in.SetOverride(st.Input)
	}
}

func findTTY() (*os.File, bool) {
	// some of these may be redirected
	for _, f := range []*os.File{os.Stderr, os.Stdout, os.Stdin} {
		if term.IsTerminal(int(f.Fd())) {
			return f, true
		}
	}
	return nil, false
}

type swappableWriter struct {
	original io.Writer
	override io.Writer
	sync.Mutex
}

func (w *swappableWriter) SetOverride(to io.Writer) {
	w.Lock()
	w.override = to
	w.Unlock()
}

func (w *swappableWriter) Restore() {
	w.SetOverride(nil)
}

func (w *swappableWriter) Write(p []byte) (int, error) {
	w.Lock()
	defer w.Unlock()
	if w.override != nil {
		return w.override.Write(p)
	}
	return w.original.Write(p)
}

var _ sdktrace.SpanExporter = (*Frontend)(nil)

func (fe *Frontend) ExportSpans(ctx context.Context, spans []sdktrace.ReadOnlySpan) error {
	fe.mu.Lock()
	defer fe.mu.Unlock()
	slog.Debug("frontend exporting", "spans", len(spans))
	for _, span := range spans {
		slog.Debug("frontend exporting span",
			"trace", span.SpanContext().TraceID(),
			"id", span.SpanContext().SpanID(),
			"parent", span.Parent().SpanID(),
			"span", span.Name(),
		)
	}
	return fe.db.ExportSpans(ctx, spans)
}

var _ sdklog.LogExporter = (*Frontend)(nil)

func (fe *Frontend) ExportLogs(ctx context.Context, logs []*sdklog.LogData) error {
	fe.mu.Lock()
	defer fe.mu.Unlock()
	slog.Debug("frontend exporting logs", "logs", len(logs))
	return fe.db.ExportLogs(ctx, logs)
}

func (fe *Frontend) Shutdown(ctx context.Context) error {
	// TODO this gets called twice (once for traces, once for logs)
	if err := fe.db.Shutdown(ctx); err != nil {
		return err
	}
	return fe.Close()
}

type eofMsg struct{}

func (fe *Frontend) Close() error {
	if fe.program != nil {
		fe.program.Send(eofMsg{})
	}
	return nil
}

func (fe *Frontend) Render(out *termenv.Output) error {
	fe.recalculateView()
	if _, err := fe.renderProgress(out); err != nil {
		return err
	}
	if _, err := fe.renderMessages(out, false); err != nil {
		return err
	}
	return nil
}

func (fe *Frontend) recalculateView() {
	steps := CollectSpans(fe.db, trace.TraceID{})
	rows := CollectRows(steps)
	fe.logsView = CollectLogsView(rows)
}

func (fe *Frontend) renderProgress(out *termenv.Output) (bool, error) {
	var renderedAny bool
	if fe.logsView == nil {
		return false, nil
	}
	for _, row := range fe.logsView.Body {
		if fe.Debug || row.IsInteresting(fe.Verbosity) {
			if err := fe.renderRow(out, row, 0); err != nil {
				return renderedAny, err
			}
			renderedAny = true
		}
	}
	if fe.logsView.Primary != nil && !fe.done {
		fe.renderLogs(out, fe.logsView.Primary, -1)
		renderedAny = true
	}
	return renderedAny, nil
}

func (fe *Frontend) renderZoomed(out *termenv.Output, st *zoomState) (bool, error) {
	var renderedAny bool
	for i := 0; i < st.Output.UsedHeight(); i++ {
		if i > 0 {
			fmt.Fprintln(out)
		}
		if err := st.Output.RenderLine(out, i); err != nil {
			return renderedAny, err
		}
		renderedAny = true
	}
	return renderedAny, nil
}

var _ tea.Model = (*Frontend)(nil)

func (fe *Frontend) Init() tea.Cmd {
	return tea.Batch(
		ui.Frame(fe.fps),
		fe.spawn,
	)
}

type doneMsg struct {
	err error
}

func (fe *Frontend) spawn() (msg tea.Msg) {
	defer func() {
		if r := recover(); r != nil {
			fe.restore()
			panic(r)
		}
	}()
	return doneMsg{fe.run(fe.runCtx)}
}

func (fe *Frontend) Update(msg tea.Msg) (tea.Model, tea.Cmd) {
	switch msg := msg.(type) {
	case doneMsg: // run finished
		slog.Debug("run finished", "err", msg.err)
		fe.done = true
		fe.err = msg.err
		if fe.eof {
			return fe, tea.Quit
		}
		return fe, nil

	case eofMsg: // received end of updates
		slog.Debug("got EOF")
		fe.eof = true
		if fe.done {
			return fe, tea.Quit
		}
		return fe, nil

	case tea.KeyMsg:
		switch msg.String() {
		case "q", "esc", "ctrl+c":
			if fe.interrupted {
				slog.Warn("exiting immediately")
				return fe, tea.Quit
			} else {
				slog.Warn("canceling... (press again to exit immediately)")
			}
			fe.interrupt()
			fe.interrupted = true
			return fe, nil // tea.Quit is deferred until we receive doneMsg
		case "ctrl+\\": // SIGQUIT
			fe.restore()
			syscall.Kill(syscall.Getpid(), syscall.SIGQUIT)
			return fe, nil
		default:
			return fe, nil
		}

	case tea.WindowSizeMsg:
		fe.window = msg
		fe.db.SetWidth(msg.Width)
		fe.messagesView.SetWidth(msg.Width)
		return fe, nil

	case ui.FrameMsg:
		fe.render()
		// NB: take care not to forward Frame downstream, since that will result
		// in runaway ticks. instead inner components should send a SetFpsMsg to
		// adjust the outermost layer.
		return fe, ui.Frame(fe.fps)

	default:
		return fe, nil
	}
}

func (fe *Frontend) render() {
	fe.mu.Lock()
	fe.view.Reset()
	fe.Render(ui.NewOutput(fe.view, termenv.WithProfile(fe.profile)))
	fe.mu.Unlock()
}

func (fe *Frontend) View() string {
	fe.mu.Lock()
	defer fe.mu.Unlock()
	view := fe.view.String()
	if fe.done && fe.eof {
		// print nothing; make way for the pristine output in the final render
		return ""
	}
	return view
}

// DumpID is exposed for troubleshooting.
func (fe *Frontend) DumpID(out *termenv.Output, id *call.ID) error {
	if id.Base() != nil {
		if err := fe.DumpID(out, id.Base()); err != nil {
			return err
		}
	}
	return fe.renderID(out, nil, id, 0, false)
}

func (fe *Frontend) renderRow(out *termenv.Output, row *TraceRow, depth int) error {
	if !row.IsInteresting(fe.Verbosity) && !fe.Debug {
		return nil
	}
	if !row.Span.Passthrough {
		fe.renderStep(out, row.Span, depth)
		fe.renderLogs(out, row.Span, depth)
		depth++
	}
	if !row.Span.Encapsulate {
		for _, child := range row.Children {
			if err := fe.renderRow(out, child, depth); err != nil {
				return err
			}
		}
	}
	return nil
}

func (fe *Frontend) renderStep(out *termenv.Output, span *Span, depth int) error {
	id := span.Call
	if id != nil {
		if err := fe.renderID(out, span, id, depth, false); err != nil {
			return err
		}
	} else if span != nil {
		if err := fe.renderVertex(out, span, depth); err != nil {
			return err
		}
	}
	if span.Status().Code == codes.Error && span.Status().Description != "" {
		indent(out, depth)
		// print error description above it
		fmt.Fprintf(out,
			out.String("! %s\n").Foreground(termenv.ANSIYellow).String(),
			span.Status().Description,
		)
	}
	return nil
}

func (fe *Frontend) renderLogs(out *termenv.Output, span *Span, depth int) {
	if logs, ok := fe.db.Logs[span.SpanContext().SpanID()]; ok {
		pipe := out.String(ui.VertBoldBar).Foreground(termenv.ANSIBrightBlack)
		if depth != -1 {
			logs.SetPrefix(strings.Repeat("  ", depth) + pipe.String() + " ")
		}
		logs.SetHeight(fe.window.Height / 3)
		fmt.Fprint(out, logs.View())
	}
}

func indent(out io.Writer, depth int) {
	fmt.Fprint(out, strings.Repeat("  ", depth))
}

const (
	kwColor     = termenv.ANSICyan
	parentColor = termenv.ANSIWhite
	moduleColor = termenv.ANSIMagenta
)

func (fe *Frontend) renderIDBase(out *termenv.Output, id *call.ID) error {
	typeName := id.Type().ToAST().Name()
	parent := out.String(typeName)
	if id.Module() != nil {
		parent = parent.Foreground(moduleColor)
	}
	fmt.Fprint(out, parent.String())
	return nil
}

<<<<<<< HEAD
func (fe *Frontend) renderID(out *termenv.Output, span *Span, id *idproto.ID, depth int, inline bool) error {
=======
func (fe *Frontend) renderID(out *termenv.Output, vtx *progrock.Vertex, id *call.ID, depth int, inline bool) error {
>>>>>>> 96c7db2c
	if !inline {
		indent(out, depth)
	}

	if span != nil {
		fe.renderStatus(out, span, depth)
	}

	if id.Base() != nil {
		if err := fe.renderIDBase(out, id.Base()); err != nil {
			return err
		}
		fmt.Fprint(out, ".")
	}

	fmt.Fprint(out, out.String(id.Field()).Bold())

	if len(id.Args()) > 0 {
		fmt.Fprint(out, "(")
		var needIndent bool
		for _, arg := range id.Args() {
			if _, ok := arg.Value().ToInput().(*call.ID); ok {
				needIndent = true
				break
			}
		}
		if needIndent {
			fmt.Fprintln(out)
			depth++
			depth++
			for _, arg := range id.Args() {
				indent(out, depth)
				fmt.Fprintf(out, out.String("%s:").Foreground(kwColor).String(), arg.Name())
				val := arg.Value()
				fmt.Fprint(out, " ")
				switch x := val.(type) {
<<<<<<< HEAD
				case *idproto.Literal_Id:
					arg := x.Id
					if baseStep, ok := fe.db.HighLevelCall(x.Id); ok {
						arg = baseStep
					}
					argDig, err := arg.Digest()
					if err != nil {
						return err
					}
					argVtx := fe.db.MostInterestingSpan(argDig.String())
					if err := fe.renderID(out, argVtx, arg, depth-1, true); err != nil {
=======
				case *call.LiteralID:
					argVertexID := x.Value().Digest()
					argVtx := fe.db.Vertices[argVertexID.String()]
					base := x.Value()
					if baseStep, ok := fe.db.HighLevelStep(x.Value()); ok {
						base = baseStep.ID()
					}
					if err := fe.renderID(out, argVtx, base, depth-1, true); err != nil {
>>>>>>> 96c7db2c
						return err
					}
				default:
					fe.renderLiteral(out, arg.Value())
					fmt.Fprintln(out)
				}
			}
			depth--
			indent(out, depth)
			depth-- //nolint:ineffassign
		} else {
			for i, arg := range id.Args() {
				if i > 0 {
					fmt.Fprint(out, ", ")
				}
				fmt.Fprintf(out, out.String("%s:").Foreground(kwColor).String()+" ", arg.Name())
				fe.renderLiteral(out, arg.Value())
			}
		}
		fmt.Fprint(out, ")")
	}

	typeStr := out.String(": " + id.Type().ToAST().String()).Faint()
	fmt.Fprint(out, typeStr)

	if span != nil {
		fe.renderDuration(out, span)
	}

	fmt.Fprintln(out)

	return nil
}

func (fe *Frontend) renderVertex(out *termenv.Output, span *Span, depth int) error {
	indent(out, depth)
	fe.renderStatus(out, span, depth)
	fmt.Fprint(out, span.Name())
	fe.renderVertexTasks(out, span, depth)
	fe.renderDuration(out, span)
	fmt.Fprintln(out)
	return nil
}

func (fe *Frontend) renderLiteral(out *termenv.Output, lit call.Literal) {
	var color termenv.Color
	switch val := lit.(type) {
	case *call.LiteralBool:
		color = termenv.ANSIRed
	case *call.LiteralInt:
		color = termenv.ANSIRed
	case *call.LiteralFloat:
		color = termenv.ANSIRed
	case *call.LiteralString:
		color = termenv.ANSIYellow
		if fe.window.Width != -1 && len(val.Value()) > fe.window.Width {
			display := string(digest.FromString(val.Value()))
			fmt.Fprint(out, out.String("ETOOBIG:"+display).Foreground(color))
			return
		}
	case *call.LiteralID:
		color = termenv.ANSIMagenta
	case *call.LiteralEnum:
		color = termenv.ANSIYellow
	case *call.LiteralNull:
		color = termenv.ANSIBrightBlack
	case *call.LiteralList:
		fmt.Fprint(out, "[")
		val.Range(func(i int, item call.Literal) error {
			if i > 0 {
				fmt.Fprint(out, ", ")
			}
			fe.renderLiteral(out, item)
			return nil
		})
		fmt.Fprint(out, "]")
		return
	case *call.LiteralObject:
		fmt.Fprint(out, "{")
		val.Range(func(i int, name string, value call.Literal) error {
			if i > 0 {
				fmt.Fprint(out, ", ")
			}
			fmt.Fprintf(out, "%s: ", name)
			fe.renderLiteral(out, value)
			return nil
		})
		fmt.Fprint(out, "}")
		return
	}
	fmt.Fprint(out, out.String(lit.ToAST().String()).Foreground(color))
}

func (fe *Frontend) renderStatus(out *termenv.Output, span *Span, depth int) {
	var symbol string
	var color termenv.Color
	switch {
	case span.IsRunning():
		symbol = ui.DotFilled
		color = termenv.ANSIYellow
	case span.Canceled:
		symbol = ui.IconSkipped
		color = termenv.ANSIBrightBlack
	case span.Status().Code == codes.Error:
		symbol = ui.IconFailure
		color = termenv.ANSIRed
	default:
		symbol = ui.IconSuccess
		color = termenv.ANSIGreen
	}

	symbol = out.String(symbol).Foreground(color).String()

	fmt.Fprintf(out, "%s ", symbol)
}

func (fe *Frontend) renderDuration(out *termenv.Output, span *Span) {
	fmt.Fprint(out, " ")
	duration := out.String(fmtDuration(span.Duration()))
	if span.IsRunning() {
		duration = duration.Foreground(termenv.ANSIYellow)
	} else {
		duration = duration.Faint()
	}
	fmt.Fprint(out, duration)
}

var (
	progChars = []string{"⠀", "⡀", "⣀", "⣄", "⣤", "⣦", "⣶", "⣷", "⣿"}
)

func (fe *Frontend) renderVertexTasks(out *termenv.Output, span *Span, depth int) error {
	tasks := fe.db.Tasks[span.SpanContext().SpanID()]
	if len(tasks) == 0 {
		return nil
	}
	var spaced bool
	for _, t := range tasks {
		var sym termenv.Style
		if t.Total != 0 {
			percent := int(100 * (float64(t.Current) / float64(t.Total)))
			idx := (len(progChars) - 1) * percent / 100
			chr := progChars[idx]
			sym = out.String(chr)
		} else {
			// TODO: don't bother printing non-progress-bar tasks for now
			// else if t.Completed != nil {
			// sym = out.String(ui.IconSuccess)
			// } else if t.Started != nil {
			// sym = out.String(ui.DotFilled)
			// }
			continue
		}
		if t.Completed.IsZero() {
			sym = sym.Foreground(termenv.ANSIYellow)
		} else {
			sym = sym.Foreground(termenv.ANSIGreen)
		}
		if !spaced {
			fmt.Fprint(out, " ")
			spaced = true
		}
		fmt.Fprint(out, sym)
	}
	return nil
}<|MERGE_RESOLUTION|>--- conflicted
+++ resolved
@@ -11,14 +11,6 @@
 	"syscall"
 
 	tea "github.com/charmbracelet/bubbletea"
-<<<<<<< HEAD
-	"github.com/dagger/dagger/dagql/idproto"
-	"github.com/dagger/dagger/telemetry/sdklog"
-	"github.com/dagger/dagger/tracing"
-=======
-	"github.com/dagger/dagger/dagql/call"
-	"github.com/dagger/dagger/telemetry"
->>>>>>> 96c7db2c
 	"github.com/muesli/termenv"
 	"github.com/opencontainers/go-digest"
 	"github.com/vito/midterm"
@@ -28,6 +20,10 @@
 	sdktrace "go.opentelemetry.io/otel/sdk/trace"
 	"go.opentelemetry.io/otel/trace"
 	"golang.org/x/term"
+
+	"github.com/dagger/dagger/dagql/call"
+	"github.com/dagger/dagger/telemetry/sdklog"
+	"github.com/dagger/dagger/tracing"
 )
 
 var consoleSink = os.Stderr
@@ -85,12 +81,8 @@
 
 func New() *Frontend {
 	profile := ui.ColorProfile()
-<<<<<<< HEAD
-	idproto.EnableDigestCache()
 	logsView := NewVterm()
 	logsOut := new(strings.Builder)
-=======
->>>>>>> 96c7db2c
 	return &Frontend{
 		db: NewDB(),
 
@@ -610,11 +602,7 @@
 	return nil
 }
 
-<<<<<<< HEAD
-func (fe *Frontend) renderID(out *termenv.Output, span *Span, id *idproto.ID, depth int, inline bool) error {
-=======
-func (fe *Frontend) renderID(out *termenv.Output, vtx *progrock.Vertex, id *call.ID, depth int, inline bool) error {
->>>>>>> 96c7db2c
+func (fe *Frontend) renderID(out *termenv.Output, span *Span, id *call.ID, depth int, inline bool) error {
 	if !inline {
 		indent(out, depth)
 	}
@@ -651,28 +639,14 @@
 				val := arg.Value()
 				fmt.Fprint(out, " ")
 				switch x := val.(type) {
-<<<<<<< HEAD
-				case *idproto.Literal_Id:
-					arg := x.Id
-					if baseStep, ok := fe.db.HighLevelCall(x.Id); ok {
+				case *call.LiteralID:
+					arg := x.Value()
+					if baseStep, ok := fe.db.HighLevelCall(arg); ok {
 						arg = baseStep
 					}
-					argDig, err := arg.Digest()
-					if err != nil {
-						return err
-					}
+					argDig := arg.Digest()
 					argVtx := fe.db.MostInterestingSpan(argDig.String())
 					if err := fe.renderID(out, argVtx, arg, depth-1, true); err != nil {
-=======
-				case *call.LiteralID:
-					argVertexID := x.Value().Digest()
-					argVtx := fe.db.Vertices[argVertexID.String()]
-					base := x.Value()
-					if baseStep, ok := fe.db.HighLevelStep(x.Value()); ok {
-						base = baseStep.ID()
-					}
-					if err := fe.renderID(out, argVtx, base, depth-1, true); err != nil {
->>>>>>> 96c7db2c
 						return err
 					}
 				default:
