package idtui

import (
	"context"
	"fmt"
	"os"
	"slices"
	"strings"
	"sync"
	"time"

	tea "github.com/charmbracelet/bubbletea"
	"github.com/dagger/dagger/dagql/call/callpbv1"
	"github.com/dagger/dagger/dagql/dagui"
	"github.com/dagger/dagger/engine/slog"
	"github.com/muesli/termenv"
	"github.com/pkg/browser"
	sdklog "go.opentelemetry.io/otel/sdk/log"
	sdkmetric "go.opentelemetry.io/otel/sdk/metric"
	"go.opentelemetry.io/otel/sdk/metric/metricdata"
	sdktrace "go.opentelemetry.io/otel/sdk/trace"
	"go.opentelemetry.io/otel/trace"
)

const plainMaxLiteralLen = 256 // same value as cloud currently

type frontendPlain struct {
	dagui.FrontendOpts

	// db stores info about all the spans
	db   *dagui.DB
	data map[dagui.SpanID]*spanData

	// idx is an incrementing counter to assign human-readable names to spans
	idx uint

	// lastContext stores the chain of parent spans for the span that was last
	// rendered, from shallowest to deepest
	lastContext []dagui.SpanID
	// lastContextLock is the span in lastContext that is being held for the
	// contextHold duration (not always the last one rendered, since there are
	// a couple points we need to manually transfer the lock for best results)
	lastContextLock dagui.SpanID
	// lastContextTime is the time at which the lastContext was rendered at
	lastContextTime time.Time
	// lastContextStartTime is the time at which the lastContext first acquired the lock
	lastContextStartTime time.Time
	// lastContextDepth is a cached value to indicate the depth of the
	// lastContext (since it may be relatively expensive to compute)
	lastContextDepth int

	// contextHold is the amount of time that a span is allowed exclusive
	// access for - during this amount of time after a render, no context
	// switches are allowed
	contextHold time.Duration
	// contextHoldMax is the amount of time that a span is allowed exclusive
	// for - after this amount of time, a span's lock is evicted, even if it
	// has continued to renew the lock.
	contextHoldMax time.Duration

	// output is the target to render to
	output  *termenv.Output
	profile termenv.Profile

	// msgPreFinalRender contains messages to display on the final render
	msgPreFinalRender strings.Builder

	// ticker keeps a constant frame rate
	ticker *time.Ticker

	// done is closed during shutdown
	done     chan struct{}
	doneOnce sync.Once

	mu sync.Mutex
}

type spanData struct {
	// idx is the human-readable number for this span
	idx uint

	// the parent span ID, if the span has a parent
	parentID dagui.SpanID

	// ready indicates that the span is ready to be displayed - this allows to
	// start bufferings logs before we've actually exported the span itself
	ready bool
	// started indicates that the span has started and has been rendered for
	// the first time
	started bool
	// ended indicates that the span has copmleted and has been rendered for
	// the second time
	ended bool

	// logs is a list of log lines pending printing for this span
	logs        []logLine
	logsPending bool
}

type logLine struct {
	line cursorBuffer
	time time.Time
}

func NewPlain() Frontend {
	db := dagui.NewDB()
	return &frontendPlain{
		db:   db,
		data: make(map[dagui.SpanID]*spanData),

		profile:        ColorProfile(),
		output:         NewOutput(os.Stderr),
		contextHold:    1 * time.Second,
		contextHoldMax: 10 * time.Second,

		done:   make(chan struct{}),
		ticker: time.NewTicker(50 * time.Millisecond),
	}
}

func (fe *frontendPlain) ConnectedToEngine(ctx context.Context, name string, version string, clientID string) {
	if fe.Silent {
		return
	}
	fe.addVirtualLog(trace.SpanFromContext(ctx), "engine", "name", name, "version", version, "client", clientID)
}

func (fe *frontendPlain) SetCloudURL(ctx context.Context, url string, msg string, logged bool) {
	if fe.OpenWeb {
		if err := browser.OpenURL(url); err != nil {
			slog.Warn("failed to open URL", "url", url, "err", err)
		}
	}
	if fe.Silent {
		return
	}
	fe.addVirtualLog(trace.SpanFromContext(ctx), "cloud", "url", url)

	if cmdContext, ok := FromCmdContext(ctx); ok && cmdContext.printTraceLink {
		if logged {
			fe.msgPreFinalRender.WriteString(traceMessage(fe.profile, url, msg))
		} else if !skipLoggedOutTraceMsg() {
			fe.msgPreFinalRender.WriteString(fmt.Sprintf(loggedOutTraceMsg, url))
		}
	}
}

// addVirtualLog attaches a fake log row to a given span
func (fe *frontendPlain) addVirtualLog(span trace.Span, name string, fields ...string) {
	if !span.SpanContext().SpanID().IsValid() {
		return
	}

	fe.mu.Lock()
	defer fe.mu.Unlock()

	line := name
	for i := 0; i+1 < len(fields); i += 2 {
		line += " " + fe.output.String(fields[i]+"=").Faint().String() + fields[i+1]
	}

	spanID := dagui.SpanID{SpanID: span.SpanContext().SpanID()}
	spanDt, ok := fe.data[spanID]
	if !ok {
		spanDt = &spanData{}
		fe.data[spanID] = spanDt
	}
	spanDt.logs = append(spanDt.logs, logLine{newCursorBuffer([]byte(line)), time.Now()})
}

func (fe *frontendPlain) Run(ctx context.Context, opts dagui.FrontendOpts, run func(context.Context) error) error {
	if opts.TooFastThreshold == 0 {
		opts.TooFastThreshold = 100 * time.Millisecond
	}
	fe.FrontendOpts = opts

	if !fe.Silent {
		go func() {
		loop:
			for {
				select {
				case <-fe.ticker.C:
				case <-fe.done:
					break loop
				case <-ctx.Done():
					break loop
				}

				fe.render()
			}
			fe.render()
		}()
	}

	runErr := run(ctx)
	fe.finalRender()

	fe.db.WriteDot(opts.DotOutputFilePath, opts.DotFocusField, opts.DotShowInternal)

	return runErr
}

<<<<<<< HEAD
func (fe *frontendPlain) SetPrimary(spanID dagui.SpanID) {
=======
func (fe *frontendPlain) Opts() *dagui.FrontendOpts {
	return &fe.FrontendOpts
}

func (fe *frontendPlain) SetPrimary(spanID trace.SpanID) {
>>>>>>> 6873b3a3
	fe.mu.Lock()
	fe.db.PrimarySpan = spanID
	fe.mu.Unlock()
}

func (fe *frontendPlain) RevealAllSpans() {
	fe.mu.Lock()
	fe.FrontendOpts.ZoomedSpan = dagui.SpanID{}
	fe.mu.Unlock()
}

func (fe *frontendPlain) Background(cmd tea.ExecCommand, raw bool) error {
	return fmt.Errorf("not implemented")
}

func (fe *frontendPlain) Shutdown(ctx context.Context) error {
	fe.doneOnce.Do(func() {
		fe.ticker.Stop()
		close(fe.done)
	})
	return fe.db.Shutdown(ctx)
}

func (fe *frontendPlain) SpanExporter() sdktrace.SpanExporter {
	return plainSpanExporter{fe}
}

type plainSpanExporter struct {
	*frontendPlain
}

func (fe plainSpanExporter) ExportSpans(ctx context.Context, spans []sdktrace.ReadOnlySpan) error {
	fe.mu.Lock()
	defer fe.mu.Unlock()

	if err := fe.db.ExportSpans(ctx, spans); err != nil {
		return err
	}

	if fe.Debug {
		spanIDs := make([]string, len(spans))
		for i, span := range spans {
			spanIDs[i] = span.SpanContext().SpanID().String()
		}
		slog.Debug("frontend exporting spans", "spans", len(spanIDs))
	}

	for _, span := range spans {
		spanID := dagui.SpanID{SpanID: span.SpanContext().SpanID()}

		spanDt, ok := fe.data[spanID]
		if !ok {
			spanDt = &spanData{}
			fe.data[spanID] = spanDt
		}

		// NOTE: assign parent ID unconditionally in case it was initialized at
		// a time that we didn't have it (i.e. from a log)
		spanDt.parentID = dagui.SpanID{SpanID: span.Parent().SpanID()}

		spanDt.ready = true
	}
	return nil
}

func (fe *frontendPlain) LogExporter() sdklog.Exporter {
	return plainLogExporter{fe}
}

type plainLogExporter struct {
	*frontendPlain
}

func (fe plainLogExporter) Export(ctx context.Context, logs []sdklog.Record) error {
	fe.mu.Lock()
	defer fe.mu.Unlock()

	err := fe.db.LogExporter().Export(ctx, logs)
	if err != nil {
		return err
	}
	for _, log := range logs {
		spanID := dagui.SpanID{SpanID: log.SpanID()}
		spanDt, ok := fe.data[spanID]
		if !ok {
			spanDt = &spanData{}
			fe.data[spanID] = spanDt
		}

		body := log.Body().AsString()
		if body == "" {
			// NOTE: likely just indicates EOF (stdio.eof=true attr); either way we
			// want to avoid giving it its own line.
			continue
		}

		lines := strings.SplitAfter(body, "\n")
		for _, line := range lines {
			if line == "" {
				continue
			}

			hasNewline := line[len(line)-1] == '\n'
			if hasNewline {
				line = line[:len(line)-1]
			}

			if spanDt.logsPending && len(spanDt.logs) > 0 {
				spanDt.logs[len(spanDt.logs)-1].line.Write([]byte(line))
				spanDt.logs[len(spanDt.logs)-1].time = log.Timestamp()
			} else {
				spanDt.logs = append(spanDt.logs, logLine{
					line: newCursorBuffer([]byte(line)),
					time: log.Timestamp(),
				})
			}

			spanDt.logsPending = !hasNewline
		}
	}
	return nil
}

func (fe *frontendPlain) ForceFlush(context.Context) error {
	return nil
}

<<<<<<< HEAD
=======
func (fe *frontendPlain) MetricExporter() sdkmetric.Exporter {
	return PlainFrontendMetricExporter{fe}
}

type PlainFrontendMetricExporter struct {
	*frontendPlain
}

func (fe PlainFrontendMetricExporter) Export(ctx context.Context, resourceMetrics *metricdata.ResourceMetrics) error {
	fe.mu.Lock()
	defer fe.mu.Unlock()

	return fe.db.MetricExporter().Export(ctx, resourceMetrics)
}

func (fe PlainFrontendMetricExporter) Temporality(ik sdkmetric.InstrumentKind) metricdata.Temporality {
	return fe.db.Temporality(ik)
}

func (fe PlainFrontendMetricExporter) Aggregation(ik sdkmetric.InstrumentKind) sdkmetric.Aggregation {
	return fe.db.Aggregation(ik)
}

func (fe PlainFrontendMetricExporter) ForceFlush(context.Context) error {
	return nil
}

// wake up all spans up to the root span
func (fe *frontendPlain) wakeUpSpan(spanID trace.SpanID) {
	for sleeper := fe.data[spanID]; sleeper != nil; sleeper = fe.data[sleeper.parentID] {
		sleeper.mustShow = true
	}
}

>>>>>>> 6873b3a3
func (fe *frontendPlain) render() {
	fe.mu.Lock()
	fe.renderProgress()
	fe.mu.Unlock()
}

func (fe *frontendPlain) finalRender() {
	fe.mu.Lock()
	defer fe.mu.Unlock()

	if !fe.Silent {
		// disable context holds, for this final render of *everything*
		fe.contextHold = 0
		fe.renderProgress()
	}
	if fe.idx > 0 {
		// if we rendered anything, leave a newline
		fmt.Fprintln(os.Stderr)
	}
	if fe.msgPreFinalRender.Len() > 0 {
		fmt.Fprintln(os.Stderr, "\n"+fe.msgPreFinalRender.String()+"\n")
	}
	renderPrimaryOutput(fe.db)
}

func (fe *frontendPlain) renderProgress() {
<<<<<<< HEAD
	rowsView := fe.db.RowsView(fe.FrontendOpts)
=======
	var rowsView *dagui.RowsView
	if fe.RevealAllSpans {
		rowsView = fe.db.RowsViewAll()
	} else {
		rowsView = fe.db.RowsView(fe.db.PrimarySpan)
	}
>>>>>>> 6873b3a3

	// quickly sanity check the context - if a span from it has gone missing
	// from the db, or has been marked as passthrough, it will no longer appear
	// in the logs row!
	if len(fe.lastContext) > 0 {
		newLock := dagui.SpanID{}
		for _, spanID := range fe.lastContext {
			span, ok := fe.db.Spans.Map[spanID]
			if !ok || !span.Passthrough {
				// pass the lock to the last most-valid span
				break
			}

			newLock = span.ID

			if spanID == fe.lastContextLock {
				// don't accidentally lock further in the context than we were before
				break
			}
		}
		fe.lastContextLock = newLock
	}

	for _, row := range rowsView.Body {
		fe.renderRow(row)
	}
}

func (fe *frontendPlain) renderRow(tree *dagui.TraceTree) {
	span := tree.Span
	spanDt := fe.data[span.ID]
	if spanDt == nil {
		slog.Warn("spanDt is nil", "id", span.ID.String())
		return
	}
	if !spanDt.ready {
		// don't render! this span hasn't been exported yet
		return
	}

	if !spanDt.started {
		// render! this span has just started
		depth, ok := fe.renderContext(tree)
		if !ok {
			return
		}
		fe.renderStep(span, depth, false)
		fe.renderLogs(tree, depth)
		spanDt.started = true
	}

	// render all the children - it's important that we render the children
	// details first to avoid unnecessary context switches
	for _, child := range tree.Children {
		fe.renderRow(child)
	}

	if len(spanDt.logs) > 0 {
		lastVertex := fe.lastVertex()
		depth, ok := fe.renderContext(tree)
		if !ok {
			return
		}
		if tree.Span.ID != lastVertex {
			fe.renderStep(span, depth, spanDt.ended)
		}
		fe.renderLogs(tree, depth)
	}
	if !spanDt.ended && !tree.IsRunningOrChildRunning {
		// render! this span has finished
		// this renders last, so that we have the chance to render logs and
		// finished children first - this ensures we get a LIFO structure
		// to the logs which makes them easier to read
		depth, ok := fe.renderContext(tree)
		if !ok {
			return
		}
		fe.renderStep(span, depth, true)
		spanDt.ended = true

		// nothing else *should* happen with this step, so we can switch
		// context to the parent
		if tree.Parent == nil {
			fe.lastContextLock = dagui.SpanID{}
		} else {
			fe.lastContextLock = tree.Parent.Span.ID
		}
	}
}

func (fe *frontendPlain) renderStep(span *dagui.Span, depth int, done bool) {
	spanDt := fe.data[span.ID]
	if spanDt.idx == 0 {
		fe.idx++
		spanDt.idx = fe.idx
	}

	r := newRenderer(fe.db, plainMaxLiteralLen, fe.FrontendOpts)

	prefix := fe.stepPrefix(span, spanDt)
	if span.Call != nil {
		call := &callpbv1.Call{
			Field:          span.Call.Field,
			Args:           span.Call.Args,
			Type:           span.Call.Type,
			ReceiverDigest: span.Call.ReceiverDigest,
		}
		if done {
			call.Args = nil
			call.Type = nil
		}
		r.renderCall(fe.output, nil, call, prefix, false, depth, false, span.Internal, false)
	} else {
		r.renderSpan(fe.output, nil, span.Name, prefix, depth, false)
	}
	if done {
		if span.IsFailedOrCausedFailure() {
			fmt.Fprint(fe.output, fe.output.String(" ERROR").Foreground(termenv.ANSIYellow))
		} else {
			fmt.Fprint(fe.output, fe.output.String(" DONE").Foreground(termenv.ANSIGreen))
		}
		duration := dagui.FormatDuration(span.Activity.Duration(time.Now()))
		fmt.Fprint(fe.output, fe.output.String(fmt.Sprintf(" [%s]", duration)).Foreground(termenv.ANSIBrightBlack))
		r.renderMetrics(fe.output, span)

		if span.IsFailed() && span.Status.Description != "" {
			fmt.Fprintln(fe.output)
			fmt.Fprint(fe.output, prefix)
			r.indent(fe.output, depth)
			// print error description above it
			fmt.Fprintf(fe.output,
				fe.output.String("! %s").Foreground(termenv.ANSIYellow).String(),
				span.Status.Description,
			)
		}
	}
	fmt.Fprintln(fe.output)
}

func (fe *frontendPlain) renderLogs(row *dagui.TraceTree, depth int) {
	out := fe.output

	span := row.Span
	spanDt := fe.data[span.ID]

	r := newRenderer(fe.db, plainMaxLiteralLen, fe.FrontendOpts)

	prefix := fe.stepPrefix(span, spanDt)

	var logs []logLine
	if spanDt.logsPending && len(spanDt.logs) > 0 && row.IsRunningOrChildRunning {
		logs = spanDt.logs[:len(spanDt.logs)-1]
		spanDt.logs = spanDt.logs[len(spanDt.logs)-1:]
	} else {
		logs = spanDt.logs
		spanDt.logs = nil
	}

	for _, logLine := range logs {
		fmt.Fprint(out, prefix)
		r.indent(fe.output, depth)

		if !logLine.time.IsZero() {
			duration := dagui.FormatDuration(logLine.time.Sub(span.StartTime))
			fmt.Fprint(out, out.String(fmt.Sprintf("[%s] ", duration)).Foreground(termenv.ANSIBrightBlack))
		}
		pipe := out.String("|").Foreground(termenv.ANSIBrightBlack)
		fmt.Fprintln(out, pipe, strings.TrimSuffix(logLine.line.String(), "\n"))
	}
}

func (fe *frontendPlain) stepPrefix(span *dagui.Span, dt *spanData) string {
	prefix := fe.output.String(fmt.Sprintf("%-4d: ", dt.idx)).Foreground(termenv.ANSIBrightMagenta).String()
	if fe.Debug {
		prefix += fe.output.String(fmt.Sprintf("%s: ", span.ID.String())).Foreground(termenv.ANSIBrightBlack).String()
	}
	return prefix
}

func (fe *frontendPlain) renderContext(row *dagui.TraceTree) (int, bool) {
	now := time.Now()

	if row.Span.ID == fe.lastVertex() {
		// this is the last vertex we rendered, we're already in the right
		// context: attempt to renew the lock and return
		if now.Sub(fe.lastContextStartTime) < fe.contextHoldMax {
			fe.lastContextLock = fe.lastVertex()
			fe.lastContextTime = now
			return fe.lastContextDepth, true
		}
	}

	// determine the current context
	switchContext := fe.lastContextLock.IsValid()
	currentContext := []*dagui.TraceTree{}
	for parent := row; parent != nil; parent = parent.Parent {
		if switchContext && parent.Span.ID == fe.lastContextLock {
			// this span is a child to the last context
			switchContext = false
		}
		currentContext = append(currentContext, parent)
	}
	slices.Reverse(currentContext)

	if switchContext {
		// this context is not directly related to the last one, so we need to
		// context-switch
		if now.Sub(fe.lastContextTime) < fe.contextHold {
			// another context still has an exclusive hold
			return 0, false
		}
	}

	// insert whitespace when changing top-most context span
	if len(fe.lastContext) > 0 && len(currentContext) > 0 && currentContext[0].Span.ID != fe.lastContext[0] {
		fmt.Fprintln(fe.output)
	}

	// render the context
	depth := 0
	for _, i := range sampleContext(currentContext) {
		call := currentContext[i]

		show := true
		if i < len(fe.lastContext) {
			show = call.Span.ID != fe.lastContext[i]
		}
		if show {
			fe.renderStep(call.Span, depth, false)
		}
		depth += 1
	}

	fe.lastContext = make([]dagui.SpanID, 0, len(currentContext))
	for _, row := range currentContext {
		fe.lastContext = append(fe.lastContext, row.Span.ID)
	}
	fe.lastContextLock = fe.lastVertex()
	fe.lastContextDepth = depth
	fe.lastContextStartTime = now
	fe.lastContextTime = now
	return depth, true
}

func (fe *frontendPlain) lastVertex() dagui.SpanID {
	if len(fe.lastContext) == 0 {
		return dagui.SpanID{}
	}
	return fe.lastContext[len(fe.lastContext)-1]
}

// sampleContext selects vertices from a row context to display
func sampleContext(rows []*dagui.TraceTree) []int {
	if len(rows) == 0 {
		return nil
	}

	// don't ever sample the current row
	rows = rows[:len(rows)-1]
	if len(rows) == 0 {
		return nil
	}

	// NB: break glass for all the context
	// all := make([]int, len(rows))
	// for i := range rows {
	// 	all[i] = i
	// }
	// return all

	result := []int{}

	// find the first call
	for i := range len(rows) {
		row := rows[i]
		result = append(result, i)
		if row.Span.Call != nil {
			break
		}
	}
	// iterate backwards to find the last call
	for i := len(rows) - 1; i > result[len(result)-1]; i-- {
		row := rows[i]
		if row.Span.Call != nil {
			result = append(result, i)
			break
		}
	}

	return result
}<|MERGE_RESOLUTION|>--- conflicted
+++ resolved
@@ -200,15 +200,11 @@
 	return runErr
 }
 
-<<<<<<< HEAD
-func (fe *frontendPlain) SetPrimary(spanID dagui.SpanID) {
-=======
 func (fe *frontendPlain) Opts() *dagui.FrontendOpts {
 	return &fe.FrontendOpts
 }
 
-func (fe *frontendPlain) SetPrimary(spanID trace.SpanID) {
->>>>>>> 6873b3a3
+func (fe *frontendPlain) SetPrimary(spanID dagui.SpanID) {
 	fe.mu.Lock()
 	fe.db.PrimarySpan = spanID
 	fe.mu.Unlock()
@@ -336,8 +332,6 @@
 	return nil
 }
 
-<<<<<<< HEAD
-=======
 func (fe *frontendPlain) MetricExporter() sdkmetric.Exporter {
 	return PlainFrontendMetricExporter{fe}
 }
@@ -365,14 +359,6 @@
 	return nil
 }
 
-// wake up all spans up to the root span
-func (fe *frontendPlain) wakeUpSpan(spanID trace.SpanID) {
-	for sleeper := fe.data[spanID]; sleeper != nil; sleeper = fe.data[sleeper.parentID] {
-		sleeper.mustShow = true
-	}
-}
-
->>>>>>> 6873b3a3
 func (fe *frontendPlain) render() {
 	fe.mu.Lock()
 	fe.renderProgress()
@@ -399,16 +385,7 @@
 }
 
 func (fe *frontendPlain) renderProgress() {
-<<<<<<< HEAD
 	rowsView := fe.db.RowsView(fe.FrontendOpts)
-=======
-	var rowsView *dagui.RowsView
-	if fe.RevealAllSpans {
-		rowsView = fe.db.RowsViewAll()
-	} else {
-		rowsView = fe.db.RowsView(fe.db.PrimarySpan)
-	}
->>>>>>> 6873b3a3
 
 	// quickly sanity check the context - if a span from it has gone missing
 	// from the db, or has been marked as passthrough, it will no longer appear
