package idtui

import (
	"bytes"
	"context"
	"encoding/json"
	"errors"
	"fmt"
	"io"
	"os"
	"path/filepath"
	"strings"
	"sync"
	"time"

	"github.com/adrg/xdg"
	tea "github.com/charmbracelet/bubbletea"
	"github.com/charmbracelet/lipgloss"
	"github.com/muesli/termenv"
	"github.com/pkg/browser"
	"github.com/vito/bubbline/editline"
	"github.com/vito/bubbline/history"
	sdklog "go.opentelemetry.io/otel/sdk/log"
	sdkmetric "go.opentelemetry.io/otel/sdk/metric"
	"go.opentelemetry.io/otel/sdk/metric/metricdata"
	sdktrace "go.opentelemetry.io/otel/sdk/trace"
	"go.opentelemetry.io/otel/trace"
	"golang.org/x/term"

	"dagger.io/dagger/telemetry"
	"github.com/dagger/dagger/dagql/dagui"
	"github.com/dagger/dagger/engine/slog"
)

var isDark = termenv.HasDarkBackground()

var highlightBg termenv.Color = termenv.ANSI256Color(255)

func init() {
	if isDark {
		highlightBg = termenv.ANSIColor(0)
	}
}

var historyFile = filepath.Join(xdg.DataHome, "dagger", "histfile")

var ErrShellExited = errors.New("shell exited")
var ErrInterrupted = errors.New("interrupted")

type frontendPretty struct {
	dagui.FrontendOpts

	// don't show live progress; just print a full report at the end
	reportOnly bool

	// updated by Run
	program     *tea.Program
	run         func(context.Context) error
	runCtx      context.Context
	interrupt   context.CancelCauseFunc
	interrupted bool
	quitting    bool
	done        bool
	err         error

	// updated by Shell
	shell           func(ctx context.Context, input string) error
	shellCtx        context.Context
	shellInterrupt  context.CancelCauseFunc
	promptFg        termenv.Color
	prompt          func(out TermOutput, fg termenv.Color) string
	editline        *editline.Model
	editlineFocused bool
	flushed         map[dagui.SpanID]bool

	// updated as events are written
	db           *dagui.DB
	logs         *prettyLogs
	eof          bool
	backgrounded bool
	autoFocus    bool
	debugged     dagui.SpanID
	focusedIdx   int
	rowsView     *dagui.RowsView
	rows         *dagui.Rows
	pressedKey   string
	pressedKeyAt time.Time

	// set when authenticated to Cloud
	cloudURL string

	// TUI state/config
	fps        float64 // frames per second
	profile    termenv.Profile
	window     tea.WindowSizeMsg // set by BubbleTea
	view       *strings.Builder  // rendered async
	viewOut    *termenv.Output
	browserBuf *strings.Builder // logs if browser fails
	stdin      io.Reader        // used by backgroundMsg for running terminal

	// held to synchronize tea.Model with updates
	mu sync.Mutex

	// messages to print before the final render
	msgPreFinalRender strings.Builder
}

func NewPretty() Frontend {
	return NewWithDB(dagui.NewDB())
}

func NewReporter() Frontend {
	fe := NewWithDB(dagui.NewDB())
	fe.reportOnly = true
	return fe
}

func NewWithDB(db *dagui.DB) *frontendPretty {
	profile := ColorProfile()
	view := new(strings.Builder)
	return &frontendPretty{
		db:        db,
		logs:      newPrettyLogs(profile),
		autoFocus: true,

		// set empty initial row state to avoid nil checks
		rowsView: &dagui.RowsView{},
		rows:     &dagui.Rows{BySpan: map[dagui.SpanID]*dagui.TraceRow{}},

		// shell state
		flushed: map[dagui.SpanID]bool{},

		// initial TUI state
		window:     tea.WindowSizeMsg{Width: -1, Height: -1}, // be clear that it's not set
		fps:        30,                                       // sane default, fine-tune if needed
		profile:    profile,
		view:       view,
		viewOut:    NewOutput(view, termenv.WithProfile(profile)),
		browserBuf: new(strings.Builder),
	}
}

type startShellMsg struct {
	ctx          context.Context
	handler      func(ctx context.Context, input string) error
	autocomplete editline.AutoCompleteFn
	prompt       func(out TermOutput, fg termenv.Color) string
}

func (fe *frontendPretty) Shell(
	ctx context.Context,
	fn func(ctx context.Context, input string) error,
	autocomplete editline.AutoCompleteFn,
	prompt func(out TermOutput, fg termenv.Color) string,
) {
	fe.program.Send(startShellMsg{
		ctx:          ctx,
		handler:      fn,
		autocomplete: autocomplete,
		prompt:       prompt,
	})
	<-ctx.Done()
}

func (fe *frontendPretty) ConnectedToEngine(ctx context.Context, name string, version string, clientID string) {
	// noisy, so suppress this for now
}

func (fe *frontendPretty) SetCloudURL(ctx context.Context, url string, msg string, logged bool) {
	if fe.OpenWeb {
		if err := browser.OpenURL(url); err != nil {
			slog.Warn("failed to open URL", "url", url, "err", err)
		}
	}
	fe.mu.Lock()
	fe.cloudURL = url
	if msg != "" {
		slog.Warn(msg)
	}

	if cmdContext, ok := FromCmdContext(ctx); ok && cmdContext.printTraceLink {
		if logged {
			fe.msgPreFinalRender.WriteString(traceMessage(fe.profile, url, msg))
		} else if !skipLoggedOutTraceMsg() {
			fe.msgPreFinalRender.WriteString(fmt.Sprintf(loggedOutTraceMsg, url))
		}
	}

	fe.mu.Unlock()
}

func traceMessage(profile termenv.Profile, url string, msg string) string {
	buffer := &bytes.Buffer{}
	out := NewOutput(buffer, termenv.WithProfile(profile))

	fmt.Fprint(buffer, out.String("Full trace at ").Bold().String())
	fmt.Fprint(buffer, url)
	if msg != "" {
		fmt.Fprintf(buffer, " (%s)", msg)
	}

	return buffer.String()
}

// Run starts the TUI, calls the run function, stops the TUI, and finally
// prints the primary output to the appropriate stdout/stderr streams.
func (fe *frontendPretty) Run(ctx context.Context, opts dagui.FrontendOpts, run func(context.Context) error) error {
	if opts.TooFastThreshold == 0 {
		opts.TooFastThreshold = 100 * time.Millisecond
	}
	if opts.GCThreshold == 0 {
		opts.GCThreshold = 1 * time.Second
	}
	fe.FrontendOpts = opts

	if fe.reportOnly {
		fe.err = run(ctx)
	} else {
		// run the function wrapped in the TUI
		fe.err = fe.runWithTUI(ctx, run)
	}

	if fe.editline != nil {
		if err := history.SaveHistory(fe.editline.GetHistory(), historyFile); err != nil {
			slog.Error("failed to save history", "err", err)
		}
	}

	// print the final output display to stderr
	if renderErr := fe.FinalRender(os.Stderr); renderErr != nil {
		return renderErr
	}

	fe.db.WriteDot(opts.DotOutputFilePath, opts.DotFocusField, opts.DotShowInternal)

	// return original err
	return fe.err
}

func (fe *frontendPretty) Opts() *dagui.FrontendOpts {
	return &fe.FrontendOpts
}

func (fe *frontendPretty) SetCustomExit(fn func()) {
	fe.mu.Lock()
	fe.Opts().CustomExit = fn
	fe.mu.Unlock()
}

func (fe *frontendPretty) SetVerbosity(n int) {
	fe.mu.Lock()
	fe.Opts().Verbosity = n
	fe.mu.Unlock()
}

func (fe *frontendPretty) SetPrimary(spanID dagui.SpanID) {
	fe.mu.Lock()
	fe.db.SetPrimarySpan(spanID)
	fe.ZoomedSpan = spanID
	fe.FocusedSpan = spanID
	fe.recalculateViewLocked()
	fe.mu.Unlock()
}

func (fe *frontendPretty) RevealAllSpans() {
	fe.mu.Lock()
	fe.ZoomedSpan = dagui.SpanID{}
	fe.mu.Unlock()
}

func (fe *frontendPretty) runWithTUI(ctx context.Context, run func(context.Context) error) error {
	// wire up the run so we can call it asynchronously with the TUI running
	fe.run = run
	// set up ctx cancellation so the TUI can interrupt via keypresses
	fe.runCtx, fe.interrupt = context.WithCancelCause(ctx)

	opts := []tea.ProgramOption{
		tea.WithMouseCellMotion(),
	}

	in, out := findTTYs()
	if in == nil {
		tty, err := openInputTTY()
		if err != nil {
			return err
		}
		if tty != nil {
			in = tty
			defer tty.Close()
		}
	}
	opts = append(opts, tea.WithInput(in))
	// store in fe to use in backgroundMsg processing
	// which is used for terminal command
	fe.stdin = in

	if out != nil {
		opts = append(opts, tea.WithOutput(out))
	}

	// keep program state so we can send messages to it
	fe.program = tea.NewProgram(fe, opts...)

	// prevent browser.OpenURL from breaking the TUI if it fails
	browser.Stdout = fe.browserBuf
	browser.Stderr = fe.browserBuf

	// run the program, which starts the callback async
	if _, err := fe.program.Run(); err != nil {
		return err
	}

	// if the ctx was canceled, we don't need to return whatever random garbage
	// error string we got back; just return the ctx err.
	if fe.runCtx.Err() != nil {
		// return the cause, since it can hint the CLI to e.g. exit 0 if the
		// user is just pressing Ctrl+D in the shell
		return context.Cause(fe.runCtx)
	}

	// return the run err result
	return fe.err
}

func (fe *frontendPretty) renderErrorLogs(out TermOutput, r *renderer) bool {
	if fe.rowsView == nil {
		return false
	}
	rowsView := fe.db.RowsView(dagui.FrontendOpts{
		ZoomedSpan: fe.db.PrimarySpan,
		Verbosity:  dagui.ShowCompletedVerbosity,
	})
	errTree := fe.db.CollectErrors(rowsView)
	var anyHasLogs bool
	dagui.WalkTree(errTree, func(row *dagui.TraceTree, _ int) dagui.WalkDecision {
		logs := fe.logs.Logs[row.Span.ID]
		if logs != nil && logs.UsedHeight() > 0 {
			anyHasLogs = true
			return dagui.WalkStop
		}
		return dagui.WalkContinue
	})
	if anyHasLogs {
		fmt.Fprintln(out)
		fmt.Fprintln(out, out.String("Error logs:").Bold())
	}
	dagui.WalkTree(errTree, func(tree *dagui.TraceTree, _ int) dagui.WalkDecision {
		logs := fe.logs.Logs[tree.Span.ID]
		if logs != nil && logs.UsedHeight() > 0 {
			fmt.Fprintln(out)
			fe.renderStep(out, r, tree.Span, tree.Chained, 0, "")
			fe.renderLogs(out, r, logs, -1, logs.UsedHeight(), "", false)
			fe.renderStepError(out, r, tree.Span, 0, "")
		}
		return dagui.WalkContinue
	})
	return len(errTree) > 0
}

// FinalRender is called after the program has finished running and prints the
// final output after the TUI has exited.
func (fe *frontendPretty) FinalRender(w io.Writer) error {
	fe.mu.Lock()
	defer fe.mu.Unlock()

	// Render the full trace.
	fe.ZoomedSpan = fe.db.PrimarySpan
	if fe.reportOnly && fe.Verbosity < dagui.ExpandCompletedVerbosity {
		fe.Verbosity = dagui.ExpandCompletedVerbosity
	}
	fe.recalculateViewLocked()

	// Unfocus for the final render.
	fe.FocusedSpan = dagui.SpanID{}

	r := newRenderer(fe.db, fe.window.Width, fe.FrontendOpts)

	out := NewOutput(w, termenv.WithProfile(fe.profile))

	if fe.Debug || fe.Verbosity >= dagui.ShowCompletedVerbosity || fe.err != nil {
		fe.renderProgress(out, r, true, fe.window.Height, "")

		if fe.msgPreFinalRender.Len() > 0 {
			defer func() {
				if fe.shell == nil {
					// shell already prints blank line as it flushes
					fmt.Fprintln(os.Stderr)
				}
				fmt.Fprintln(os.Stderr, fe.msgPreFinalRender.String())
			}()
		}
	}

	// If there are errors, show log output.
	if fe.err != nil && fe.shell == nil {
		// Counter-intuitively, we don't want to render the primary output
		// when there's an error, because the error is better represented by
		// the progress output and error summary.
		if fe.renderErrorLogs(out, r) {
			return nil
		}
	}

	// Replay the primary output log to stdout/stderr.
	return renderPrimaryOutput(fe.db)
}

func (fe *frontendPretty) flush() tea.Cmd {
	if fe.shell == nil {
		return nil
<<<<<<< HEAD
	}
	buf := new(strings.Builder)
	out := NewOutput(buf, termenv.WithProfile(fe.profile))

	// unfocus, so we don't print a permanently focused one
	// (but also because we'll have a new thing to focus on anyway)
	fe.FocusedSpan = dagui.SpanID{}

	r := newRenderer(fe.db, 100, fe.FrontendOpts)

	for _, row := range fe.rows.Order {
		var shouldFlush bool
		if row.Depth == 0 && !row.IsRunningOrChildRunning && fe.logs.SawEOF[row.Span.ID] {
			// we're a top-level completed span and we've seen EOF, so flush
			shouldFlush = true
		}
		if row.Parent != nil && fe.flushed[row.Parent.ID] {
			// our parent flushed, so we should too
			shouldFlush = true
		}
		if !shouldFlush {
			continue
		}
		if !fe.flushed[row.Span.ID] {
			fe.renderRow(out, r, row, "", false)
			fe.flushed[row.Span.ID] = true
		}
	}
	if buf.Len() > 0 {
		return tea.Printf("%s", strings.TrimLeft(buf.String(), "\n"))
	}
=======
	}
	buf := new(strings.Builder)
	out := NewOutput(buf, termenv.WithProfile(fe.profile))

	// unfocus, so we don't print a permanently focused one
	// (but also because we'll have a new thing to focus on anyway)
	fe.FocusedSpan = dagui.SpanID{}

	r := newRenderer(fe.db, 100, fe.FrontendOpts)

	for _, row := range fe.rows.Order {
		var shouldFlush bool
		if row.Depth == 0 && !row.IsRunningOrChildRunning && fe.sawEOF[row.Span.ID] {
			// we're a top-level completed span and we've seen EOF, so flush
			shouldFlush = true
		}
		if row.Parent != nil && fe.flushed[row.Parent.ID] {
			// our parent flushed, so we should too
			shouldFlush = true
		}
		if !shouldFlush {
			continue
		}
		if !fe.flushed[row.Span.ID] {
			fe.renderRow(out, r, row, "", false)
			fe.flushed[row.Span.ID] = true
		}
	}
	if buf.Len() > 0 {
		return tea.Printf("%s", strings.TrimLeft(buf.String(), "\n"))
	}
>>>>>>> 7f7e7f62
	return nil
}

func (fe *frontendPretty) SpanExporter() sdktrace.SpanExporter {
	return prettySpanExporter{fe}
}

type prettySpanExporter struct {
	*frontendPretty
}

func (fe prettySpanExporter) ExportSpans(ctx context.Context, spans []sdktrace.ReadOnlySpan) error {
	fe.mu.Lock()
	defer fe.mu.Unlock()
	defer fe.recalculateViewLocked() // recalculate view *after* updating the db
	slog.Debug("frontend exporting spans", "spans", len(spans))
	return fe.db.ExportSpans(ctx, spans)
}

func (fe *frontendPretty) Shutdown(ctx context.Context) error {
	if err := fe.db.Shutdown(ctx); err != nil {
		return err
	}
	return fe.Close()
}

func (fe *frontendPretty) LogExporter() sdklog.Exporter {
	return prettyLogExporter{fe}
}

type prettyLogExporter struct {
	*frontendPretty
}

func (fe prettyLogExporter) Export(ctx context.Context, logs []sdklog.Record) error {
	fe.mu.Lock()
	defer fe.mu.Unlock()
	if err := fe.db.LogExporter().Export(ctx, logs); err != nil {
		return err
	}
	if err := fe.logs.Export(ctx, logs); err != nil {
		return err
	}
	return nil
}

type eofMsg struct{}

func (fe *frontendPretty) ForceFlush(context.Context) error {
	return nil
}

func (fe *frontendPretty) Close() error {
	if fe.program != nil {
		fe.program.Send(eofMsg{})
	}
	return nil
}

func (fe *frontendPretty) MetricExporter() sdkmetric.Exporter {
	return FrontendMetricExporter{fe}
}

type FrontendMetricExporter struct {
	*frontendPretty
}

func (fe FrontendMetricExporter) Export(ctx context.Context, resourceMetrics *metricdata.ResourceMetrics) error {
	fe.mu.Lock()
	defer fe.mu.Unlock()
	return fe.db.MetricExporter().Export(ctx, resourceMetrics)
}

func (fe FrontendMetricExporter) Temporality(ik sdkmetric.InstrumentKind) metricdata.Temporality {
	return fe.db.Temporality(ik)
}

func (fe FrontendMetricExporter) Aggregation(ik sdkmetric.InstrumentKind) sdkmetric.Aggregation {
	return fe.db.Aggregation(ik)
}

func (fe FrontendMetricExporter) ForceFlush(context.Context) error {
	return nil
}

type backgroundMsg struct {
	cmd  tea.ExecCommand
	raw  bool
	errs chan<- error
}

func (fe *frontendPretty) Background(cmd tea.ExecCommand, raw bool) error {
	errs := make(chan error, 1)
	fe.program.Send(backgroundMsg{
		cmd:  cmd,
		raw:  raw,
		errs: errs,
	})
	return <-errs
}

var KeymapStyle = lipgloss.NewStyle().
	Foreground(lipgloss.ANSIColor(termenv.ANSIBrightBlack))

func (fe *frontendPretty) renderKeymap(out *termenv.Output, style lipgloss.Style) int {
	w := new(strings.Builder)
	type keyHelp struct {
		label string
		keys  []string
		show  bool
	}
	var quitMsg string
	if fe.interrupted {
		quitMsg = "quit!"
	} else {
		quitMsg = "quit"
	}

	var showedKey bool
	// Blank line prior to keymap
	for _, key := range []keyHelp{
		{"input", []string{"tab", "i"}, fe.shell != nil},
		{out.Hyperlink(fe.cloudURL, "web"), []string{"w"}, fe.cloudURL != ""},
		{"move", []string{"←↑↓→", "up", "down", "left", "right", "h", "j", "k", "l"}, true},
		{"first", []string{"home"}, true},
		{"last", []string{"end", " "}, true},
		{"zoom", []string{"enter"}, true},
		{"unzoom", []string{"esc"}, fe.ZoomedSpan.IsValid() &&
			fe.ZoomedSpan != fe.db.PrimarySpan},
		{fmt.Sprintf("verbosity=%d", fe.Verbosity), []string{"+/-", "+", "-"}, true},
		{quitMsg, []string{"q", "ctrl+c"}, true},
	} {
		if !key.show {
			continue
		}
		mainKey := key.keys[0]
		if showedKey {
			fmt.Fprint(w, style.Render("  "))
		}
		keyStyle := style
		if time.Since(fe.pressedKeyAt) < 500*time.Millisecond {
			for _, k := range key.keys {
				if k == fe.pressedKey {
					keyStyle = keyStyle.Foreground(nil)
					// Reverse(true)
				}
			}
		}
		fmt.Fprint(w, keyStyle.Bold(true).Render(mainKey))
		fmt.Fprint(w, keyStyle.Render(": "+key.label))
		showedKey = true
	}
	res := w.String()
	fmt.Fprint(out, res)
	return lipgloss.Width(res)
}

func (fe *frontendPretty) Render(out TermOutput) error {
	progHeight := fe.window.Height

	if fe.editline != nil {
		progHeight -= lipgloss.Height(fe.editlineView())
	}

	r := newRenderer(fe.db, fe.window.Width, fe.FrontendOpts)

	if fe.shell != nil {
		out = focusedBg(out)
	}

	var progPrefix string
	if fe.rowsView != nil && fe.rowsView.Zoomed != nil && fe.rowsView.Zoomed.ID != fe.db.PrimarySpan {
		fe.renderStep(out, r, fe.rowsView.Zoomed, false, 0, "")
		progHeight -= 1
		progPrefix = "  "
	}

	below := new(strings.Builder)
	var countOut TermOutput = NewOutput(below, termenv.WithProfile(fe.profile))
	if fe.shell != nil {
		countOut = focusedBg(countOut)
	}

	if fe.shell == nil {
		fmt.Fprint(countOut, fe.viewKeymap())
	}

	if logs := fe.logs.Logs[fe.ZoomedSpan]; logs != nil && logs.UsedHeight() > 0 {
		fmt.Fprintln(below)
		fe.renderLogs(countOut, r, logs, -1, fe.window.Height/3, progPrefix, false)
	}

	belowOut := strings.TrimRight(below.String(), "\n")
	progHeight -= lipgloss.Height(belowOut)

	if fe.renderProgress(out, r, false, progHeight, progPrefix) {
		fmt.Fprintln(out)
	}

	fmt.Fprint(out, belowOut)
	return nil
}

func (fe *frontendPretty) viewKeymap() string {
	outBuf := new(strings.Builder)
	out := NewOutput(outBuf, termenv.WithProfile(fe.profile))
	if fe.shell == nil {
		fmt.Fprint(out, KeymapStyle.Render(strings.Repeat(HorizBar, 1)))
		fmt.Fprint(out, KeymapStyle.Render(" "))
	}
	fe.renderKeymap(out, KeymapStyle)
	fmt.Fprint(out, KeymapStyle.Render(" "))
	if rest := fe.window.Width - lipgloss.Width(outBuf.String()); rest > 0 {
		fmt.Fprint(out, KeymapStyle.Render(strings.Repeat(HorizBar, rest)))
	}
	return outBuf.String()
}

func (fe *frontendPretty) recalculateViewLocked() {
	fe.rowsView = fe.db.RowsView(fe.FrontendOpts)
	fe.rows = fe.rowsView.Rows(fe.FrontendOpts)
	if len(fe.rows.Order) == 0 {
		fe.focusedIdx = -1
		fe.FocusedSpan = dagui.SpanID{}
		return
	}
	if len(fe.rows.Order) < fe.focusedIdx {
		// durability: everything disappeared?
		fe.autoFocus = true
	}
	if fe.autoFocus {
		fe.focusedIdx = len(fe.rows.Order) - 1
		fe.FocusedSpan = fe.rows.Order[fe.focusedIdx].Span.ID
	} else if row := fe.rows.BySpan[fe.FocusedSpan]; row != nil {
		fe.focusedIdx = row.Index
	} else {
		// lost focus somehow
		fe.autoFocus = true
		fe.recalculateViewLocked()
	}
}

func (fe *frontendPretty) renderedRowLines(r *renderer, row *dagui.TraceRow, prefix string) []string {
	buf := new(strings.Builder)
	var out TermOutput = NewOutput(buf, termenv.WithProfile(fe.profile))
	if fe.shell != nil {
		out = focusedBg(out)
	}
	fe.renderRow(out, r, row, prefix, fe.shell != nil)
	if buf.String() == "" {
		return nil
	}
	return strings.Split(strings.TrimSuffix(buf.String(), "\n"), "\n")
}

func (fe *frontendPretty) renderProgress(out TermOutput, r *renderer, full bool, height int, prefix string) (rendered bool) {
	if fe.rowsView == nil {
		return
	}

	rows := fe.rows

	if full {
		for _, row := range rows.Order {
			if fe.renderRow(out, r, row, "", fe.shell != nil) {
				rendered = true
			}
		}
		return
	}

	lines := fe.renderLines(r, height, prefix)
	if len(lines) > 0 {
		rendered = true
	}

	fmt.Fprint(out, strings.Join(lines, "\n"))
	return
}

func (fe *frontendPretty) renderLines(r *renderer, height int, prefix string) []string {
	rows := fe.rows
	if len(rows.Order) == 0 {
		return []string{}
	}
	if fe.focusedIdx == -1 {
		fe.autoFocus = true
		fe.focusedIdx = len(rows.Order) - 1
	}

	before, focused, after :=
		rows.Order[:fe.focusedIdx],
		rows.Order[fe.focusedIdx],
		rows.Order[fe.focusedIdx+1:]

	beforeLines := []string{}
	focusedLines := fe.renderedRowLines(r, focused, prefix)
	afterLines := []string{}
	renderBefore := func() {
		row := before[len(before)-1]
		before = before[:len(before)-1]
		beforeLines = append(fe.renderedRowLines(r, row, prefix), beforeLines...)
	}
	renderAfter := func() {
		row := after[0]
		after = after[1:]
		afterLines = append(afterLines, fe.renderedRowLines(r, row, prefix)...)
	}
	totalLines := func() int {
		return len(beforeLines) + len(focusedLines) + len(afterLines)
	}

	// fill in context surrounding the focused row
	contextLines := (height - len(focusedLines))
	if contextLines <= 0 {
		// lines already meets/exceeds height, just show them
		return focusedLines
	}

	beforeTargetLines := contextLines / 2
	var afterTargetLines int
	if contextLines%2 == 0 {
		afterTargetLines = beforeTargetLines
	} else {
		afterTargetLines = beforeTargetLines + 1
	}
	for len(beforeLines) < beforeTargetLines && len(before) > 0 {
		renderBefore()
	}
	for len(afterLines) < afterTargetLines && len(after) > 0 {
		renderAfter()
	}

	if total := totalLines(); total > height {
		extra := total - height
		if len(beforeLines) >= beforeTargetLines && len(afterLines) >= afterTargetLines {
			// exceeded the height, so trim the context
			if len(beforeLines) > beforeTargetLines {
				beforeLines = beforeLines[len(beforeLines)-beforeTargetLines:]
			}
			if len(afterLines) > afterTargetLines {
				afterLines = afterLines[:afterTargetLines]
			}
		} else if len(beforeLines) >= beforeTargetLines {
			beforeLines = beforeLines[extra:]
		} else if len(afterLines) >= afterTargetLines {
			afterLines = afterLines[:len(afterLines)-extra]
		}
	} else {
		// fill in the rest of the screen if there's not enough to fill both sides
		for totalLines() < height && (len(before) > 0 || len(after) > 0) {
			switch {
			case len(before) > 0:
				renderBefore()
				if total := totalLines(); total > height {
					extra := total - height
					beforeLines = beforeLines[extra:]
				}
			case len(after) > 0:
				renderAfter()
				if total := totalLines(); total > height {
					extra := total - height
					afterLines = afterLines[:len(afterLines)-extra]
				}
			}
		}
	}

	// finally, print all the lines
	focusedLines = append(beforeLines, focusedLines...)
	focusedLines = append(focusedLines, afterLines...)
	return focusedLines
}

func (fe *frontendPretty) focus(row *dagui.TraceRow) {
	if row == nil {
		return
	}
	fe.FocusedSpan = row.Span.ID
	fe.focusedIdx = row.Index
	fe.recalculateViewLocked()
}

func (fe *frontendPretty) Init() tea.Cmd {
	return tea.Batch(
		frame(fe.fps),
		fe.spawn,
	)
}

func (fe *frontendPretty) Update(msg tea.Msg) (tea.Model, tea.Cmd) {
	fe.mu.Lock()
	defer fe.mu.Unlock()
	var cmds []tea.Cmd

	fe, cmd := fe.update(msg)
	cmds = append(cmds, cmd)

	// fe.viewport, cmd = fe.viewport.Update(msg)
	// cmds = append(cmds, cmd)
	//
	return fe, tea.Batch(cmds...)
}

func (fe *frontendPretty) View() string {
	fe.mu.Lock()
	defer fe.mu.Unlock()
	if fe.backgrounded {
		// if we've been backgrounded, show nothing, so a user's shell session
		// doesn't have any garbage before/after
		return ""
	}
	if fe.quitting {
		// print nothing; make way for the pristine output in the final render
		return ""
	}
	if fe.shell != nil {
		prog := strings.TrimSpace(fe.view.String())
		if prog != "" {
			// keep an extra line above the prompt
			prog += "\n\n"
		}
		return prog + fe.editlineView()
	}
	return fe.view.String()
}

func (fe *frontendPretty) editlineView() string {
	orig := fe.editline.View()
	if fe.editlineFocused {
		return orig
	}
	// cut off the last line of output, which is the keymap, by deleting everything after the last newline
	if lastNewline := strings.LastIndex(orig, "\n"); lastNewline != -1 {
		orig = orig[:lastNewline]
	}
	return orig + "\n" + fe.viewKeymap()
}

type doneMsg struct {
	err error
}

func (fe *frontendPretty) spawn() (msg tea.Msg) {
	return doneMsg{fe.run(fe.runCtx)}
}

type backgroundDoneMsg struct {
	backgroundMsg
	err error
}

type shellDoneMsg struct {
	err error
}

func (fe *frontendPretty) update(msg tea.Msg) (*frontendPretty, tea.Cmd) { //nolint: gocyclo
	switch msg := msg.(type) {
	case doneMsg: // run finished
		slog.Debug("run finished", "err", msg.err)
		fe.done = true
		fe.err = msg.err
		if fe.eof && !fe.NoExit {
			fe.quitting = true
			return fe, tea.Quit
		}
		return fe, nil

	case eofMsg: // received end of updates
		slog.Debug("got EOF")
		fe.eof = true
		if fe.done && !fe.NoExit {
			fe.quitting = true
			return fe, tea.Quit
		}
		return fe, nil

	case startShellMsg:
		fe.shell = msg.handler
		fe.shellCtx = msg.ctx
		fe.prompt = msg.prompt
		fe.promptFg = termenv.ANSIGreen

		// create the editline
		fe.editline = editline.New(fe.window.Width, fe.window.Height)
		fe.editlineFocused = true

		// wire up auto completion
		fe.editline.AutoComplete = msg.autocomplete

		// restore history
		fe.editline.MaxHistorySize = 1000
		if history, err := history.LoadHistory(historyFile); err == nil {
			fe.editline.SetHistory(history)
		}

		// if input ends with a pipe, then it's not complete
		fe.editline.CheckInputComplete = func(entireInput [][]rune, line int, col int) bool {
			return !strings.HasSuffix(string(entireInput[line][col:]), "|")
		}

		// put the bowtie on
		fe.updatePrompt()

		// HACK: for some reason editline's first paint is broken (only shows
		// first 2 chars of prompt, doesn't show cursor). Sending it a message
		// - any message - fixes it.
		fe.editline.Update(nil)

		return fe, tea.Batch(
			tea.Printf(
				`Experimental Dagger interactive shell. Type ".help" for more information. Press Ctrl+D to exit.`+
					"\n"),
			fe.editline.Focus(),
			tea.DisableMouse,
		)

	case backgroundMsg:
		fe.backgrounded = true
		cmd := msg.cmd

		if msg.raw {
			var restore = func() error { return nil }
			cmd = &wrapCommand{
				ExecCommand: cmd,
				before: func() error {
					if stdin, ok := fe.stdin.(*os.File); ok {
						oldState, err := term.MakeRaw(int(stdin.Fd()))
						if err != nil {
							return err
						}
						restore = func() error { return term.Restore(int(stdin.Fd()), oldState) }
					}

					return nil
				},
				after: func() error {
					return restore()
				},
			}
		}
		return fe, tea.Exec(cmd, func(err error) tea.Msg {
			return backgroundDoneMsg{msg, err}
		})

	case backgroundDoneMsg:
		fe.backgrounded = false
		msg.errs <- msg.err
		return fe, nil

	case tea.MouseMsg:
		switch msg.Button {
		case tea.MouseButtonWheelDown:
			fe.goDown()
			fe.pressedKey = "down"
			fe.pressedKeyAt = time.Now()
		case tea.MouseButtonWheelUp:
			fe.goUp()
			fe.pressedKey = "up"
			fe.pressedKeyAt = time.Now()
		}
		return fe, nil

	case editline.InputCompleteMsg:
		if fe.shell != nil && fe.editlineFocused {
			value := fe.editline.Value()
			fe.editline.AddHistoryEntry(value)
			fe.promptFg = termenv.ANSIYellow
			fe.updatePrompt()

			ctx, cancel := context.WithCancelCause(fe.shellCtx)
			fe.shellInterrupt = cancel

			return fe, tea.Batch(
				// flush the progress to the scrollback
				fe.flush(),
				// run the shell command
				func() tea.Msg {
					return shellDoneMsg{fe.shell(ctx, value)}
				},
			)
		}
		return fe, nil

	case shellDoneMsg:
		if msg.err == nil {
			fe.promptFg = termenv.ANSIGreen
		} else {
			fe.promptFg = termenv.ANSIRed
		}
		fe.updatePrompt()
		return fe, nil

	case tea.KeyMsg:
		// send all input to editline if it's focused
		if fe.shell != nil && fe.editlineFocused {
			switch msg.String() {
			case "ctrl+d":
				if fe.editline.Value() == "" {
					return fe.quit(ErrShellExited)
				}
			case "ctrl+c":
				if fe.shellInterrupt != nil {
					fe.shellInterrupt(errors.New("interrupted"))
				}
				fe.editline.Reset()
				return fe, nil
			case "esc":
				fe.editlineFocused = false
				fe.updatePrompt()
				fe.editline.Blur()
				return fe, nil
			case "alt++", "alt+=":
				fe.Verbosity++
				fe.recalculateViewLocked()
				return fe, nil
			case "alt+-":
				fe.Verbosity--
				fe.recalculateViewLocked()
				return fe, nil
			}
			el, cmd := fe.editline.Update(msg)
			fe.editline = el.(*editline.Model)
			return fe, cmd
		}

		lastKey := fe.pressedKey
		fe.pressedKey = msg.String()
		fe.pressedKeyAt = time.Now()
		switch msg.String() {
		case "q", "ctrl+c":
			return fe.quit(ErrInterrupted)
		case "ctrl+\\": // SIGQUIT
			fe.program.ReleaseTerminal()
			sigquit()
			return fe, nil
		case "down", "j":
			fe.goDown()
			return fe, nil
		case "up", "k":
			fe.goUp()
			return fe, nil
		case "left", "h":
			fe.goOut()
			return fe, nil
		case "right", "l":
			fe.goIn()
			return fe, nil
		case "home":
			fe.goStart()
			return fe, nil
		case "end", "G", " ":
			fe.goEnd()
			fe.pressedKey = "end"
			fe.pressedKeyAt = time.Now()
			return fe, nil
		case "esc":
			fe.ZoomedSpan = fe.db.PrimarySpan
			fe.recalculateViewLocked()
			return fe, nil
		case "+", "=":
			fe.FrontendOpts.Verbosity++
			fe.recalculateViewLocked()
			return fe, nil
		case "-":
			fe.FrontendOpts.Verbosity--
			if fe.FrontendOpts.Verbosity < 0 {
				fe.FrontendOpts.Verbosity = 0
			}
			fe.recalculateViewLocked()
			return fe, nil
		case "w":
			if fe.cloudURL == "" {
				return fe, nil
			}
			url := fe.cloudURL
			if fe.ZoomedSpan.IsValid() && fe.ZoomedSpan != fe.db.PrimarySpan {
				url += "?span=" + fe.ZoomedSpan.String()
			}
			if fe.FocusedSpan.IsValid() && fe.FocusedSpan != fe.db.PrimarySpan {
				url += "#" + fe.FocusedSpan.String()
			}
			return fe, func() tea.Msg {
				if err := browser.OpenURL(url); err != nil {
					slog.Warn("failed to open URL",
						"url", url,
						"err", err,
						"output", fe.browserBuf.String())
				}
				return nil
			}
		case "?":
			if fe.debugged == fe.FocusedSpan {
				fe.debugged = dagui.SpanID{}
			} else {
				fe.debugged = fe.FocusedSpan
			}
			return fe, nil
		case "enter":
			fe.ZoomedSpan = fe.FocusedSpan
			fe.recalculateViewLocked()
			return fe, nil
		case "tab", "i":
			if fe.editline != nil {
				fe.editlineFocused = true
				fe.updatePrompt()
				return fe, fe.editline.Focus()
			}
			return fe, nil
		}

		switch lastKey { //nolint:gocritic
		case "g":
			switch msg.String() { //nolint:gocritic
			case "g":
				fe.goStart()
				fe.pressedKey = "home"
				fe.pressedKeyAt = time.Now()
				return fe, nil
			}
		}

		return fe, nil
	case tea.WindowSizeMsg:
		fe.setWindowSizeLocked(msg)
		return fe, nil

	case frameMsg:
		fe.renderLocked()
		// NB: take care not to forward Frame downstream, since that will result
		// in runaway ticks. instead inner components should send a SetFpsMsg to
		// adjust the outermost layer.
		return fe, frame(fe.fps)

	default:
		return fe, nil
	}
}

func (fe *frontendPretty) updatePrompt() {
	var out TermOutput = fe.viewOut
	if fe.editlineFocused {
		out = focusedBg(out)
	}
	fe.editline.Prompt = fe.prompt(out, fe.promptFg)
	fe.editline.Reset()
}

func (fe *frontendPretty) quit(interruptErr error) (*frontendPretty, tea.Cmd) {
	if fe.CustomExit != nil {
		fe.CustomExit()
		return fe, nil
	}

	if fe.done && fe.eof {
		fe.quitting = true
		// must have configured NoExit, and now they want
		// to exit manually
		return fe, tea.Quit
	}
	if fe.interrupted {
		slog.Warn("exiting immediately")
		fe.quitting = true
		return fe, tea.Quit
	} else {
		slog.Warn("canceling... (press again to exit immediately)")
	}
	fe.interrupted = true
	fe.interrupt(interruptErr)
	return fe, nil // tea.Quit is deferred until we receive doneMsg
}

func (fe *frontendPretty) goStart() {
	fe.autoFocus = false
	if len(fe.rows.Order) > 0 {
		fe.focus(fe.rows.Order[0])
	}
}

func (fe *frontendPretty) goEnd() {
	fe.autoFocus = true
	if len(fe.rows.Order) > 0 {
		fe.focus(fe.rows.Order[len(fe.rows.Order)-1])
	}
}

func (fe *frontendPretty) goUp() {
	fe.autoFocus = false
	newIdx := fe.focusedIdx - 1
	if newIdx < 0 || newIdx >= len(fe.rows.Order) {
		return
	}
	fe.focus(fe.rows.Order[newIdx])
}

func (fe *frontendPretty) goDown() {
	fe.autoFocus = false
	newIdx := fe.focusedIdx + 1
	if newIdx >= len(fe.rows.Order) {
		// at bottom
		return
	}
	fe.focus(fe.rows.Order[newIdx])
}

func (fe *frontendPretty) goOut() {
	fe.autoFocus = false
	focused := fe.db.Spans.Map[fe.FocusedSpan]
	if focused == nil {
		return
	}
	parent := focused.VisibleParent(fe.FrontendOpts)
	if parent == nil {
		return
	}
	fe.FocusedSpan = parent.ID
	// targeted the zoomed span; zoom on its parent instead
	if fe.FocusedSpan == fe.ZoomedSpan {
		zoomedParent := parent.VisibleParent(fe.FrontendOpts)
		if zoomedParent != nil {
			fe.ZoomedSpan = zoomedParent.ID
		}
	}
	fe.recalculateViewLocked()
}

func (fe *frontendPretty) goIn() {
	fe.autoFocus = false
	newIdx := fe.focusedIdx + 1
	if newIdx >= len(fe.rows.Order) {
		// at bottom
		return
	}
	cur := fe.rows.Order[fe.focusedIdx]
	next := fe.rows.Order[newIdx]
	if next.Depth <= cur.Depth {
		// has no children
		return
	}
	fe.focus(next)
}

func (fe *frontendPretty) setWindowSizeLocked(msg tea.WindowSizeMsg) {
	fe.window = msg
	fe.logs.SetWidth(msg.Width)
	if fe.editline != nil {
		fe.editline.SetSize(msg.Width, msg.Height)
	}
}

func (fe *frontendPretty) renderLocked() {
	fe.view.Reset()
	fe.Render(fe.viewOut)
}

func (fe *frontendPretty) renderRow(out TermOutput, r *renderer, row *dagui.TraceRow, prefix string, highlight bool) bool {
	if fe.flushed[row.Span.ID] && fe.editlineFocused {
		return false
	}
	if fe.shell != nil && row.Depth == 0 {
		// navigating history and there's a previous row
		if (!fe.editlineFocused && row.Previous != nil) ||
			(row.Previous != nil && !fe.flushed[row.Previous.Span.ID]) {
			fmt.Fprintln(out, out.String(prefix))
		}
		fe.renderStep(out, r, row.Span, row.Chained, row.Depth, prefix)
		if logs := fe.logs.Logs[row.Span.ID]; logs != nil && logs.UsedHeight() > 0 {
			logDepth := 0
			if fe.Verbosity < dagui.ExpandCompletedVerbosity {
				logDepth = -1
			}
			fe.renderLogs(out, r, logs, logDepth, logs.UsedHeight(), prefix, highlight)
		}
		fe.renderStepError(out, r, row.Span, 0, prefix)
		return true
	}
	if row.Previous != nil &&
		row.Previous.Depth >= row.Depth &&
		!row.Chained &&
		(row.Previous.Depth > row.Depth || row.Span.Call() != nil ||
			(row.Previous.Span.Call() != nil && row.Span.Call() == nil) ||
			row.Previous.Span.Message != "") {
		fmt.Fprint(out, prefix)
		r.indent(out, row.Depth)
		fmt.Fprintln(out)
	}
	span := row.Span
	if span.Message != "" {
		// when a span represents a message, we don't need to print its name
		//
		// NOTE: arguably this should be opt-in, but it's not clear how the
		// span name relates to the message in all cases; is it the
		// subject? or author? better to be explicit with attributes.
		isFocused := row.Span.ID == fe.FocusedSpan && !fe.editlineFocused
		r.indent(out, row.Depth)
		emoji := span.ActorEmoji
		if emoji == "" {
			emoji = "💬"
		}
		fmt.Fprint(out, "\b") // emojis take up two columns, so make room
		icon := out.String(emoji)
		if isFocused {
			icon = icon.Reverse()
		}
		fmt.Fprint(out, icon)
		fmt.Fprint(out, out.String(" "))
		if fe.renderStepLogs(out, r, row, prefix, highlight) {
			r.indent(out, row.Depth)
			fmt.Fprint(out, out.String(VertBoldBar).Foreground(termenv.ANSIBrightBlack))
		} else {
			// no logs were printed, so snug the duration up against the emoji
			fmt.Fprint(out, "\b")
		}
		r.renderDuration(out, span)
		r.renderMetrics(out, span)
		fmt.Fprintln(out)
	} else {
		fe.renderStep(out, r, row.Span, row.Chained, row.Depth, prefix)
		if row.IsRunningOrChildRunning ||
			row.Span.IsFailedOrCausedFailure() ||
			row.Span.IsCanceled() ||
			fe.Verbosity >= dagui.ExpandCompletedVerbosity {
			fe.renderStepLogs(out, r, row, prefix, highlight)
		}
	}
	fe.renderStepError(out, r, row.Span, row.Depth, prefix)
	fe.renderDebug(out, row.Span, prefix+Block25+" ")
	return true
}

func (fe *frontendPretty) renderDebug(out TermOutput, span *dagui.Span, prefix string) {
	if span.ID != fe.debugged {
		return
	}
	vt := NewVterm(fe.profile)
	vt.WriteMarkdown([]byte("## Span\n"))
	vt.SetPrefix(prefix)
	var buf strings.Builder
	enc := json.NewEncoder(&buf)
	enc.SetIndent("", "  ")
	enc.Encode(span.Snapshot())
	vt.WriteMarkdown([]byte("```json\n" + strings.TrimSpace(buf.String()) + "\n```"))
	if len(span.EffectIDs) > 0 {
		vt.WriteMarkdown([]byte("\n\n## Installed effects\n\n"))
		for _, id := range span.EffectIDs {
			vt.WriteMarkdown([]byte("- " + id + "\n"))
			if spans := fe.db.EffectSpans[id]; spans != nil {
				for _, effect := range spans.Order {
					vt.WriteMarkdown([]byte("  - " + effect.Name + "\n"))
				}
			}
		}
	}
	fmt.Fprint(out, prefix+vt.View())
}

func (fe *frontendPretty) renderStepLogs(out TermOutput, r *renderer, row *dagui.TraceRow, prefix string, highlight bool) bool {
	if logs := fe.logs.Logs[row.Span.ID]; logs != nil {
		return fe.renderLogs(out, r,
			logs,
			row.Depth,
			fe.window.Height/3,
			prefix,
			highlight,
		)
	}
	return false
}

func (fe *frontendPretty) renderStepError(out TermOutput, r *renderer, span *dagui.Span, depth int, prefix string) {
	for _, span := range span.Errors().Order {
		// only print the first line
		for line := range strings.SplitSeq(span.Status.Description, "\n") {
			if line == "" {
				continue
			}
			fmt.Fprint(out, prefix)
			r.indent(out, depth)
			fmt.Fprintf(out,
				out.String("! %s").Foreground(termenv.ANSIYellow).String(),
				line,
			)
			fmt.Fprintln(out)
		}
	}
}

func (fe *frontendPretty) renderStep(out TermOutput, r *renderer, span *dagui.Span, chained bool, depth int, prefix string) error {
	isFocused := span.ID == fe.FocusedSpan && !fe.editlineFocused

	if call := span.Call(); call != nil {
		if err := r.renderCall(out, span, call, prefix, chained, depth, false, span.Internal, isFocused); err != nil {
			return err
		}
	} else if span != nil {
		if err := r.renderSpan(out, span, span.Name, prefix, depth, isFocused); err != nil {
			return err
		}
	}
	fmt.Fprintln(out)

	return nil
}

func (fe *frontendPretty) renderLogs(out TermOutput, r *renderer, logs *Vterm, depth int, height int, prefix string, highlight bool) bool {
	pipe := out.String(VertBoldBar).Foreground(termenv.ANSIBrightBlack)
	if depth == -1 {
		// clear prefix when zoomed
		logs.SetPrefix(prefix)
	} else {
		buf := new(strings.Builder)
		fmt.Fprint(buf, prefix)
		indentOut := NewOutput(buf, termenv.WithProfile(fe.profile))
		r.indent(indentOut, depth)
		fmt.Fprint(indentOut, pipe)
		fmt.Fprint(indentOut, out.String(" "))
		logs.SetPrefix(buf.String())
	}
	if highlight {
		logs.SetBackground(highlightBg)
	} else {
		logs.SetBackground(nil)
	}
	if height <= 0 {
		logs.SetHeight(logs.UsedHeight())
	} else {
		logs.SetHeight(height)
	}
	view := logs.View()
	if view == "" {
		return false
	}
	fmt.Fprint(out, view)
	return true
}

type prettyLogs struct {
	Logs     map[dagui.SpanID]*Vterm
	LogWidth int
	SawEOF   map[dagui.SpanID]bool
	Profile  termenv.Profile
}

func newPrettyLogs(profile termenv.Profile) *prettyLogs {
	return &prettyLogs{
		Logs:     make(map[dagui.SpanID]*Vterm),
		LogWidth: -1,
		Profile:  profile,
		SawEOF:   make(map[dagui.SpanID]bool),
	}
}

func (l *prettyLogs) Export(ctx context.Context, logs []sdklog.Record) error {
	for _, log := range logs {
		// Check for Markdown content type
		contentType := ""
		eof := false
		for attr := range log.WalkAttributes {
			if attr.Key == telemetry.ContentTypeAttr {
				contentType = attr.Value.AsString()
				break
			}
			if attr.Key == telemetry.StdioEOFAttr {
				eof = attr.Value.AsBool()
				break
			}
		}

		if eof && log.SpanID().IsValid() {
			l.SawEOF[dagui.SpanID{SpanID: log.SpanID()}] = true
			continue
		}

		vterm := l.spanLogs(log.SpanID())

		if contentType == "text/markdown" {
			_, _ = vterm.WriteMarkdown([]byte(log.Body().AsString()))
		} else {
			_, _ = fmt.Fprint(vterm, log.Body().AsString())
		}
	}
	return nil
}

func (l *prettyLogs) spanLogs(id trace.SpanID) *Vterm {
	spanID := dagui.SpanID{SpanID: id}
	term, found := l.Logs[spanID]
	if !found {
		term = NewVterm(l.Profile)
		if l.LogWidth > -1 {
			term.SetWidth(l.LogWidth)
		}
		l.Logs[spanID] = term
	}
	return term
}

func (l *prettyLogs) SetWidth(width int) {
	l.LogWidth = width
	for _, vt := range l.Logs {
		vt.SetWidth(width)
	}
}

func (l *prettyLogs) Shutdown(ctx context.Context) error {
	return nil
}

func findTTYs() (in io.Reader, out io.Writer) {
	if term.IsTerminal(int(os.Stdin.Fd())) {
		in = os.Stdin
	}
	for _, f := range []*os.File{os.Stderr, os.Stdout} {
		if term.IsTerminal(int(f.Fd())) {
			out = f
			break
		}
	}
	return
}

type frameMsg time.Time

func frame(fps float64) tea.Cmd {
	return tea.Tick(time.Duration(float64(time.Second)/fps), func(t time.Time) tea.Msg {
		return frameMsg(t)
	})
}

type wrapCommand struct {
	tea.ExecCommand
	before func() error
	after  func() error
}

var _ tea.ExecCommand = (*wrapCommand)(nil)

func (ts *wrapCommand) Run() error {
	if err := ts.before(); err != nil {
		return err
	}
	err := ts.ExecCommand.Run()
	if err2 := ts.after(); err == nil {
		err = err2
	}
	return err
}

// TermOutput is an interface that captures the methods we need from termenv.Output
type TermOutput interface {
	io.Writer
	String(...string) termenv.Style
}

// BackgroundWriter wraps a termenv.Output to maintain background color
type BackgroundWriter struct {
	TermOutput
	bgColor termenv.Color
	lineEnd string
}

func NewBackgroundOutput(out TermOutput, bgColor termenv.Color) *BackgroundWriter {
	return &BackgroundWriter{
		TermOutput: out,
		bgColor:    bgColor,
		lineEnd:    termenv.CSI + bgColor.Sequence(true) + "m" + termenv.CSI + termenv.EraseLineRightSeq + "\n",
	}
}

func (bg *BackgroundWriter) String(s ...string) termenv.Style {
	return bg.TermOutput.String(s...).Background(bg.bgColor)
}

func (bg *BackgroundWriter) Write(p []byte) (n int, err error) {
	return bg.TermOutput.Write(bytes.ReplaceAll(p, []byte("\n"), []byte(bg.lineEnd)))
}

func focusedBg(out TermOutput) TermOutput {
	return NewBackgroundOutput(out, highlightBg)
}<|MERGE_RESOLUTION|>--- conflicted
+++ resolved
@@ -408,7 +408,6 @@
 func (fe *frontendPretty) flush() tea.Cmd {
 	if fe.shell == nil {
 		return nil
-<<<<<<< HEAD
 	}
 	buf := new(strings.Builder)
 	out := NewOutput(buf, termenv.WithProfile(fe.profile))
@@ -440,39 +439,6 @@
 	if buf.Len() > 0 {
 		return tea.Printf("%s", strings.TrimLeft(buf.String(), "\n"))
 	}
-=======
-	}
-	buf := new(strings.Builder)
-	out := NewOutput(buf, termenv.WithProfile(fe.profile))
-
-	// unfocus, so we don't print a permanently focused one
-	// (but also because we'll have a new thing to focus on anyway)
-	fe.FocusedSpan = dagui.SpanID{}
-
-	r := newRenderer(fe.db, 100, fe.FrontendOpts)
-
-	for _, row := range fe.rows.Order {
-		var shouldFlush bool
-		if row.Depth == 0 && !row.IsRunningOrChildRunning && fe.sawEOF[row.Span.ID] {
-			// we're a top-level completed span and we've seen EOF, so flush
-			shouldFlush = true
-		}
-		if row.Parent != nil && fe.flushed[row.Parent.ID] {
-			// our parent flushed, so we should too
-			shouldFlush = true
-		}
-		if !shouldFlush {
-			continue
-		}
-		if !fe.flushed[row.Span.ID] {
-			fe.renderRow(out, r, row, "", false)
-			fe.flushed[row.Span.ID] = true
-		}
-	}
-	if buf.Len() > 0 {
-		return tea.Printf("%s", strings.TrimLeft(buf.String(), "\n"))
-	}
->>>>>>> 7f7e7f62
 	return nil
 }
 
