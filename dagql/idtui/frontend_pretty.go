--- conflicted
+++ resolved
@@ -98,11 +98,7 @@
 	}
 }
 
-<<<<<<< HEAD
-func (fe *frontendPretty) ConnectedToEngine(ctx context.Context, name string, version string) {
-=======
-func (fe *frontendPretty) ConnectedToEngine(name, version, clientID string) {
->>>>>>> 1c31c066
+func (fe *frontendPretty) ConnectedToEngine(ctx context.Context, name string, version string, clientID string) {
 	// noisy, so suppress this for now
 }
 
@@ -140,11 +136,7 @@
 	if fe.Debug {
 		level = slog.LevelDebug
 	}
-<<<<<<< HEAD
-	slog.SetDefault(telemetry.PrettyLogger(fe.logsPanel, fe.profile, level))
-=======
-	slog.SetDefault(slog.PrettyLogger(fe.messagesW, fe.profile, level))
->>>>>>> 1c31c066
+	slog.SetDefault(slog.PrettyLogger(fe.logsPanel, fe.profile, level))
 
 	// find a TTY anywhere in stdio. stdout might be redirected, in which case we
 	// can show the TUI on stderr.
@@ -370,13 +362,8 @@
 	if fe.rowsView == nil {
 		return false, nil
 	}
-<<<<<<< HEAD
 	for _, row := range fe.rowsView.Body {
-		if fe.Debug || fe.shouldShow(fe.FrontendOpts, row) {
-=======
-	for _, row := range fe.logsView.Body {
 		if fe.shouldShow(fe.FrontendOpts, row) {
->>>>>>> 1c31c066
 			if err := fe.renderRow(out, row, 0); err != nil {
 				return renderedAny, err
 			}
