--- conflicted
+++ resolved
@@ -5,6 +5,7 @@
 	"context"
 	"errors"
 	"fmt"
+	"io"
 	"os"
 	"strings"
 	"sync"
@@ -155,21 +156,12 @@
 	}
 	fe.FrontendOpts = opts
 
-<<<<<<< HEAD
 	if fe.reportOnly {
 		fe.err = run(ctx)
 	} else {
-		// find a TTY anywhere in stdio. stdout might be redirected, in which case we
-		// can show the TUI on stderr.
-		ttyIn, ttyOut := findTTYs()
-
 		// run the function wrapped in the TUI
-		fe.err = fe.runWithTUI(ctx, ttyIn, ttyOut, run)
-	}
-=======
-	// run the function wrapped in the TUI
-	runErr := fe.runWithTUI(ctx, run)
->>>>>>> 6873b3a3
+		fe.err = fe.runWithTUI(ctx, run)
+	}
 
 	// print the final output display to stderr
 	if renderErr := fe.FinalRender(os.Stderr); renderErr != nil {
@@ -182,15 +174,11 @@
 	return fe.err
 }
 
-<<<<<<< HEAD
-func (fe *frontendPretty) SetPrimary(spanID dagui.SpanID) {
-=======
 func (fe *frontendPretty) Opts() *dagui.FrontendOpts {
 	return &fe.FrontendOpts
 }
 
-func (fe *frontendPretty) SetPrimary(spanID trace.SpanID) {
->>>>>>> 6873b3a3
+func (fe *frontendPretty) SetPrimary(spanID dagui.SpanID) {
 	fe.mu.Lock()
 	fe.db.SetPrimarySpan(spanID)
 	fe.ZoomedSpan = spanID
@@ -515,15 +503,7 @@
 }
 
 func (fe *frontendPretty) recalculateViewLocked() {
-<<<<<<< HEAD
 	fe.rowsView = fe.db.RowsView(fe.FrontendOpts)
-=======
-	if fe.RevealAllSpans {
-		fe.rowsView = fe.db.RowsViewAll()
-	} else {
-		fe.rowsView = fe.db.RowsView(fe.zoomed)
-	}
->>>>>>> 6873b3a3
 	fe.rows = fe.rowsView.Rows(fe.FrontendOpts)
 	if len(fe.rows.Order) == 0 {
 		fe.focusedIdx = -1
