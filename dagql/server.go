package dagql

import (
	"context"
	"encoding/json"
	"errors"
	"fmt"
	"reflect"
	"runtime/debug"
	"sync"

	"github.com/99designs/gqlgen/graphql"
	"github.com/99designs/gqlgen/graphql/errcode"
	"github.com/99designs/gqlgen/graphql/handler"
	"github.com/iancoleman/strcase"
	"github.com/opencontainers/go-digest"
	"github.com/sourcegraph/conc/pool"
	"github.com/vektah/gqlparser/v2/ast"
	"github.com/vektah/gqlparser/v2/gqlerror"
	"github.com/vektah/gqlparser/v2/parser"
	"github.com/vektah/gqlparser/v2/validator"
	"github.com/vektah/gqlparser/v2/validator/rules"
	"golang.org/x/sync/errgroup"

	"github.com/dagger/dagger/dagql/call"
)

func init() {
	// HACK: these rules are disabled because some clients don't send the right
	// types:
	//   - PHP + Elixir SDKs send enums quoted
	//   - The shell sends enums quoted, and ints/floats as strings
	//   - etc
	validator.RemoveRule(rules.ValuesOfCorrectTypeRule.Name)
	validator.RemoveRule(rules.ValuesOfCorrectTypeRuleWithoutSuggestions.Name)

	// HACK: this rule is disabled because PHP modules <=v0.15.2 query
	// inputArgs incorrectly.
	validator.RemoveRule(rules.ScalarLeafsRule.Name)
}

// Server represents a GraphQL server whose schema is dynamically modified at
// runtime.
type Server struct {
	root        Object
	telemetry   AroundFunc
	objects     map[string]ObjectType
	scalars     map[string]ScalarType
	typeDefs    map[string]TypeDef
	directives  map[string]DirectiveSpec
	installLock *sync.Mutex
	// FIXME: implement stacked middleware
	middleware Middleware

	// View is the view that is applied to all queries on this server
	View string

	// Cache is the inner cache used by the server. It can be replicated to
	// another *Server to inherit and share caches.
	//
	// TODO: copy-on-write
	Cache Cache
}

type Middleware interface {
	InstallObject(ObjectType, func(ObjectType))
	// FIXME: add support for other install functions
}

// AroundFunc is a function that is called around every non-cached selection.
//
// It's a little funny looking. I may have goofed it. This will be cleaned up
// soon.
type AroundFunc func(
	context.Context,
	Object,
	*call.ID,
) (context.Context, func(res Typed, cached bool, err error))

// Cache stores results of pure selections against Server.
type Cache interface {
	GetOrInitialize(
		context.Context,
		digest.Digest,
		func(context.Context) (Typed, error),
	) (Typed, bool, error)
	GetOrInitializeWithPostCall(
		context.Context,
		digest.Digest,
		func(context.Context) (Typed, func(context.Context) error, error),
	) (Typed, bool, func(context.Context) error, error)
	GetOrInitializeValue(context.Context, digest.Digest, Typed) (Typed, bool, error)
}

// TypeDef is a type whose sole practical purpose is to define a GraphQL type,
// so it explicitly includes the Definitive interface.
type TypeDef interface {
	Type
	Definitive
}

// NewServer returns a new Server with the given root object.
func NewServer[T Typed](root T) *Server {
	rootClass := NewClass(ClassOpts[T]{
		// NB: there's nothing actually stopping this from being a thing, except it
		// currently confuses the Dagger Go SDK. could be a nifty way to pass
		// around global config I suppose.
		NoIDs: true,
	})
	srv := &Server{
		Cache: NewCache(),
		root: Instance[T]{
			Self:  root,
			Class: rootClass,
		},
		objects:     map[string]ObjectType{},
		scalars:     map[string]ScalarType{},
		typeDefs:    map[string]TypeDef{},
		directives:  map[string]DirectiveSpec{},
		installLock: &sync.Mutex{},
	}
	srv.InstallObject(rootClass)
	for _, scalar := range coreScalars {
		srv.InstallScalar(scalar)
	}
	for _, directive := range coreDirectives {
		srv.InstallDirective(directive)
	}
	return srv
}

func NewDefaultHandler(es graphql.ExecutableSchema) *handler.Server {
	// TODO: avoid this deprecated method, and customize the options
	return handler.NewDefaultServer(es) //nolint: staticcheck
}

var coreScalars = []ScalarType{
	Boolean(false),
	Int(0),
	Float(0),
	String(""),
	// instead of a single ID type, each object has its own ID type
	// ID{},
}

var coreDirectives = []DirectiveSpec{
	{
		Name: "deprecated",
		Description: FormatDescription(
			`The @deprecated built-in directive is used within the type system
			definition language to indicate deprecated portions of a GraphQL
			service's schema, such as deprecated fields on a type, arguments on a
			field, input fields on an input type, or values of an enum type.`),
		Args: []InputSpec{
			{
				Name: "reason",
				Description: FormatDescription(
					`Explains why this element was deprecated, usually also including a
					suggestion for how to access supported similar data. Formatted in
					[Markdown](https://daringfireball.net/projects/markdown/).`),
				Type:    String(""),
				Default: String("No longer supported"),
			},
		},
		Locations: []DirectiveLocation{
			DirectiveLocationFieldDefinition,
			DirectiveLocationArgumentDefinition,
			DirectiveLocationInputFieldDefinition,
			DirectiveLocationEnumValue,
		},
	},
	{
		Name: "impure",
		Description: FormatDescription(
			`Indicates that a field may resolve to different values when called
			repeatedly with the same inputs, or that the field has side effects.
			Impure fields are never cached.`),
		Args: []InputSpec{
			{
				Name: "reason",
				Description: FormatDescription(
					`Explains why this element is impure, i.e. whether it performs side
					effects or yield a different result with the same arguments.`),
				Type: String(""),
			},
		},
		Locations: []DirectiveLocation{
			DirectiveLocationFieldDefinition,
		},
	},
	{
		Name: "meta",
		Description: FormatDescription(
			`Indicates that a field's selection can be removed from any query without
			changing the result. Meta fields are dropped from cache keys.`),
		Locations: []DirectiveLocation{
			DirectiveLocationFieldDefinition,
		},
	},
	{
		Name:        "sourceMap",
		Description: FormatDescription(`Indicates the source information for where a given field is defined.`),
		Args: []InputSpec{
			{
				Name: "module",
				Type: String(""),
			},
			{
				Name: "filename",
				Type: String(""),
			},
			{
				Name: "line",
				Type: Int(0),
			}, {
				Name: "column",
				Type: Int(0),
			},
		},
		Locations: []DirectiveLocation{
			DirectiveLocationScalar,
			DirectiveLocationObject,
			DirectiveLocationFieldDefinition,
			DirectiveLocationArgumentDefinition,
			DirectiveLocationUnion,
			DirectiveLocationEnum,
			DirectiveLocationEnumValue,
			DirectiveLocationInputObject,
		},
	},
}

// Root returns the root object of the server. It is suitable for passing to
// Resolve to resolve a query.
func (s *Server) Root() Object {
	return s.root
}

type Loadable interface {
	Load(context.Context, *Server) (Typed, error)
}

// InstallObject installs the given Object type into the schema.
func (s *Server) InstallObject(class ObjectType) {
	// FIXME: shortcut to get our "agent" middleware to work
	// s.installLock.Lock()
	// defer s.installLock.Unlock()
	s.installObject(class)
}

func (s *Server) installObject(o ObjectType) {
	install := func(class ObjectType) {
		s.objects[class.TypeName()] = class
		if idType, hasID := class.IDType(); hasID {
			s.scalars[idType.TypeName()] = idType
			s.Root().ObjectType().Extend(
				FieldSpec{
					Name:           fmt.Sprintf("load%sFromID", class.TypeName()),
					Description:    fmt.Sprintf("Load a %s from its ID.", class.TypeName()),
					Type:           class.Typed(),
					ImpurityReason: "The given ID ultimately determines the purity of its result.",
					Args: []InputSpec{
						{
							Name: "id",
							Type: idType,
						},
					},
				},
				func(ctx context.Context, self Object, args map[string]Input) (Typed, error) {
					idable, ok := args["id"].(IDable)
					if !ok {
						return nil, fmt.Errorf("expected IDable, got %T", args["id"])
					}
					id := idable.ID()
					if id.Type().ToAST().NamedType != class.TypeName() {
						return nil, fmt.Errorf("expected ID of type %q, got %q", class.TypeName(), id.Type().ToAST().NamedType)
					}
					res, err := s.Load(ctx, idable.ID())
					if err != nil {
						return nil, fmt.Errorf("load: %w", err)
					}
					return res, nil
				},
				nil,
			)
		}
	}
	if middleware := s.middleware; middleware != nil {
		middleware.InstallObject(o, install)
	} else {
		install(o)
	}
}

// InstallScalar installs the given Scalar type into the schema.
func (s *Server) InstallScalar(scalar ScalarType) {
	s.installLock.Lock()
	defer s.installLock.Unlock()
	s.scalars[scalar.TypeName()] = scalar
}

// InstallDirective installs the given Directive type into the schema.
func (s *Server) InstallDirective(directive DirectiveSpec) {
	s.installLock.Lock()
	defer s.installLock.Unlock()
	s.directives[directive.Name] = directive
}

// InstallTypeDef installs an arbitrary type definition into the schema.
func (s *Server) InstallTypeDef(def TypeDef) {
	s.installLock.Lock()
	defer s.installLock.Unlock()
	s.typeDefs[def.TypeName()] = def
}

// ObjectType returns the ObjectType with the given name, if it exists.
func (s *Server) ObjectType(name string) (ObjectType, bool) {
	s.installLock.Lock()
	defer s.installLock.Unlock()
	t, ok := s.objects[name]
	return t, ok
}

// ScalarType returns the ScalarType with the given name, if it exists.
func (s *Server) ScalarType(name string) (ScalarType, bool) {
	s.installLock.Lock()
	defer s.installLock.Unlock()
	t, ok := s.scalars[name]
	return t, ok
}

// InputType returns the InputType with the given name, if it exists.
func (s *Server) TypeDef(name string) (TypeDef, bool) {
	s.installLock.Lock()
	defer s.installLock.Unlock()
	t, ok := s.typeDefs[name]
	return t, ok
}

// Around installs a function to be called around every non-cached selection.
func (s *Server) Around(rec AroundFunc) {
	s.telemetry = rec
}

// Query is a convenience method for executing a query against the server
// without having to go through HTTP. This can be useful for introspection, for
// example.
func (s *Server) Query(ctx context.Context, query string, vars map[string]any) (map[string]any, error) {
	return s.ExecOp(ctx, &graphql.OperationContext{
		RawQuery:  query,
		Variables: vars,
	})
}

var _ graphql.ExecutableSchema = (*Server)(nil)

// Schema returns the current schema of the server.
func (s *Server) Schema() *ast.Schema { // TODO: change this to be updated whenever something is installed, instead
	s.installLock.Lock()
	defer s.installLock.Unlock()
	// TODO track when the schema changes, cache until it changes again
	queryType := s.Root().Type().Name()
	schema := &ast.Schema{
		Types:         make(map[string]*ast.Definition),
		PossibleTypes: make(map[string][]*ast.Definition),
	}
	for _, t := range s.objects { // TODO stable order
		def := definition(ast.Object, t, s.View)
		if def.Name == queryType {
			schema.Query = def
		}
		schema.AddTypes(def)
		schema.AddPossibleType(def.Name, def)
	}
	for _, t := range s.scalars {
		def := definition(ast.Scalar, t, s.View)
		schema.AddTypes(def)
		schema.AddPossibleType(def.Name, def)
	}
	for _, t := range s.typeDefs {
		def := t.TypeDefinition(s.View)
		schema.AddTypes(def)
		schema.AddPossibleType(def.Name, def)
	}
	schema.Directives = map[string]*ast.DirectiveDefinition{}
	for n, d := range s.directives {
		schema.Directives[n] = d.DirectiveDefinition()
	}
	return schema
}

// Complexity returns the complexity of the given field.
func (s *Server) Complexity(typeName, field string, childComplexity int, args map[string]interface{}) (int, bool) {
	// TODO
	return 1, false
}

// ExtendedError is an error that can provide extra data in an error response.
type ExtendedError interface {
	error
	Extensions() map[string]any
}

// Exec implements graphql.ExecutableSchema.
func (s *Server) Exec(ctx1 context.Context) graphql.ResponseHandler {
	return func(ctx context.Context) (res *graphql.Response) {
		gqlOp := graphql.GetOperationContext(ctx)

		if err := gqlOp.Validate(ctx); err != nil {
			return graphql.ErrorResponse(ctx, "validate: %s", err)
		}

		results, err := s.ExecOp(ctx, gqlOp)
		if err != nil {
			return &graphql.Response{
				Errors: gqlErrs(err),
			}
		}

		data, err := json.Marshal(results)
		if err != nil {
			return graphql.ErrorResponse(ctx, "marshal: %s", err)
		}

		return &graphql.Response{
			Data: json.RawMessage(data),
		}
	}
}

func gqlErrs(err error) (errs gqlerror.List) {
	if list, ok := err.(gqlerror.List); ok {
		return list
	}
	if unwrap, ok := err.(interface{ Unwrap() []error }); ok {
		for _, e := range unwrap.Unwrap() {
			errs = append(errs, gqlErrs(e)...)
		}
	} else if err != nil {
		errs = append(errs, gqlErr(err, nil))
	}
	return
}

func (s *Server) ExecOp(ctx context.Context, gqlOp *graphql.OperationContext) (map[string]any, error) {
	if gqlOp.Doc == nil {
		var err error
		gqlOp.Doc, err = parser.ParseQuery(&ast.Source{Input: gqlOp.RawQuery})
		if err != nil {
			return nil, gqlErrs(err)
		}

		listErr := validator.Validate(s.Schema(), gqlOp.Doc)
		if len(listErr) != 0 {
			for _, e := range listErr {
				errcode.Set(e, errcode.ValidationFailed)
			}
			return nil, listErr
		}
	}
	results := make(map[string]any)
	for _, op := range gqlOp.Doc.Operations {
		switch op.Operation {
		case ast.Query:
			if gqlOp.OperationName != "" && gqlOp.OperationName != op.Name {
				continue
			}
			sels, err := s.parseASTSelections(ctx, gqlOp, s.root.Type(), op.SelectionSet)
			if err != nil {
				return nil, fmt.Errorf("query:\n%s\n\nerror: parse selections: %w", gqlOp.RawQuery, err)
			}
			results, err = s.Resolve(ctx, s.root, sels...)
			if err != nil {
				return nil, err
			}
		case ast.Mutation:
			// TODO
			return nil, fmt.Errorf("mutations not supported")
		case ast.Subscription:
			// TODO
			return nil, fmt.Errorf("subscriptions not supported")
		}
	}
	return results, nil
}

// Resolve resolves the given selections on the given object.
//
// Each selection is resolved in parallel, and the results are returned in a
// map whose keys correspond to the selection's field name or alias.
func (s *Server) Resolve(ctx context.Context, self Object, sels ...Selection) (map[string]any, error) {
	results := new(sync.Map)

	pool := pool.New().WithErrors()
	for _, sel := range sels {
		pool.Go(func() error {
			res, err := s.resolvePath(ctx, self, sel)
			if err != nil {
				return err
			}
			results.Store(sel.Name(), res)
			return nil
		})
	}
	if err := pool.Wait(); err != nil {
		return nil, gqlErrs(err)
	}

	resultsMap := make(map[string]any)
	results.Range(func(key, value any) bool {
		resultsMap[key.(string)] = value
		return true
	})
	return resultsMap, nil
}

// Load loads the object with the given ID.
func (s *Server) Load(ctx context.Context, id *call.ID) (Object, error) {
	var base Object
	var err error
	if id.Receiver() != nil {
		base, err = s.Load(ctx, id.Receiver())
		if err != nil {
			return nil, fmt.Errorf("load base: %w", err)
		}
	} else {
		base = s.root
	}

	res, id, err := base.Call(ctx, s, id)
	if err != nil {
		return nil, fmt.Errorf("load: %w", err)
	}
	return s.toSelectable(id, res)
}

func (s *Server) LoadType(ctx context.Context, id *call.ID) (Typed, error) {
	var base Object
	var err error
	if id.Receiver() != nil {
		base, err = s.Load(ctx, id.Receiver())
		if err != nil {
			return nil, fmt.Errorf("load base: %w", err)
		}
	} else {
		base = s.root
	}

	res, _, err := base.Call(ctx, s, id)
	return res, err
}

// Select evaluates a series of chained field selections starting from the
// given object and assigns the final result value into dest.
func (s *Server) Select(ctx context.Context, self Object, dest any, sels ...Selector) error {
	// Annotate ctx with the internal flag so we can distinguish self-calls from
	// user-calls in the UI.
	ctx = withInternal(ctx)

	var res Typed = self
	var id *call.ID
	for i, sel := range sels {
		var err error
		res, id, err = self.Select(ctx, s, sel)
		if err != nil {
			return fmt.Errorf("select: %w", err)
		}

		if _, ok := s.ObjectType(res.Type().Name()); ok {
			if enum, isEnum := res.(Enumerable); isEnum {
				// HACK: list of objects must be the last selection right now unless nth used in Selector.
				if i+1 < len(sels) {
					return fmt.Errorf("cannot sub-select enum of %s", res.Type())
				}
				for nth := 1; nth <= enum.Len(); nth++ {
					val, err := enum.Nth(nth)
					if err != nil {
						return fmt.Errorf("nth %d: %w", nth, err)
					}
					if wrapped, ok := val.(Derefable); ok {
						val, ok = wrapped.Deref()
						if !ok {
							if err := appendAssign(reflect.ValueOf(dest).Elem(), nil); err != nil {
								return err
							}
							continue
						}
					}
					nthID := id.SelectNth(nth)
					obj, err := s.toSelectable(nthID, val)
					if err != nil {
						return fmt.Errorf("select %dth array element: %w", nth, err)
					}
					if err := appendAssign(reflect.ValueOf(dest).Elem(), obj); err != nil {
						return err
					}
				}
				return nil
			}

			// if the result is an Object, set it as the next selection target, and
			// assign res to the "hydrated" Object
			self, err = s.toSelectable(id, res)
			if err != nil {
				return err
			}
			res = self
		} else if i+1 < len(sels) {
			// if the result is not an object and there are further selections,
			// that's a logic error.
			return fmt.Errorf("cannot sub-select %s", res.Type())
		}
	}
	return assign(reflect.ValueOf(dest).Elem(), res)
}

<<<<<<< HEAD
// Attach a middleware to hook into object installation
func (s *Server) SetMiddleware(middleware Middleware) {
	s.installLock.Lock()
	s.middleware = middleware
	s.installLock.Unlock()
}

// Return the currently attached middleware (may be nil)
func (s *Server) Middleware() Middleware {
	return s.middleware
=======
func (s *Server) SelectID(ctx context.Context, self Object, sels ...Selector) (*call.ID, error) {
	var res Typed = self
	var id *call.ID
	for i, sel := range sels {
		var err error
		res, id, err = self.ReturnType(ctx, sel)
		if err != nil {
			return nil, fmt.Errorf("select: %w", err)
		}

		if _, ok := s.ObjectType(res.Type().Name()); ok {
			// if the result is an Object, set it as the next selection target, and
			// assign res to the "hydrated" Object
			self, err = s.toSelectable(id, res)
			if err != nil {
				return nil, err
			}
			res = self
		} else if i+1 < len(sels) {
			// if the result is not an object and there are further selections,
			// that's a logic error.
			return nil, fmt.Errorf("cannot sub-select %s", res.Type())
		}
	}
	return id, nil
>>>>>>> fd199d89
}

func LoadIDs[T Typed](ctx context.Context, srv *Server, ids []ID[T]) ([]T, error) {
	out := make([]T, len(ids))
	eg := new(errgroup.Group)
	for i, id := range ids {
		eg.Go(func() error {
			val, err := id.Load(ctx, srv)
			if err != nil {
				return err
			}
			out[i] = val.Self
			return nil
		})
	}
	if err := eg.Wait(); err != nil {
		return out, err
	}
	return out, nil
}

type idCtx struct{}

func idToContext(ctx context.Context, id *call.ID) context.Context {
	return context.WithValue(ctx, idCtx{}, id)
}

func CurrentID(ctx context.Context) *call.ID {
	val := ctx.Value(idCtx{})
	if val == nil {
		return nil
	}
	return val.(*call.ID)
}

// NewInstanceForCurrentID creates a new Instance that's set to the current ID from
// the given self value.
func NewInstanceForCurrentID[P, T Typed](
	ctx context.Context,
	srv *Server,
	parent Instance[P],
	self T,
) (Instance[T], error) {
	return NewInstanceForID(srv, parent, self, CurrentID(ctx))
}

// NewInstanceForID creates a new Instance with the given ID and self value.
func NewInstanceForID[P, T Typed](
	srv *Server,
	parent Instance[P],
	self T,
	id *call.ID,
) (Instance[T], error) {
	if id == nil {
		return Instance[T]{}, errors.New("id is nil")
	}

	objType, ok := srv.ObjectType(self.Type().Name())
	if !ok {
		return Instance[T]{}, fmt.Errorf("unknown type %q", self.Type().Name())
	}
	class, ok := objType.(Class[T])
	if !ok {
		return Instance[T]{}, fmt.Errorf("not a Class: %T", objType)
	}

	// sanity check: verify the ID matches the type of self
	if id.Type().NamedType() != objType.TypeName() {
		return Instance[T]{}, fmt.Errorf("expected ID of type %q, got %q", objType.TypeName(), id.Type().NamedType())
	}

	return Instance[T]{
		Constructor: id,
		Self:        self,
		Class:       class,
		Module:      parent.Module,
	}, nil
}

func idToPath(id *call.ID) ast.Path {
	path := ast.Path{}
	if id == nil { // Query
		return path
	}
	if id.Receiver() != nil {
		path = idToPath(id.Receiver())
	}
	path = append(path, ast.PathName(id.Field()))
	if id.Nth() != 0 {
		path = append(path, ast.PathIndex(id.Nth()-1))
	}
	return path
}

func gqlErr(rerr error, path ast.Path) *gqlerror.Error {
	var gqlErr *gqlerror.Error
	if errors.As(rerr, &gqlErr) {
		if len(gqlErr.Path) == 0 {
			gqlErr.Path = path
		}
		return gqlErr
	}
	gqlErr = &gqlerror.Error{
		Err:     rerr,
		Message: rerr.Error(),
		Path:    path,
	}
	var ext ExtendedError
	if errors.As(rerr, &ext) {
		gqlErr.Extensions = ext.Extensions()
	}
	return gqlErr
}

func (s *Server) resolvePath(ctx context.Context, self Object, sel Selection) (res any, rerr error) {
	defer func() {
		if r := recover(); r != nil {
			rerr = PanicError{
				Cause:     r,
				Self:      self,
				Selection: sel,
				Stack:     debug.Stack(),
			}
		}

		if rerr != nil {
			rerr = gqlErr(rerr, append(idToPath(self.ID()), ast.PathName(sel.Name())))
		}
	}()

	if sel.Selector.Nth != 0 {
		// NOTE: this is explicitly not handled - but it's fine because
		// resolvePath is called from selectors from field parsing, so we
		// shouldn't hit this in practice
		return nil, fmt.Errorf("cannot resolve selector path with nth")
	}

	val, chainedID, err := self.Select(ctx, s, sel.Selector)
	if err != nil {
		return nil, err
	}

	if val == nil {
		// a nil value ignores all sub-selections
		return nil, nil
	}

	enum, ok := val.(Enumerable)
	if ok {
		// we're sub-selecting into an enumerable value, so we need to resolve each
		// element

		// TODO arrays of arrays
		results := []any{} // TODO subtle: favor [] over null result
		for nth := 1; nth <= enum.Len(); nth++ {
			val, err := enum.Nth(nth)
			if err != nil {
				return nil, err
			}
			if wrapped, ok := val.(Derefable); ok {
				val, ok = wrapped.Deref()
				if !ok {
					results = append(results, nil)
					continue
				}
			}
			if len(sel.Subselections) == 0 {
				results = append(results, val)
			} else {
				nthID := chainedID.SelectNth(nth)
				node, err := s.toSelectable(nthID, val)
				if err != nil {
					return nil, fmt.Errorf("instantiate %dth array element: %w", nth, err)
				}
				res, err := s.Resolve(ctx, node, sel.Subselections...)
				if err != nil {
					return nil, err
				}
				results = append(results, res)
			}
		}
		return results, nil
	}

	if len(sel.Subselections) == 0 {
		return val, nil
	}

	// instantiate the return value so we can sub-select
	node, err := s.toSelectable(chainedID, val)
	if err != nil {
		return nil, fmt.Errorf("instantiate: %w", err)
	}

	return s.Resolve(ctx, node, sel.Subselections...)
}

func (s *Server) toSelectable(chainedID *call.ID, val Typed) (Object, error) {
	if sel, ok := val.(Object); ok {
		// We always support returning something that's already Selectable, e.g. an
		// object loaded from its ID.
		return sel, nil
	}
	class, ok := s.ObjectType(val.Type().Name())
	if !ok {
		return nil, fmt.Errorf("toSelectable: unknown type %q", val.Type().Name())
	}
	return class.New(chainedID, val)
}

func (s *Server) parseASTSelections(ctx context.Context, gqlOp *graphql.OperationContext, self *ast.Type, astSels ast.SelectionSet) ([]Selection, error) {
	vars := gqlOp.Variables

	class := s.objects[self.Name()]
	if class == nil {
		return nil, fmt.Errorf("parseASTSelections: not an Object type: %q", self.Name())
	}

	sels := []Selection{}
	for _, sel := range astSels {
		switch x := sel.(type) {
		case *ast.Field:
			sel, resType, err := class.ParseField(ctx, s.View, x, vars)
			if err != nil {
				return nil, fmt.Errorf("parse field %q: %w", x.Name, err)
			}
			var subsels []Selection
			if len(x.SelectionSet) > 0 {
				subsels, err = s.parseASTSelections(ctx, gqlOp, resType, x.SelectionSet)
				if err != nil {
					return nil, err
				}
			}

			sels = append(sels, Selection{
				Alias:         x.Alias,
				Selector:      sel,
				Subselections: subsels,
			})
		case *ast.FragmentSpread:
			fragment := gqlOp.Doc.Fragments.ForName(x.Name)
			if fragment == nil {
				return nil, fmt.Errorf("unknown fragment: %s", x.Name)
			}
			if len(fragment.SelectionSet) > 0 {
				subsels, err := s.parseASTSelections(ctx, gqlOp, self, fragment.SelectionSet)
				if err != nil {
					return nil, err
				}
				sels = append(sels, subsels...)
			}
		default:
			return nil, fmt.Errorf("unknown field type: %T", x)
		}
	}

	return sels, nil
}

// Selection represents a selection of a field on an object.
type Selection struct {
	Alias         string
	Selector      Selector
	Subselections []Selection
}

// Name returns the name of the selection, which is either the alias or the
// field name.
func (sel Selection) Name() string {
	if sel.Alias != "" {
		return sel.Alias
	}
	return sel.Selector.Field
}

// Selector specifies how to retrieve a value from an Instance.
type Selector struct {
	Field string
	Args  []NamedInput
	Nth   int
	View  string

	// Override the default purity of the field. Typically used so that an impure
	// resolver call can return a pure result, by calling to itself or another
	// field with pure arguments.
	//
	// If Pure is false, and the field is marked Impure, the selection will not
	// be cached and the object's ID will be tainted.
	//
	// If Pure is true, the selection will be cached regardless of the field's
	// purity, and the object's ID will be untainted.
	Pure bool
}

func (sel Selector) String() string {
	str := sel.Field
	if len(sel.Args) > 0 {
		str += "("
		for i, arg := range sel.Args {
			if i > 0 {
				str += ", "
			}
			str += arg.String()
		}
		str += ")"
	}
	if sel.Nth != 0 {
		str += fmt.Sprintf("[%d]", sel.Nth)
	}
	return str
}

type Inputs []NamedInput

func (args Inputs) Lookup(name string) (Input, bool) {
	for _, arg := range args {
		if arg.Name == name {
			return arg.Value, true
		}
	}
	return nil, false
}

type NamedInput struct {
	Name  string
	Value Input
}

func (arg NamedInput) String() string {
	return fmt.Sprintf("%s: %v", arg.Name, arg.Value.ToLiteral().ToAST())
}

type DecoderFunc func(any) (Input, error)

var _ InputDecoder = DecoderFunc(nil)

func (f DecoderFunc) DecodeInput(val any) (Input, error) {
	return f(val)
}

type InputObject[T Type] struct {
	Value T
}

var _ Input = InputObject[Type]{} // TODO

func (InputObject[T]) Type() *ast.Type {
	var zero T
	return &ast.Type{
		NamedType: zero.TypeName(),
		NonNull:   true,
	}
}

func (InputObject[T]) Decoder() InputDecoder {
	return DecoderFunc(func(val any) (Input, error) {
		vals, ok := val.(map[string]any)
		if !ok {
			return nil, fmt.Errorf("expected map[string]any, got %T", val)
		}
		var obj T
		if err := setInputObjectFields(&obj, vals); err != nil {
			return nil, err
		}
		return InputObject[T]{
			Value: obj,
		}, nil
	})
}

func setInputObjectFields(obj any, vals map[string]any) error {
	objT := reflect.TypeOf(obj).Elem()
	objV := reflect.ValueOf(obj)
	if objT.Kind() != reflect.Struct {
		// TODO handle pointer?
		return fmt.Errorf("object must be a struct, got %T", obj)
	}
	for i := range objT.NumField() {
		fieldT := objT.Field(i)
		fieldV := objV.Elem().Field(i)
		name := fieldT.Tag.Get("name")
		if name == "" {
			name = strcase.ToLowerCamel(fieldT.Name)
		}
		if name == "-" {
			continue
		}
		fieldI := fieldV.Interface()
		if fieldT.Anonymous {
			// embedded struct
			val := reflect.New(fieldT.Type)
			if err := setInputObjectFields(val.Interface(), vals); err != nil {
				return err
			}
			fieldV.Set(val.Elem())
			continue
		}
		zeroInput, err := builtinOrInput(fieldI)
		if err != nil {
			return fmt.Errorf("arg %q: %w", fieldT.Name, err)
		}
		var input Input
		if val, ok := vals[name]; ok {
			var err error
			input, err = zeroInput.Decoder().DecodeInput(val)
			if err != nil {
				return err
			}
		} else if inputDefStr, hasDefault := fieldT.Tag.Lookup("default"); hasDefault {
			var err error
			input, err = zeroInput.Decoder().DecodeInput(inputDefStr)
			if err != nil {
				return fmt.Errorf("convert default value for arg %s: %w", name, err)
			}
		} else if zeroInput.Type().NonNull {
			return fmt.Errorf("missing required input field %q", name)
		}
		if input != nil { // will be nil for optional fields
			if err := assignInputField(fieldV, input); err != nil {
				return fmt.Errorf("assign input object %q as %+v (%T): %w", fieldT.Name, input, input, err)
			}
		}
	}
	return nil
}

func (input InputObject[T]) ToLiteral() call.Literal {
	obj := input.Value
	args, err := collectLiteralArgs(obj)
	if err != nil {
		panic(fmt.Errorf("collectLiteralArgs: %w", err))
	}
	return call.NewLiteralObject(args...)
}

func collectLiteralArgs(obj any) ([]*call.Argument, error) {
	objT := reflect.TypeOf(obj)
	objV := reflect.ValueOf(obj)
	if objV.Kind() != reflect.Struct {
		// TODO handle pointer?
		return nil, fmt.Errorf("object must be a struct, got %T", obj)
	}
	args := []*call.Argument{}
	for i := range objV.NumField() {
		fieldT := objT.Field(i)
		name := fieldT.Tag.Get("name")
		if name == "" {
			name = strcase.ToLowerCamel(fieldT.Name)
		}
		if name == "-" {
			continue
		}
		fieldI := objV.Field(i).Interface()
		if fieldT.Anonymous {
			subArgs, err := collectLiteralArgs(fieldI)
			if err != nil {
				return nil, fmt.Errorf("arg %q: %w", fieldT.Name, err)
			}
			args = append(args, subArgs...)
			continue
		}
		input, err := builtinOrInput(fieldI)
		if err != nil {
			return nil, fmt.Errorf("arg %q: %w", fieldT.Name, err)
		}
		args = append(args, call.NewArgument(
			name,
			input.ToLiteral(),
			false,
		))
	}
	return args, nil
}

// assignInputField is like assign but handles Optional type wrapping/unwrapping.
func assignInputField(fieldV reflect.Value, input Input) error {
	// If the field isn't settable, just return an error
	if !fieldV.CanSet() {
		return fmt.Errorf("field is not settable")
	}

	// If input is nil, it usually means the user omitted it
	if input == nil {
		// Check if the destination is an Optional[…]
		if isOptionalType(fieldV.Type()) {
			// Set it to Optional{Valid: false}
			optVal := reflect.New(fieldV.Type()).Elem()
			fieldV.Set(optVal)
		}
		return nil
	}

	// Reflect on the field's actual type
	fieldType := fieldV.Type()
	inputVal := reflect.ValueOf(input)

	// If the field is an Optional[…], handle that logic:
	if isOptionalType(fieldType) {
		// Is input itself already an Optional?
		if inputVal.Type() == fieldType {
			// They match: just assign directly
			fieldV.Set(inputVal)
			return nil
		}

		// Otherwise, the user provided a bare T, but field requires Optional[T].
		// So create an Optional[T] with Valid = true
		optVal := reflect.New(fieldType).Elem()
		valueField := optVal.FieldByName("Value")
		validField := optVal.FieldByName("Valid")

		// Set .Value = input, .Valid = true
		valueField.Set(inputVal)
		validField.SetBool(true)

		fieldV.Set(optVal)
		return nil
	}

	// If the field is not optional, but the user gave an Optional, unwrap it
	if isOptionalType(inputVal.Type()) {
		// Suppose input is Optional[T], but field is T
		validField := inputVal.FieldByName("Valid").Bool()
		if !validField {
			// Optional is not valid => user explicitly gave null => zero value
			fieldV.Set(reflect.Zero(fieldType))
			return nil
		}

		// If valid => unwrap .Value
		unwrapped := inputVal.FieldByName("Value")
		if !unwrapped.Type().AssignableTo(fieldType) {
			return fmt.Errorf("cannot unwrap optional type %s into %s", unwrapped.Type(), fieldType)
		}
		fieldV.Set(unwrapped)
		return nil
	}

	// If none of the optional logic applies, and the types already match, assign directly
	if inputVal.Type().AssignableTo(fieldType) {
		fieldV.Set(inputVal)
		return nil
	}

	// Otherwise, we can't assign
	return fmt.Errorf("cannot assign %T into field of type %s", input, fieldType)
}

// isOptionalType checks if typ is something like dagql.Optional[…]
func isOptionalType(typ reflect.Type) bool {
	if typ.Kind() == reflect.Struct && typ.Name() == "Optional" {
		return true
	}
	return false
}<|MERGE_RESOLUTION|>--- conflicted
+++ resolved
@@ -614,7 +614,6 @@
 	return assign(reflect.ValueOf(dest).Elem(), res)
 }
 
-<<<<<<< HEAD
 // Attach a middleware to hook into object installation
 func (s *Server) SetMiddleware(middleware Middleware) {
 	s.installLock.Lock()
@@ -625,7 +624,8 @@
 // Return the currently attached middleware (may be nil)
 func (s *Server) Middleware() Middleware {
 	return s.middleware
-=======
+}
+
 func (s *Server) SelectID(ctx context.Context, self Object, sels ...Selector) (*call.ID, error) {
 	var res Typed = self
 	var id *call.ID
@@ -651,7 +651,6 @@
 		}
 	}
 	return id, nil
->>>>>>> fd199d89
 }
 
 func LoadIDs[T Typed](ctx context.Context, srv *Server, ids []ID[T]) ([]T, error) {
