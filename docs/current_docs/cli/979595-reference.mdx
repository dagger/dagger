---
slug: /reference/979595/reference/
pagination_next: null
pagination_prev: null
---

import PartialExperimentalDocs from '../partials/_experimental.mdx';

<<<<<<< HEAD
# CLI Reference

<PartialExperimentalDocs />

## dagger

The Dagger CLI provides a command-line interface to Dagger.

### Options

```
      --cpuprofile string   collect CPU profile to path, and trace at path.trace
      --debug               Show more information for debugging
      --pprof string        serve HTTP pprof at this address
      --progress string     progress output format (auto, plain, tty) (default "auto")
  -s, --silent              disable terminal UI and progress output
      --workdir string      The host workdir loaded into dagger (default ".")
```

### SEE ALSO

* [dagger call](#dagger-call)	 - Call a module function
* [dagger completion](#dagger-completion)	 - Generate the autocompletion script for the specified shell
* [dagger functions](#dagger-functions)	 - List available functions
* [dagger login](#dagger-login)	 - Log in to Dagger Cloud
* [dagger logout](#dagger-logout)	 - Log out from Dagger Cloud
* [dagger module](#dagger-module)	 - Manage Dagger modules
* [dagger query](#dagger-query)	 - Send API queries to a dagger engine
* [dagger run](#dagger-run)	 - Run a command in a Dagger session
* [dagger version](#dagger-version)	 - Print dagger version

## dagger call

Call a module function

### Synopsis

Call a module function and print the result.

If the last argument is either a Container, Directory, or File, the pipeline
will be evaluated (the result of calling `sync`) without presenting any output.
Providing the `--output` option (shorthand: `-o`) is equivalent to calling
`export` instead. To print a property of these core objects, continue chaining
by appending it to the end of the command (for example, `stdout`, `entries`, or
`contents`).


```
dagger call [flags] [FUNCTION]...
```

### Examples

```
dagger call test
dagger call build -o ./bin/myapp
dagger call lint stdout
```

### Options

```
      --focus           Only show output for focused commands (default true)
      --json            Present result as JSON
  -m, --mod string      Path to dagger.json config file for the module or a directory containing that file. Either local path (e.g. "/path/to/some/dir") or a github repo (e.g. "github.com/dagger/dagger/path/to/some/subdir")
  -o, --output string   Path in the host to save the result to
```

### Options inherited from parent commands

```
      --cpuprofile string   collect CPU profile to path, and trace at path.trace
      --debug               Show more information for debugging
      --pprof string        serve HTTP pprof at this address
      --progress string     progress output format (auto, plain, tty) (default "auto")
  -s, --silent              disable terminal UI and progress output
      --workdir string      The host workdir loaded into dagger (default ".")
```

### SEE ALSO

* [dagger](#dagger)	 - The Dagger CLI provides a command-line interface to Dagger.

## dagger functions

List available functions

### Synopsis

List available functions in a module.

This is similar to `dagger call --help`, but only focused on showing the
available functions.


```
dagger functions [flags] [FUNCTION]...
```

### Options

```
      --focus        Only show output for focused commands (default true)
  -m, --mod string   Path to dagger.json config file for the module or a directory containing that file. Either local path (e.g. "/path/to/some/dir") or a github repo (e.g. "github.com/dagger/dagger/path/to/some/subdir")
```

### Options inherited from parent commands

```
      --cpuprofile string   collect CPU profile to path, and trace at path.trace
      --debug               Show more information for debugging
      --pprof string        serve HTTP pprof at this address
      --progress string     progress output format (auto, plain, tty) (default "auto")
  -s, --silent              disable terminal UI and progress output
      --workdir string      The host workdir loaded into dagger (default ".")
```

### SEE ALSO

* [dagger](#dagger)	 - The Dagger CLI provides a command-line interface to Dagger.

## dagger login

Log in to Dagger Cloud

```
dagger login [flags]
```

### Options inherited from parent commands

```
=======
## dagger

The Dagger CLI provides a command-line interface to Dagger.

### Options

```
>>>>>>> 14dcf4c0
      --cpuprofile string   collect CPU profile to path, and trace at path.trace
      --debug               Show more information for debugging
      --pprof string        serve HTTP pprof at this address
      --progress string     progress output format (auto, plain, tty) (default "auto")
  -s, --silent              disable terminal UI and progress output
      --workdir string      The host workdir loaded into dagger (default ".")
```

### SEE ALSO

<<<<<<< HEAD
* [dagger](#dagger)	 - The Dagger CLI provides a command-line interface to Dagger.

## dagger logout

Log out from Dagger Cloud

```
dagger logout [flags]
```

### Options inherited from parent commands

```
      --cpuprofile string   collect CPU profile to path, and trace at path.trace
      --debug               Show more information for debugging
      --pprof string        serve HTTP pprof at this address
      --progress string     progress output format (auto, plain, tty) (default "auto")
  -s, --silent              disable terminal UI and progress output
      --workdir string      The host workdir loaded into dagger (default ".")
```
=======
* [dagger login](#dagger-login)	 - Log in to Dagger Cloud
* [dagger logout](#dagger-logout)	 - Log out from Dagger Cloud
* [dagger query](#dagger-query)	 - Send API queries to a dagger engine
* [dagger run](#dagger-run)	 - Run a command in a Dagger session
* [dagger version](#dagger-version)	 - Print dagger version
>>>>>>> 14dcf4c0

### SEE ALSO

<<<<<<< HEAD
* [dagger](#dagger)	 - The Dagger CLI provides a command-line interface to Dagger.

## dagger module

Manage Dagger modules

### Synopsis

Manage Dagger modules. By default, print the configuration of the specified module in json format.

```
dagger module [flags]
```

### Examples

```
dagger mod -m /path/to/some/dir
dagger mod -m github.com/dagger/hello-dagger
```

### Options

```
      --focus        Only show output for focused commands (default true)
  -m, --mod string   Path to dagger.json config file for the module or a directory containing that file. Either local path (e.g. "/path/to/some/dir") or a github repo (e.g. "github.com/dagger/dagger/path/to/some/subdir")
=======
Log in to Dagger Cloud

```
dagger login [flags]
>>>>>>> 14dcf4c0
```

### Options inherited from parent commands

<<<<<<< HEAD
```
      --cpuprofile string   collect CPU profile to path, and trace at path.trace
      --debug               Show more information for debugging
      --pprof string        serve HTTP pprof at this address
      --progress string     progress output format (auto, plain, tty) (default "auto")
  -s, --silent              disable terminal UI and progress output
      --workdir string      The host workdir loaded into dagger (default ".")
```

### SEE ALSO

* [dagger](#dagger)	 - The Dagger CLI provides a command-line interface to Dagger.
* [dagger module init](#dagger-module-init)	 - Initialize a new Dagger module
* [dagger module install](#dagger-module-install)	 - Add a new dependency to a Dagger module
* [dagger module publish](#dagger-module-publish)	 - Publish a Dagger module to the Daggerverse
* [dagger module sync](#dagger-module-sync)	 - Synchronize a Dagger module

## dagger module init

Initialize a new Dagger module

### Synopsis

Initialize a new Dagger module in a local directory.

```
dagger module init [--sdk string --name string] [flags]
```
=======
```
      --cpuprofile string   collect CPU profile to path, and trace at path.trace
      --debug               Show more information for debugging
      --pprof string        serve HTTP pprof at this address
      --progress string     progress output format (auto, plain, tty) (default "auto")
  -s, --silent              disable terminal UI and progress output
      --workdir string      The host workdir loaded into dagger (default ".")
```

### SEE ALSO

* [dagger](#dagger)	 - The Dagger CLI provides a command-line interface to Dagger.
>>>>>>> 14dcf4c0

## dagger logout

<<<<<<< HEAD
```
dagger mod init --name=hello --sdk=python
```

### Options

```
      --license string   License identifier to generate - see https://spdx.org/licenses/
      --name string      Name of the new module
      --sdk string       SDK name or image ref to use for the module
```

### Options inherited from parent commands

```
      --cpuprofile string   collect CPU profile to path, and trace at path.trace
      --debug               Show more information for debugging
      --focus               Only show output for focused commands (default true)
  -m, --mod string          Path to dagger.json config file for the module or a directory containing that file. Either local path (e.g. "/path/to/some/dir") or a github repo (e.g. "github.com/dagger/dagger/path/to/some/subdir")
      --pprof string        serve HTTP pprof at this address
      --progress string     progress output format (auto, plain, tty) (default "auto")
  -s, --silent              disable terminal UI and progress output
      --workdir string      The host workdir loaded into dagger (default ".")
```

### SEE ALSO

* [dagger module](#dagger-module)	 - Manage Dagger modules

## dagger module install

Add a new dependency to a Dagger module

### Synopsis

Add a Dagger module as a dependency of a local module.

```
dagger module install [flags] MODULE
```

### Examples

```
dagger mod install github.com/shykes/daggerverse/ttlsh@16e40ec244966e55e36a13cb6e1ff8023e1e1473
```

### Options

```
  -n, --name string   Name to use for the dependency in the module. Defaults to the name of the module being installed.
```

### Options inherited from parent commands

```
      --cpuprofile string   collect CPU profile to path, and trace at path.trace
      --debug               Show more information for debugging
      --focus               Only show output for focused commands (default true)
  -m, --mod string          Path to dagger.json config file for the module or a directory containing that file. Either local path (e.g. "/path/to/some/dir") or a github repo (e.g. "github.com/dagger/dagger/path/to/some/subdir")
=======
Log out from Dagger Cloud

```
dagger logout [flags]
```

### Options inherited from parent commands

```
      --cpuprofile string   collect CPU profile to path, and trace at path.trace
      --debug               Show more information for debugging
>>>>>>> 14dcf4c0
      --pprof string        serve HTTP pprof at this address
      --progress string     progress output format (auto, plain, tty) (default "auto")
  -s, --silent              disable terminal UI and progress output
      --workdir string      The host workdir loaded into dagger (default ".")
```

### SEE ALSO
<<<<<<< HEAD

* [dagger module](#dagger-module)	 - Manage Dagger modules

## dagger module publish

Publish a Dagger module to the Daggerverse

### Synopsis

Publish a local module to the Daggerverse (https://daggerverse.dev).

The module needs to be committed to a git repository and have a remote
configured with name "origin". The git repository must be clean (unless
forced), to avoid mistakingly depending on uncommitted files.


```
dagger module publish [flags]
```

### Options

```
  -f, --force   Force publish even if the git repository is not clean
```

### Options inherited from parent commands

```
      --cpuprofile string   collect CPU profile to path, and trace at path.trace
      --debug               Show more information for debugging
      --focus               Only show output for focused commands (default true)
  -m, --mod string          Path to dagger.json config file for the module or a directory containing that file. Either local path (e.g. "/path/to/some/dir") or a github repo (e.g. "github.com/dagger/dagger/path/to/some/subdir")
      --pprof string        serve HTTP pprof at this address
      --progress string     progress output format (auto, plain, tty) (default "auto")
  -s, --silent              disable terminal UI and progress output
      --workdir string      The host workdir loaded into dagger (default ".")
```

### SEE ALSO

* [dagger module](#dagger-module)	 - Manage Dagger modules

## dagger module sync

Synchronize a Dagger module

### Synopsis

Synchronize a Dagger module with the latest version of its extensions.
=======

* [dagger](#dagger)	 - The Dagger CLI provides a command-line interface to Dagger.

## dagger query

Send API queries to a dagger engine

### Synopsis

Send API queries to a dagger engine.

When no document file is provided, reads query from standard input.
>>>>>>> 14dcf4c0

Can optionally provide the GraphQL operation name if there are multiple
queries in the document.

<<<<<<< HEAD
This command re-regerates the module's generated code based on dependencies
and the current state of the module's source code.


```
dagger module sync [flags]
```

### Options inherited from parent commands

```
      --cpuprofile string   collect CPU profile to path, and trace at path.trace
      --debug               Show more information for debugging
      --focus               Only show output for focused commands (default true)
  -m, --mod string          Path to dagger.json config file for the module or a directory containing that file. Either local path (e.g. "/path/to/some/dir") or a github repo (e.g. "github.com/dagger/dagger/path/to/some/subdir")
      --pprof string        serve HTTP pprof at this address
      --progress string     progress output format (auto, plain, tty) (default "auto")
  -s, --silent              disable terminal UI and progress output
      --workdir string      The host workdir loaded into dagger (default ".")
```

### SEE ALSO

* [dagger module](#dagger-module)	 - Manage Dagger modules

## dagger query

Send API queries to a dagger engine

### Synopsis

Send API queries to a dagger engine.

When no document file is provided, reads query from standard input.

Can optionally provide the GraphQL operation name if there are multiple
queries in the document.


```
dagger query [flags] [OPERATION]
```

### Examples

=======

```
dagger query [flags] [OPERATION]
```

### Examples

>>>>>>> 14dcf4c0
```
dagger query <<EOF
{
  container {
    from(address:"hello-world") {
      withExec(args:["/hello"]) {
        stdout
      }
    }
  }
}
EOF

```

### Options

```
      --doc string        Read query from file (defaults to reading from stdin)
      --focus             Only show output for focused commands (default true)
  -m, --mod string        Path to dagger.json config file for the module or a directory containing that file. Either local path (e.g. "/path/to/some/dir") or a github repo (e.g. "github.com/dagger/dagger/path/to/some/subdir")
      --var strings       List of query variables, in key=value format
      --var-json string   Query variables in JSON format (overrides --var)
```

### Options inherited from parent commands

```
      --cpuprofile string   collect CPU profile to path, and trace at path.trace
      --debug               Show more information for debugging
      --pprof string        serve HTTP pprof at this address
      --progress string     progress output format (auto, plain, tty) (default "auto")
  -s, --silent              disable terminal UI and progress output
      --workdir string      The host workdir loaded into dagger (default ".")
```

### SEE ALSO

* [dagger](#dagger)	 - The Dagger CLI provides a command-line interface to Dagger.

## dagger run

Run a command in a Dagger session

### Synopsis

Executes the specified command in a Dagger Session and displays
live progress in a TUI.

`DAGGER_SESSION_PORT` and `DAGGER_SESSION_TOKEN` will be convieniently
injected automatically.

For example:
```shell
jq -n '{query:"{container{id}}"}' | \
  dagger run sh -c 'curl -s \
    -u $DAGGER_SESSION_TOKEN: \
    -H "content-type:application/json" \
    -d @- \
    http://127.0.0.1:$DAGGER_SESSION_PORT/query
```

```
dagger run [flags] COMMAND
```

### Examples

```
dagger run go run main.go
dagger run node index.mjs
dagger run python main.py
```

### Options

```
      --cleanup-timeout duration   max duration to wait between SIGTERM and SIGKILL on interrupt (default 10s)
      --focus                      Only show output for focused commands.
```

### Options inherited from parent commands

```
      --cpuprofile string   collect CPU profile to path, and trace at path.trace
      --debug               Show more information for debugging
      --pprof string        serve HTTP pprof at this address
      --progress string     progress output format (auto, plain, tty) (default "auto")
  -s, --silent              disable terminal UI and progress output
      --workdir string      The host workdir loaded into dagger (default ".")
```

### SEE ALSO

* [dagger](#dagger)	 - The Dagger CLI provides a command-line interface to Dagger.

## dagger version

Print dagger version

<<<<<<< HEAD
=======
```
dagger version [flags]
>>>>>>> 14dcf4c0
```
dagger version [flags]
```

### Options inherited from parent commands

<<<<<<< HEAD
```
      --cpuprofile string   collect CPU profile to path, and trace at path.trace
      --debug               Show more information for debugging
      --pprof string        serve HTTP pprof at this address
      --progress string     progress output format (auto, plain, tty) (default "auto")
  -s, --silent              disable terminal UI and progress output
      --workdir string      The host workdir loaded into dagger (default ".")
```

### SEE ALSO

=======
### Options inherited from parent commands

```
      --cpuprofile string   collect CPU profile to path, and trace at path.trace
      --debug               Show more information for debugging
      --pprof string        serve HTTP pprof at this address
      --progress string     progress output format (auto, plain, tty) (default "auto")
  -s, --silent              disable terminal UI and progress output
      --workdir string      The host workdir loaded into dagger (default ".")
```

### SEE ALSO

>>>>>>> 14dcf4c0
* [dagger](#dagger)	 - The Dagger CLI provides a command-line interface to Dagger.
<|MERGE_RESOLUTION|>--- conflicted
+++ resolved
@@ -6,10 +6,11 @@
 
 import PartialExperimentalDocs from '../partials/_experimental.mdx';
 
-<<<<<<< HEAD
 # CLI Reference
 
 <PartialExperimentalDocs />
+
+## dagger
 
 ## dagger
 
@@ -139,26 +140,16 @@
 ### Options inherited from parent commands
 
 ```
-=======
-## dagger
-
-The Dagger CLI provides a command-line interface to Dagger.
-
-### Options
-
-```
->>>>>>> 14dcf4c0
-      --cpuprofile string   collect CPU profile to path, and trace at path.trace
-      --debug               Show more information for debugging
-      --pprof string        serve HTTP pprof at this address
-      --progress string     progress output format (auto, plain, tty) (default "auto")
-  -s, --silent              disable terminal UI and progress output
-      --workdir string      The host workdir loaded into dagger (default ".")
-```
-
-### SEE ALSO
-
-<<<<<<< HEAD
+      --cpuprofile string   collect CPU profile to path, and trace at path.trace
+      --debug               Show more information for debugging
+      --pprof string        serve HTTP pprof at this address
+      --progress string     progress output format (auto, plain, tty) (default "auto")
+  -s, --silent              disable terminal UI and progress output
+      --workdir string      The host workdir loaded into dagger (default ".")
+```
+
+### SEE ALSO
+
 * [dagger](#dagger)	 - The Dagger CLI provides a command-line interface to Dagger.
 
 ## dagger logout
@@ -179,17 +170,9 @@
   -s, --silent              disable terminal UI and progress output
       --workdir string      The host workdir loaded into dagger (default ".")
 ```
-=======
-* [dagger login](#dagger-login)	 - Log in to Dagger Cloud
-* [dagger logout](#dagger-logout)	 - Log out from Dagger Cloud
-* [dagger query](#dagger-query)	 - Send API queries to a dagger engine
-* [dagger run](#dagger-run)	 - Run a command in a Dagger session
-* [dagger version](#dagger-version)	 - Print dagger version
->>>>>>> 14dcf4c0
-
-### SEE ALSO
-
-<<<<<<< HEAD
+
+### SEE ALSO
+
 * [dagger](#dagger)	 - The Dagger CLI provides a command-line interface to Dagger.
 
 ## dagger module
@@ -216,17 +199,10 @@
 ```
       --focus        Only show output for focused commands (default true)
   -m, --mod string   Path to dagger.json config file for the module or a directory containing that file. Either local path (e.g. "/path/to/some/dir") or a github repo (e.g. "github.com/dagger/dagger/path/to/some/subdir")
-=======
-Log in to Dagger Cloud
-
-```
-dagger login [flags]
->>>>>>> 14dcf4c0
-```
-
-### Options inherited from parent commands
-
-<<<<<<< HEAD
+```
+
+### Options inherited from parent commands
+
 ```
       --cpuprofile string   collect CPU profile to path, and trace at path.trace
       --debug               Show more information for debugging
@@ -255,24 +231,9 @@
 ```
 dagger module init [--sdk string --name string] [flags]
 ```
-=======
-```
-      --cpuprofile string   collect CPU profile to path, and trace at path.trace
-      --debug               Show more information for debugging
-      --pprof string        serve HTTP pprof at this address
-      --progress string     progress output format (auto, plain, tty) (default "auto")
-  -s, --silent              disable terminal UI and progress output
-      --workdir string      The host workdir loaded into dagger (default ".")
-```
-
-### SEE ALSO
-
-* [dagger](#dagger)	 - The Dagger CLI provides a command-line interface to Dagger.
->>>>>>> 14dcf4c0
-
-## dagger logout
-
-<<<<<<< HEAD
+
+### Examples
+
 ```
 dagger mod init --name=hello --sdk=python
 ```
@@ -333,27 +294,13 @@
       --debug               Show more information for debugging
       --focus               Only show output for focused commands (default true)
   -m, --mod string          Path to dagger.json config file for the module or a directory containing that file. Either local path (e.g. "/path/to/some/dir") or a github repo (e.g. "github.com/dagger/dagger/path/to/some/subdir")
-=======
-Log out from Dagger Cloud
-
-```
-dagger logout [flags]
-```
-
-### Options inherited from parent commands
-
-```
-      --cpuprofile string   collect CPU profile to path, and trace at path.trace
-      --debug               Show more information for debugging
->>>>>>> 14dcf4c0
-      --pprof string        serve HTTP pprof at this address
-      --progress string     progress output format (auto, plain, tty) (default "auto")
-  -s, --silent              disable terminal UI and progress output
-      --workdir string      The host workdir loaded into dagger (default ".")
-```
-
-### SEE ALSO
-<<<<<<< HEAD
+      --pprof string        serve HTTP pprof at this address
+      --progress string     progress output format (auto, plain, tty) (default "auto")
+  -s, --silent              disable terminal UI and progress output
+      --workdir string      The host workdir loaded into dagger (default ".")
+```
+
+### SEE ALSO
 
 * [dagger module](#dagger-module)	 - Manage Dagger modules
 
@@ -404,9 +351,35 @@
 ### Synopsis
 
 Synchronize a Dagger module with the latest version of its extensions.
-=======
-
-* [dagger](#dagger)	 - The Dagger CLI provides a command-line interface to Dagger.
+
+:::note
+This is only required for IDE auto-completion/LSP purposes.
+:::
+
+This command re-regerates the module's generated code based on dependencies
+and the current state of the module's source code.
+
+
+```
+dagger module sync [flags]
+```
+
+### Options inherited from parent commands
+
+```
+      --cpuprofile string   collect CPU profile to path, and trace at path.trace
+      --debug               Show more information for debugging
+      --focus               Only show output for focused commands (default true)
+  -m, --mod string          Path to dagger.json config file for the module or a directory containing that file. Either local path (e.g. "/path/to/some/dir") or a github repo (e.g. "github.com/dagger/dagger/path/to/some/subdir")
+      --pprof string        serve HTTP pprof at this address
+      --progress string     progress output format (auto, plain, tty) (default "auto")
+  -s, --silent              disable terminal UI and progress output
+      --workdir string      The host workdir loaded into dagger (default ".")
+```
+
+### SEE ALSO
+
+* [dagger module](#dagger-module)	 - Manage Dagger modules
 
 ## dagger query
 
@@ -417,50 +390,10 @@
 Send API queries to a dagger engine.
 
 When no document file is provided, reads query from standard input.
->>>>>>> 14dcf4c0
 
 Can optionally provide the GraphQL operation name if there are multiple
 queries in the document.
 
-<<<<<<< HEAD
-This command re-regerates the module's generated code based on dependencies
-and the current state of the module's source code.
-
-
-```
-dagger module sync [flags]
-```
-
-### Options inherited from parent commands
-
-```
-      --cpuprofile string   collect CPU profile to path, and trace at path.trace
-      --debug               Show more information for debugging
-      --focus               Only show output for focused commands (default true)
-  -m, --mod string          Path to dagger.json config file for the module or a directory containing that file. Either local path (e.g. "/path/to/some/dir") or a github repo (e.g. "github.com/dagger/dagger/path/to/some/subdir")
-      --pprof string        serve HTTP pprof at this address
-      --progress string     progress output format (auto, plain, tty) (default "auto")
-  -s, --silent              disable terminal UI and progress output
-      --workdir string      The host workdir loaded into dagger (default ".")
-```
-
-### SEE ALSO
-
-* [dagger module](#dagger-module)	 - Manage Dagger modules
-
-## dagger query
-
-Send API queries to a dagger engine
-
-### Synopsis
-
-Send API queries to a dagger engine.
-
-When no document file is provided, reads query from standard input.
-
-Can optionally provide the GraphQL operation name if there are multiple
-queries in the document.
-
 
 ```
 dagger query [flags] [OPERATION]
@@ -468,15 +401,6 @@
 
 ### Examples
 
-=======
-
-```
-dagger query [flags] [OPERATION]
-```
-
-### Examples
-
->>>>>>> 14dcf4c0
 ```
 dagger query <<EOF
 {
@@ -577,42 +501,21 @@
 
 Print dagger version
 
-<<<<<<< HEAD
-=======
 ```
 dagger version [flags]
->>>>>>> 14dcf4c0
-```
-dagger version [flags]
-```
-
-### Options inherited from parent commands
-
-<<<<<<< HEAD
-```
-      --cpuprofile string   collect CPU profile to path, and trace at path.trace
-      --debug               Show more information for debugging
-      --pprof string        serve HTTP pprof at this address
-      --progress string     progress output format (auto, plain, tty) (default "auto")
-  -s, --silent              disable terminal UI and progress output
-      --workdir string      The host workdir loaded into dagger (default ".")
-```
-
-### SEE ALSO
-
-=======
-### Options inherited from parent commands
-
-```
-      --cpuprofile string   collect CPU profile to path, and trace at path.trace
-      --debug               Show more information for debugging
-      --pprof string        serve HTTP pprof at this address
-      --progress string     progress output format (auto, plain, tty) (default "auto")
-  -s, --silent              disable terminal UI and progress output
-      --workdir string      The host workdir loaded into dagger (default ".")
-```
-
-### SEE ALSO
-
->>>>>>> 14dcf4c0
-* [dagger](#dagger)	 - The Dagger CLI provides a command-line interface to Dagger.
+```
+
+### Options inherited from parent commands
+
+```
+      --cpuprofile string   collect CPU profile to path, and trace at path.trace
+      --debug               Show more information for debugging
+      --pprof string        serve HTTP pprof at this address
+      --progress string     progress output format (auto, plain, tty) (default "auto")
+  -s, --silent              disable terminal UI and progress output
+      --workdir string      The host workdir loaded into dagger (default ".")
+```
+
+### SEE ALSO
+
+* [dagger](#dagger)	 - The Dagger CLI provides a command-line interface to Dagger.