--- conflicted
+++ resolved
@@ -937,54 +937,36 @@
 dagger call set-env
 ```
 
-<<<<<<< HEAD
 ## Error handling
 
 ### Terminate gracefully
 
 The following Dagger Function demonstrates how to handle errors in a pipeline.
-=======
-### Persist service state across runs
-
-The following Dagger Function uses a cache volume to persist a Redis service's data across Dagger Function runs.
->>>>>>> 8bc592b0
-
-<Tabs groupId="language">
-<TabItem value="Go">
-
-<<<<<<< HEAD
+
+
+<Tabs groupId="language">
+<TabItem value="Go">
+
 ```go file=./cookbook/snippets/handle-errors/go/main.go
-=======
-```go file=./snippets/services/persist-service-state/go/main.go
->>>>>>> 8bc592b0
-```
-
-</TabItem>
-<TabItem value="Python">
-
-<<<<<<< HEAD
+```
+
+</TabItem>
+<TabItem value="Python">
+
 ```python file=./cookbook/snippets/handle-errors/python/main.py
-=======
-```python file=./snippets/services/persist-service-state/python/main.py
->>>>>>> 8bc592b0
-```
-
-</TabItem>
-<TabItem value="TypeScript">
-
-<<<<<<< HEAD
+```
+
+</TabItem>
+<TabItem value="TypeScript">
+
 ```typescript file=./cookbook/snippets/handle-errors/typescript/index.ts
-=======
-```typescript file=./snippets/services/persist-service-state/typescript/index.ts
->>>>>>> 8bc592b0
-```
-
-</TabItem>
-</Tabs>
-
-#### Example
-
-<<<<<<< HEAD
+```
+
+</TabItem>
+</Tabs>
+
+#### Example
+
 Execute a Dagger Function which creates a container and runs a command in it. If the command fails, the error is captured and the Dagger Function is gracefully terminated with a custom error message.
 
 ```shell
@@ -1030,7 +1012,36 @@
 
 # get test report:
 dagger call test report contents
-=======
+```
+
+### Persist service state across runs
+
+The following Dagger Function uses a cache volume to persist a Redis service's data across Dagger Function runs.
+  
+
+<Tabs groupId="language">
+<TabItem value="Go">
+
+```go file=./snippets/services/persist-service-state/go/main.go
+```
+
+</TabItem>
+<TabItem value="Python">
+
+```python file=./snippets/services/persist-service-state/python/main.py
+```
+
+</TabItem>
+<TabItem value="TypeScript">
+
+```typescript file=./snippets/services/persist-service-state/typescript/index.ts
+```
+
+</TabItem>
+</Tabs>
+
+#### Example
+
 Save data to a Redis service which uses a cache volume to persist its data:
 
 ```shell
@@ -1040,6 +1051,4 @@
 Retrieve the data after recreating the service state from the cache volume:
 
 ```shell
-dagger call get --key=foo
->>>>>>> 8bc592b0
-```+dagger call get --key=foo