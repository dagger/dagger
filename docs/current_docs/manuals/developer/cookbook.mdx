--- conflicted
+++ resolved
@@ -284,7 +284,6 @@
 #### Example
 
 ```shell
-<<<<<<< HEAD
 dagger call github-api \
     --token=env:GITHUB_API_TOKEN
 
@@ -293,13 +292,6 @@
 
 dagger call github-api \
     --token=cmd:"gh auth token"
-=======
-dagger call github-api --endpoint=https://api.github.com/repos/dagger/dagger/issues --token=env:GITHUB_API_TOKEN
-
-dagger call github-api --endpoint=https://api.github.com/repos/dagger/dagger/issues --token=file:./github.txt
-
-dagger call github-api --endpoint=https://api.github.com/repos/dagger/dagger/issues --token=cmd:"gh auth token"
->>>>>>> fb98cffa
 ```
 
 ### Mount files as secrets
