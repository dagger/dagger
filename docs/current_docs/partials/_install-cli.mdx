--- conflicted
+++ resolved
@@ -68,17 +68,10 @@
 If you want to set a specific version or install path, you can run:
 
 ```shell
-<<<<<<< HEAD
 curl -fsSL https://dl.dagger.io/dagger/install.sh | DAGGER_VERSION=0.13.0 BIN_DIR=/usr/bin sudo -E sh
 
 /usr/bin/dagger version
-dagger v0.13.0 (registry.dagger.io/engine:v0.13.0) linux/amd64
-=======
-curl -fsSL https://dl.dagger.io/dagger/install.sh | DAGGER_VERSION=0.13.3 sh
-
-./bin/dagger version
 dagger v0.13.3 (registry.dagger.io/engine:v0.13.3) linux/amd64
->>>>>>> 583b8437
 ```
 
 </TabItem>
