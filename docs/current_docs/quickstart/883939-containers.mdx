---
slug: /quickstart/883939/containers
hide_table_of_contents: true
title: "Build a container with a function"
---

# Quickstart

## Build a container with a function

Just as you can chain and return `Directory` types, you can also chain and return `Container` types in functions.

### Call a builder function

Try calling this function:

```shell
dagger -m github.com/shykes/daggerverse/wolfi@v0.1.2 call container --packages=python3
```

This Wolfi container builder module exposes a `Container()` function that returns a base Wolfi container image, and accepts arguments to additional packages in the base image;

You can use this function to build and return a Wolfi container image containing specific packages - in this example, the `python3` package. You should see the container being built and the packages being added, as shown below:

```
Container evaluated. Use "dagger call base with-package container --help" to see available sub-commands.
```

This means that the build succeeded, and a `Container` type representing the built container image was returned. And, like `Directory`, `Container` is a Dagger core type which comes with useful functions of its own.

### Start an interactive terminal session with the container

One of the most interesting `Container` functions is `Terminal()`, which can be used to open an interactive terminal session with the container. This feature is very useful for debugging and experimenting since it allows you to interact with containers directly and at any stage of your Dagger function execution.

To see this in action, call the previous function again, this time chaining an additional function call to `Terminal()` on the returned `Container`:

```shell
dagger -m github.com/shykes/daggerverse/wolfi@v0.1.2 call \
  container --packages=python3 terminal
```

This revised command builds the container image and then drops you into an interactive terminal, allowing you to directly execute commands in the running container.

Verify this by executing the following command:

```shell
python3 -c "print('Hello from Dagger')"
```

You should see the following output:

<<<<<<< HEAD
```shell
Hello from Dagger
=======
```
 ________
< dagger >
 --------
        \   ^__^
         \  (oo)\_______
            (__)\       )\/\
                ||----w |
                ||     ||
>>>>>>> e59ffca0
```

:::caution
While most terminal programs such as `htop` or `vim` work with `dagger ... terminal`, you may experience visual bugs with some programs due to terminal emulator incompatibilities.
:::

### Execute commands in the container

The `Container` type has a `WithExec()` function, which returns the container after executing a specific command inside it. So, you could achieve the same result as before (although non-interactively) by chaining function calls to `WithExec()` and `Stdout()` on the `Container` returned previously, as shown in the following command:

```shell
dagger -m github.com/shykes/daggerverse/wolfi@v0.1.2 call \
  container --packages=python3 \
  with-exec --args=python3,-c,"print('Hello from Dagger')" \
  stdout
```

You should see the following output:

```shell
Hello from Dagger
```

### Publish the container image to a registry

The `Container` type also makes a number of other functions available. To see some of these in action, call the previous function again, chaining additional function calls to `WithEntrypoint()` and `Publish()` on the returned `Container` to, respectively, set the container entrypoint command and publish it to a registry:

```shell
dagger -m github.com/shykes/daggerverse/wolfi@v0.1.2 call \
  container --packages=python3 \
  with-entrypoint --args=python3,-c,"print('Hello from Dagger')" \
  publish --address ttl.sh/dagger-$RANDOM
```

The output will be a container image reference on the [ttl.sh container registry](https://ttl.sh), as shown below:

<<<<<<< HEAD
```shell
ttl.sh/dagger-10939@sha256:57c15999fdc59df452161f648aaa9b9a1ea9dbda710a0a0242f509966a286b4b
=======
```
ttl.sh/dagger-cowsay-10939@sha256:57c15999fdc59df452161f648aaa9b9a1ea9dbda710a0a0242f509966a286b4b
>>>>>>> e59ffca0
```

Test the container image using the command below (remember to update the image reference based on the function output):

```shell
docker run --rm ttl.sh/dagger-10939
```

You should see the following output:

<<<<<<< HEAD
```shell
Hello from Dagger
=======
```
 ________
< dagger >
 --------
        \   ^__^
         \  (oo)\_______
            (__)\       )\/\
                ||----w |
                ||     ||
>>>>>>> e59ffca0
```<|MERGE_RESOLUTION|>--- conflicted
+++ resolved
@@ -49,20 +49,8 @@
 
 You should see the following output:
 
-<<<<<<< HEAD
 ```shell
 Hello from Dagger
-=======
-```
- ________
-< dagger >
- --------
-        \   ^__^
-         \  (oo)\_______
-            (__)\       )\/\
-                ||----w |
-                ||     ||
->>>>>>> e59ffca0
 ```
 
 :::caution
@@ -99,13 +87,8 @@
 
 The output will be a container image reference on the [ttl.sh container registry](https://ttl.sh), as shown below:
 
-<<<<<<< HEAD
 ```shell
 ttl.sh/dagger-10939@sha256:57c15999fdc59df452161f648aaa9b9a1ea9dbda710a0a0242f509966a286b4b
-=======
-```
-ttl.sh/dagger-cowsay-10939@sha256:57c15999fdc59df452161f648aaa9b9a1ea9dbda710a0a0242f509966a286b4b
->>>>>>> e59ffca0
 ```
 
 Test the container image using the command below (remember to update the image reference based on the function output):
@@ -116,18 +99,6 @@
 
 You should see the following output:
 
-<<<<<<< HEAD
 ```shell
 Hello from Dagger
-=======
-```
- ________
-< dagger >
- --------
-        \   ^__^
-         \  (oo)\_______
-            (__)\       )\/\
-                ||----w |
-                ||     ||
->>>>>>> e59ffca0
 ```