name: dagger
on:
  push:
    branches: [main]

jobs:
  build:
    name: build
    runs-on: ubuntu-latest
    steps:
      - uses: actions/checkout@v3
      -
        name: Call Dagger Function
        uses: dagger/dagger-for-github@v5
        with:
          version: "0.10.0"
          verb: call
<<<<<<< HEAD
          module: github.com/kpenfound/dagger-modules/golang@v0.1.5
          args: build --project=. --args=./cmd/dagger
          cloud-token: ${{ secrets.DAGGER_CLOUD_TOKEN }}
=======
          module: github.com/shykes/daggerverse/hello@v0.1.2
          args: hello --greeting Hola --name Daggernauts --shout
>>>>>>> 4a76d016
<|MERGE_RESOLUTION|>--- conflicted
+++ resolved
@@ -15,11 +15,6 @@
         with:
           version: "0.10.0"
           verb: call
-<<<<<<< HEAD
           module: github.com/kpenfound/dagger-modules/golang@v0.1.5
-          args: build --project=. --args=./cmd/dagger
-          cloud-token: ${{ secrets.DAGGER_CLOUD_TOKEN }}
-=======
-          module: github.com/shykes/daggerverse/hello@v0.1.2
-          args: hello --greeting Hola --name Daggernauts --shout
->>>>>>> 4a76d016
+          args: build --project=. --args=.
+          cloud-token: ${{ secrets.DAGGER_CLOUD_TOKEN }}