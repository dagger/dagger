// @ts-check
// `@type` JSDoc annotations allow editor autocompletion and type checking
// (when paired with `@ts-check`).
// There are various equivalent ways to declare your Docusaurus config.
// See: https://docusaurus.io/docs/api/docusaurus-config
const path = require("path");
import {themes as prismThemes} from 'prism-react-renderer';
import remarkCodeImport from 'remark-code-import';

/** @type {import('@docusaurus/types').Config} */
const config = {
  title: 'Dagger',
  favicon: 'img/favicon.png',

  // Set the production url of your site here
  url: 'https://docs.dagger.io',
  // Set the /<baseUrl>/ pathname under which your site is served
  // For GitHub pages deployment, it is often '/<projectName>/'
  baseUrl: '/',

  // GitHub pages deployment config.
  // If you aren't using GitHub pages, you don't need these.
  //organizationName: 'facebook', // Usually your GitHub org/user name.
  //projectName: 'docusaurus', // Usually your repo name.

  onBrokenLinks: 'throw',
  onBrokenMarkdownLinks: 'throw',

  // Even if you don't use internationalization, you can use this field to set
  // useful metadata like html lang. For example, if your site is Chinese, you
  // may want to replace "en" with "zh-Hans".
  i18n: {
    defaultLocale: 'en',
    locales: ['en'],
  },
  markdown: {
    mermaid: true,
  },
  presets: [
    [
      'classic',
      {
        docs: {
          breadcrumbs: false,
          path: "./current_docs",
          routeBasePath: '/',
          sidebarPath: './sidebars.js',
          editUrl: 'https://github.com/dagger/dagger/edit/main/docs',
          remarkPlugins: [
            [remarkCodeImport, { allowImportingFromOutside: true }],
          ],
          versions: {
            zenith: {
              path: '/zenith',
              banner: 'none',
              badge: false
            },
            current: {
              path: '/',
              banner: 'none',
              badge: false
            },
          },
        },
        blog: false,
        theme: {
          customCss: require.resolve("./src/css/custom.scss"),
        },
      },
    ],
  ],
  plugins: [
    "docusaurus-plugin-sass",
    "docusaurus-plugin-image-zoom",
<<<<<<< HEAD
    path.resolve(__dirname, "plugins/docusaurus-plugin-hotjar"),
    [path.resolve(__dirname, "plugins/docusaurus-plugin-guides"), {
      currentGuidesPath: "./current_docs/guides",
      versionedGuidesPath: "./versioned_docs/version-zenith/guides"
    }],
=======
    path.resolve(__dirname, "plugins/docusaurus-plugin-guides"),
>>>>>>> c7e56b20
    [
      "posthog-docusaurus",
      {
        appUrl: "https://dagger.io/analytics",
        apiKey: "phc_rykA1oJnBnxTwavpgJKr4RAVXEgCkpyPVi21vQ7906d"
      }
    ],
    [
        "docusaurus-plugin-typedoc",
        {
          id: "current-generation",
          entryPoints: ['../sdk/typescript/connect.ts', '../sdk/typescript/api/client.gen.ts', '../sdk/typescript/common/errors/index.ts'],
          tsconfig: '../sdk/typescript/tsconfig.json',
          // Still nodejs in the reference for now
          out: '../current_docs/sdk/nodejs/reference/',
          excludeProtected: true,
          exclude: '../sdk/typescript/node_modules/**',
          skipErrorChecking: true,
          disableSources: true,
          sidebar: {
            categoryLabel: 'Reference',
          },
          frontmatter: {
            displayed_sidebar: 'current',
            sidebar_label: 'Reference',
            title: "Dagger NodeJS SDK"
          },
          hideMembersSymbol: true,
          requiredToBeDocumented: ["Class"]
        },
      ],
      [
        "docusaurus-plugin-typedoc",
        {
          id: "zenith-generation",
          entryPoints: ['../sdk/typescript/connect.ts', '../sdk/typescript/api/client.gen.ts', '../sdk/typescript/common/errors/index.ts'],
          tsconfig: '../sdk/typescript/tsconfig.json',
          // Zenith reference
          out: '../versioned_docs/version-zenith/developer/typescript/reference/',
          excludeProtected: true,
          exclude: '../sdk/typescript/node_modules/**',
          skipErrorChecking: true,
          disableSources: true,
          sidebar: {
            categoryLabel: 'TypeScript SDK Reference',
          },
          frontmatter: {
            displayed_sidebar: 'zenith',
            sidebar_label: 'TypeScript SDK Reference',
            title: "TypeScript SDK Reference"
          },
          hideMembersSymbol: true,
          requiredToBeDocumented: ["Class"]
        },
      ],
  ],
  themes: ['@docusaurus/theme-mermaid'],
  themeConfig:
    /** @type {import('@docusaurus/preset-classic').ThemeConfig} */
    ({
      sidebarCollapsed: false,
      metadata: [{ name: 'og:image', content: '/img/favicon.png' }],
      prism: {
        additionalLanguages: ["php", "rust", "elixir", "bash"],
        theme: prismThemes.dracula,
      },
      navbar: {
        logo: {
          alt: "Dagger Logo",
          src: "img/dagger-logo-white.svg",
          height: "50px",
          href: "https://dagger.io/"
        },
        items: [
          {
            position: "right",
            to: "https://dagger.io/blog",
            label: "Blog",
            className: "navbar-blog-link",
          },
          {
            position: "right",
            href: "https://github.com/dagger/dagger",
            className: "header-github-link hide-target-icon",
            "aria-label": "GitHub repository",
          },
          {
            position: "right",
            href: "https://discord.gg/ufnyBtc8uY",
            className: "header-discord-link",
          },
          {
            type: "search",
            position: "right",
            className: "header-searchbar",
          },
        ],
      },
      algolia: {
        apiKey: "bffda1490c07dcce81a26a144115cc02",
        indexName: "dagger",
        appId: "XEIYPBWGOI",
      },
      colorMode: {
        defaultMode: "light",
      },
      zoom: {
        selector: '.markdown img:not(.not-zoom)',
        background: {
          light: 'rgb(255, 255, 255)',
          dark: 'rgb(50, 50, 50)'
        },
        // medium-zoom configuration options
        // Refer to https://github.com/francoischalifour/medium-zoom#options
        config: {}
      }
    }),
};

export default config;<|MERGE_RESOLUTION|>--- conflicted
+++ resolved
@@ -72,15 +72,10 @@
   plugins: [
     "docusaurus-plugin-sass",
     "docusaurus-plugin-image-zoom",
-<<<<<<< HEAD
-    path.resolve(__dirname, "plugins/docusaurus-plugin-hotjar"),
     [path.resolve(__dirname, "plugins/docusaurus-plugin-guides"), {
       currentGuidesPath: "./current_docs/guides",
       versionedGuidesPath: "./versioned_docs/version-zenith/guides"
     }],
-=======
-    path.resolve(__dirname, "plugins/docusaurus-plugin-guides"),
->>>>>>> c7e56b20
     [
       "posthog-docusaurus",
       {
