[build]
  command = "yarn run graphql-docs && yarn run docusaurus build"

[context.production]
  ignore = "false"

[context.deploy-preview]
  ignore = "false"

[[redirects]]
  # Embargoes compliance. DO NOT REMOVE
  conditions = {Country = ["CU", "IR", "KP", "SY", "UA-43"]}
  from = "/*"
  to = "/restricted"
  status = 302
  force = true

[[redirects]]
  # redirect old FAQ index page
  from = "/162770/faq"
  to = "/faq"
  status = 301

[[redirects]]
  # redirect old quickstart index page
  from = "/648215/quickstart"
  to = "/quickstart"
  status = 301

[[redirects]]
  # redirect temporary zenith labs page to current docs
  from = "/labs/project-zenith"
  to = "/"
  status = 301

[[redirects]]
  # redirect temporary zenith page to current docs
  from = "/zenith"
  to = "/"
  status = 301

[[redirects]]
  # redirect developer manual language-specific secrets pages to multi-language secrets page
  from = "/manuals/developer/:language/:docid/secrets"
  to = "/manuals/developer/secrets"
  status = 301

[[redirects]]
<<<<<<< HEAD
  # redirect developer manual language-specific services pages to multi-language services page
  from = "/manuals/developer/:language/:docid/services"
  to = "/manuals/developer/services"
=======
  # redirect developer manual language-specific dependencies pages to multi-language dependencies page
  from = "/manuals/developer/:language/:docid/dependencies"
  to = "/manuals/developer/dependencies"
>>>>>>> 7c7d64b8
  status = 301

[[redirects]]
  # redirect user guide index to user manual index
  from = "/user-guide"
  to = "/manuals/user"
  status = 301

[[redirects]]
  # redirect user guide CI index to integrations index
  from = "/user-guide/ci"
  to = "/integrations"
  status = 301

[[redirects]]
  # redirect CI pages from user guide
  from = "/user-guide/ci/533927-argo-workflows"
  to = "/integrations/533927/argo-workflows"
  status = 301

[[redirects]]
  # redirect CI pages from user guide
  from = "/user-guide/ci/642920-github-actions"
  to = "/integrations/642920/github-actions"
  status = 301

[[redirects]]
  # redirect CI pages from user guide
  from = "/user-guide/ci/734201-gitlab"
  to = "/integrations/734201/gitlab"
  status = 301

[[redirects]]
  # redirect CI pages from user guide
  from = "/user-guide/ci/592501-circleci"
  to = "/integrations/592501/circleci"
  status = 301

[[redirects]]
  # redirect CI pages from user guide
  from = "/user-guide/ci/322019-jenkins"
  to = "/integrations/322019/jenkins"
  status = 301

[[redirects]]
  # redirect CI pages from user guide
  from = "/user-guide/ci/197291-azure-pipelines"
  to = "/integrations/197291/azure-pipelines"
  status = 301

[[redirects]]
  # redirect CI pages from user guide
  from = "/user-guide/ci/963919-aws-codebuild"
  to = "/integrations/963919/aws-codebuild"
  status = 301

[[redirects]]
  # redirect cloud orgs admin page from user guide
  from = "/user-guide/cloud/609601/org-administration"
  to = "/manuals/administrator/609601/organizations"
  status = 301

[[redirects]]
  # redirect cloud roles and permissions page from user guide
  from = "/user-guide/cloud/968372/roles-permissions"
  to = "/manuals/administrator/968372/roles-permissions"
  status = 301

[[redirects]]
  # redirect cloud get started page from user guide
  from = "/user-guide/cloud/572923/get-started"
  to = "/manuals/user/572923/cloud-get-started"
  status = 301

[[redirects]]
  # redirect cloud get started page from user manual
  from = "/manuals/user/cloud/572923/get-started"
  to = "/manuals/user/572923/cloud-get-started"
  status = 301

[[redirects]]
  # redirect cloud user interface page from user manual
  from = "/manuals/user/cloud/741031/user-interface"
  to = "/manuals/user/572923/cloud-get-started"
  status = 301

[[redirects]]
  # redirect developer guide index to developer manual index
  from = "/developer-guide"
  to = "/manuals/developer"
  status = 301

[[redirects]]
  # redirect developer guide pages to developer manual
  from = "/developer-guide/*"
  to = "/manuals/developer/:splat"
  status = 301

[[redirects]]
  # redirect v0.1 docs to archive.docs.dagger.io/0.1/
  from = "/0.1/*"
  to = "https://archive.docs.dagger.io/0.1/:splat"
  status = 301

# start: specific redirects for v0.1 docs
[[redirects]]
  from = "/1001/install"
  to = "https://archive.docs.dagger.io/0.1/1001/install"
  status = 301

[[redirects]]
  from = "/1002/vs"
  to = "https://archive.docs.dagger.io/0.1/1002/vs"
  status = 301

[[redirects]]
  from = "/1003/get-started"
  to = "https://archive.docs.dagger.io/0.1/1003/get-started"
  status = 301

[[redirects]]
  from = "/1004/dev-first-env/"
  to = "https://archive.docs.dagger.io/0.1/1004/dev-first-env/"
  status = 301

[[redirects]]
  from = "/1005/what-is-cue"
  to = "https://archive.docs.dagger.io/0.1/1005/what-is-cue"
  status = 301

[[redirects]]
  from = "/1006/google-cloud-run"
  to = "https://archive.docs.dagger.io/0.1/1006/google-cloud-run"
  status = 301

[[redirects]]
  from = "/1007/kubernetes"
  to = "https://archive.docs.dagger.io/0.1/1007/kubernetes"
  status = 301

[[redirects]]
  from = "/1008/aws-cloudformation"
  to = "https://archive.docs.dagger.io/0.1/1008/aws-cloudformation"
  status = 301

[[redirects]]
  from = "/1009/github-actions"
  to = "https://archive.docs.dagger.io/0.1/1009/github-actions"
  status = 301

[[redirects]]
  from = "/1010/dev-cue-package"
  to = "https://archive.docs.dagger.io/0.1/1010/dev-cue-package"
  status = 301

[[redirects]]
  from = "/1011/package-manager"
  to = "https://archive.docs.dagger.io/0.1/1011/package-manager"
  status = 301

[[redirects]]
  # see https://github.com/dagger/dagger/commit/c8e42af05abda5a0e6bf7c485b52208a87dd038e
  from = "/1011/operator-manual"
  to = "https://archive.docs.dagger.io/0.1/1011/operator-manual"
  status = 301

[[redirects]]
  # see https://github.com/dagger/dagger/commit/c8e42af05abda5a0e6bf7c485b52208a87dd038e
  from = "/1013/operator-manual"
  to = "https://archive.docs.dagger.io/0.1/1011/operator-manual"
  status = 301

[[redirects]]
  from = "/1012/ci"
  to = "https://archive.docs.dagger.io/0.1/1012/ci"
  status = 301

[[redirects]]
  from = "/v0.1/reference"
  to = "https://archive.docs.dagger.io/0.1/reference"
  status = 301
# end: specific redirects for v0.1 docs

[[redirects]]
  # redirect v0.2 docs to archive.docs.dagger.io/0.2/
  from = "/0.2/*"
  to = "https://archive.docs.dagger.io/0.2/:splat"
  status = 301

# start: specific redirects for v0.2 docs
[[redirects]]
  from = "/dgr18/overview"
  to = "https://archive.docs.dagger.io/0.2/dgr18/overview"
  status = 301

[[redirects]]
  from = "/1242/install"
  to = "https://archive.docs.dagger.io/0.2/1242/install"
  status = 301

[[redirects]]
  from = "/f44rm/how-it-works"
  to = "https://archive.docs.dagger.io/0.2/f44rm/how-it-works"
  status = 301

[[redirects]]
  from = "/1200/local-dev"
  to = "https://archive.docs.dagger.io/0.2/1200/local-dev"
  status = 301

[[redirects]]
  from = "/1201/ci-environment"
  to = "https://archive.docs.dagger.io/0.2/1201/ci-environment"
  status = 301

[[redirects]]
  from = "/1220/vs"
  to = "https://archive.docs.dagger.io/0.2/1220/vs"
  status = 301

[[redirects]]
  from = "/1221/action"
  to = "https://archive.docs.dagger.io/0.2/1221/action"
  status = 301

[[redirects]]
  from = "/1202/plan"
  to = "https://archive.docs.dagger.io/0.2/1202/plan"
  status = 301

[[redirects]]
  from = "/1203/client"
  to = "https://archive.docs.dagger.io/0.2/1203/client"
  status = 301

[[redirects]]
  from = "/1204/secrets"
  to = "https://archive.docs.dagger.io/0.2/1204/secrets"
  status = 301

[[redirects]]
  from = "/1206/packages"
  to = "https://archive.docs.dagger.io/0.2/1206/packages"
  status = 301

[[redirects]]
  from = "/1207/caching"
  to = "https://archive.docs.dagger.io/0.2/1207/caching"
  status = 301

[[redirects]]
  from = "/1213/api"
  to = "https://archive.docs.dagger.io/0.2/1213/api"
  status = 301

[[redirects]]
  from = "/1215/what-is-cue/"
  to = "https://archive.docs.dagger.io/0.2/1215/what-is-cue/"
  status = 301

[[redirects]]
  from = "/1247/dagger-fs"
  to = "https://archive.docs.dagger.io/0.2/1247/dagger-fs"
  status = 301

[[redirects]]
  from = "/1228/handling-outputs"
  to = "https://archive.docs.dagger.io/0.2/1228/handling-outputs"
  status = 301

[[redirects]]
  from = "/1231/always-execute"
  to = "https://archive.docs.dagger.io/0.2/1231/always-execute"
  status = 301

[[redirects]]
  from = "/1233/default-values-cue"
  to = "https://archive.docs.dagger.io/0.2/1233/default-values-cue"
  status = 301

[[redirects]]
  from = "/1239/making-reusable-package"
  to = "https://archive.docs.dagger.io/0.2/1239/making-reusable-package"
  status = 301

[[redirects]]
  from = "/1240/core-source"
  to = "https://archive.docs.dagger.io/0.2/1240/core-source"
  status = 301

[[redirects]]
  from = "/1241/field-shadowing"
  to = "https://archive.docs.dagger.io/0.2/1241/field-shadowing"
  status = 301

[[redirects]]
  from = "/1223/custom-buildkit/"
  to = "https://archive.docs.dagger.io/0.2/1223/custom-buildkit/"
  status = 301

[[redirects]]
  from = "/1224/self-signed-certificates/"
  to = "https://archive.docs.dagger.io/0.2/1224/self-signed-certificates/"
  status = 301

[[redirects]]
  from = "/1229/empty-buildkit-cache"
  to = "https://archive.docs.dagger.io/0.2/1229/empty-buildkit-cache"
  status = 301

[[redirects]]
  from = "/1237/persistent-cache-with-dagger"
  to = "https://archive.docs.dagger.io/0.2/1237/persistent-cache-with-dagger"
  status = 301

[[redirects]]
  from = "/1230/better-logs"
  to = "https://archive.docs.dagger.io/0.2/1230/better-logs"
  status = 301

[[redirects]]
  from = "/1243/dagger-cloud"
  to = "https://archive.docs.dagger.io/0.2/1243/dagger-cloud"
  status = 301

[[redirects]]
  from = "/1205/container-images"
  to = "https://archive.docs.dagger.io/0.2/1205/container-images"
  status = 301

[[redirects]]
  from = "/1225/pushing-plan-dependencies/"
  to = "https://archive.docs.dagger.io/0.2/1225/pushing-plan-dependencies/"
  status = 301

[[redirects]]
  from = "/1232/chain-actions"
  to = "https://archive.docs.dagger.io/0.2/1232/chain-actions"
  status = 301

[[redirects]]
  from = "/1238/project-file-organization"
  to = "https://archive.docs.dagger.io/0.2/1238/project-file-organization"
  status = 301

[[redirects]]
  from = "/1244/docker"
  to = "https://archive.docs.dagger.io/0.2/1244/docker"
  status = 301

[[redirects]]
  from = "/1246/go-ci"
  to = "https://archive.docs.dagger.io/0.2/1246/go-ci"
  status = 301

[[redirects]]
  from = "/4dhu9/api-customizable-image"
  to = "https://archive.docs.dagger.io/0.2/4dhu9/api-customizable-image"
  status = 301

[[redirects]]
  from = "/1216/docker-cli-load"
  to = "https://archive.docs.dagger.io/0.2/1216/docker-cli-load"
  status = 301

[[redirects]]
  from = "/1217/docker-cli-run"
  to = "https://archive.docs.dagger.io/0.2/1217/docker-cli-run"
  status = 301

[[redirects]]
  from = "/1214/migrate-from-dagger-0.1"
  to = "https://archive.docs.dagger.io/0.2/1214/migrate-from-dagger-0.1"
  status = 301

[[redirects]]
  from = "/1218/cli-telemetry"
  to = "https://archive.docs.dagger.io/0.2/1218/cli-telemetry"
  status = 301

[[redirects]]
  from = "/1227/contributing"
  to = "https://archive.docs.dagger.io/0.2/1227/contributing"
  status = 301

[[redirects]]
  from = "/1226/coding-style"
  to = "https://archive.docs.dagger.io/0.2/1226/coding-style"
  status = 301

[[redirects]]
  from = "/1222/core-actions-reference"
  to = "https://archive.docs.dagger.io/0.2/1222/core-actions-reference"
  status = 301

[[redirects]]
  from = "/1234/dagger-types-reference"
  to = "https://archive.docs.dagger.io/0.2/1234/dagger-types-reference"
  status = 301

[[redirects]]
  from = "/13ec8/dagger-env-reference"
  to = "https://archive.docs.dagger.io/0.2/13ec8/dagger-env-reference"
  status = 301

[[redirects]]
  from = "/category/use-cases"
  to = "https://archive.docs.dagger.io/0.2/category/use-cases"
  status = 301

[[redirects]]
  from = "/1211/go-docker-swarm"
  to = "https://archive.docs.dagger.io/0.2/1211/go-docker-swarm"
  status = 301

[[redirects]]
  from = "/1219/go-docker-hub"
  to = "https://archive.docs.dagger.io/0.2/1219/go-docker-hub"
  status = 301

[[redirects]]
  from = "/1245/node-ci"
  to = "https://archive.docs.dagger.io/0.2/1245/node-ci"
  status = 301

[[redirects]]
  from = "/1248/aws-sam"
  to = "https://archive.docs.dagger.io/0.2/1248/aws-sam"
  status = 301
# end: specific redirects for v0.2 docs

# redirect for v0.9 pages starting with /sdk/*
[[redirects]]
  from = "/sdk/*"
  to = "https://archive.docs.dagger.io/0.9/sdk/:splat"
  status = 301

[[redirects]]
  from = "/current/sdk/nodejs/*"
  to = "https://archive.docs.dagger.io/0.9/sdk/nodejs/:splat"
  status = 301

# redirect for v0.9 pages starting with /cloud/*
[[redirects]]
  from = "/cloud/*"
  to = "https://archive.docs.dagger.io/0.9/cloud/:splat"
  status = 301

# redirect for v0.9 pages starting with /cli/*
[[redirects]]
  from = "/cli/*"
  to = "https://archive.docs.dagger.io/0.9/cli/:splat"
  status = 301

# redirect for v0.9 pages starting with /api/*
[[redirects]]
  from = "/api/*"
  to = "https://archive.docs.dagger.io/0.9/api/:splat"
  status = 301

# start: redirects for specific v0.9 pages
[[redirects]]
  from = "/cookbook"
  to = "https://archive.docs.dagger.io/0.9/cookbook"
  status = 301

[[redirects]]
  from = "/guides"
  to = "https://archive.docs.dagger.io/0.9/guides"
  status = 301

[[redirects]]
  from = "/quickstart/120918/setup"
  to = "https://archive.docs.dagger.io/0.9/quickstart/120918/setup"
  status = 301

[[redirects]]
  from = "/quickstart/319191/basics"
  to = "https://archive.docs.dagger.io/0.9/quickstart/319191/basics"
  status = 301

[[redirects]]
  from = "/quickstart/349011/build"
  to = "https://archive.docs.dagger.io/0.9/quickstart/349011/build"
  status = 301

[[redirects]]
  from = "/quickstart/429462/build-dockerfile"
  to = "https://archive.docs.dagger.io/0.9/quickstart/429462/build-dockerfile"
  status = 301

[[redirects]]
  from = "/quickstart/472910/build-multi"
  to = "https://archive.docs.dagger.io/0.9/quickstart/472910/build-multi"
  status = 301

[[redirects]]
  from = "/quickstart/481031/conclusion"
  to = "https://archive.docs.dagger.io/0.9/quickstart/481031/conclusion"
  status = 301

[[redirects]]
  from = "/quickstart/593914/hello"
  to = "https://archive.docs.dagger.io/0.9/quickstart/593914/hello"
  status = 301

[[redirects]]
  from = "/quickstart/628381/sdk"
  to = "https://archive.docs.dagger.io/0.9/quickstart/628381/sdk"
  status = 301

[[redirects]]
  from = "/quickstart/635927/caching"
  to = "https://archive.docs.dagger.io/0.9/quickstart/635927/caching"
  status = 301

[[redirects]]
  from = "/quickstart/729236/cli"
  to = "https://archive.docs.dagger.io/0.9/quickstart/729236/cli"
  status = 301

[[redirects]]
  from = "/quickstart/730264/publish"
  to = "https://archive.docs.dagger.io/0.9/quickstart/730264/publish"
  status = 301

[[redirects]]
  from = "/quickstart/947391/test"
  to = "https://archive.docs.dagger.io/0.9/quickstart/947391/test"
  status = 301

[[redirects]]
  from = "/110632/embed-directories"
  to = "https://archive.docs.dagger.io/0.9/110632/embed-directories"
  status = 301

[[redirects]]
  from = "/128409/build-test-publish-php"
  to = "https://archive.docs.dagger.io/0.9/128409/build-test-publish-php"
  status = 301

[[redirects]]
  from = "/145912/ci"
  to = "https://archive.docs.dagger.io/0.9/145912/ci"
  status = 301

[[redirects]]
  from = "/183109/aws-codebuild-codepipeline"
  to = "https://archive.docs.dagger.io/0.9/183109/aws-codebuild-codepipeline"
  status = 301

[[redirects]]
  from = "/183109/aws-lambda"
  to = "https://archive.docs.dagger.io/0.9/183109/aws-lambda"
  status = 301

[[redirects]]
  from = "/194031/kubernetes"
  to = "https://archive.docs.dagger.io/0.9/194031/kubernetes"
  status = 301

[[redirects]]
  from = "/205271/replace-dockerfile"
  to = "https://archive.docs.dagger.io/0.9/205271/replace-dockerfile"
  status = 301

[[redirects]]
  from = "/213240/tekton"
  to = "https://archive.docs.dagger.io/0.9/213240/tekton"
  status = 301

[[redirects]]
  from = "/235290/troubleshooting"
  to = "https://archive.docs.dagger.io/0.9/235290/troubleshooting"
  status = 301

[[redirects]]
  from = "/237420/ci-architecture-kubernetes"
  to = "https://archive.docs.dagger.io/0.9/237420/ci-architecture-kubernetes"
  status = 301

[[redirects]]
  from = "/252029/load-images-local-docker-engine"
  to = "https://archive.docs.dagger.io/0.9/252029/load-images-local-docker-engine"
  status = 301

[[redirects]]
  from = "/294022/telemetry"
  to = "https://archive.docs.dagger.io/0.9/294022/telemetry"
  status = 301

[[redirects]]
  from = "/324301/argo-workflows"
  to = "https://archive.docs.dagger.io/0.9/324301/argo-workflows"
  status = 301

[[redirects]]
  from = "/406009/multiplatform-support"
  to = "https://archive.docs.dagger.io/0.9/406009/multiplatform-support"
  status = 301

[[redirects]]
  from = "/sdk/go/406009/multiplatform-support"
  to = "https://archive.docs.dagger.io/0.9/406009/multiplatform-support"
  status = 301

[[redirects]]
  from = "/421437/work-with-host-filesystem"
  to = "https://archive.docs.dagger.io/0.9/421437/work-with-host-filesystem"
  status = 301

[[redirects]]
  from = "/488564/openshift-gitlab"
  to = "https://archive.docs.dagger.io/0.9/488564/openshift-gitlab"
  status = 301

[[redirects]]
  from = "/541047/alternative-runtimes"
  to = "https://archive.docs.dagger.io/0.9/541047/alternative-runtimes"
  status = 301

[[redirects]]
  from = "/544174/multistage-build"
  to = "https://archive.docs.dagger.io/0.9/544174/multistage-build"
  status = 301

[[redirects]]
  from = "/592101/custom-callbacks"
  to = "https://archive.docs.dagger.io/0.9/592101/custom-callbacks"
  status = 301

[[redirects]]
  from = "/620301/azure-pipelines-container-instances"
  to = "https://archive.docs.dagger.io/0.9/620301/azure-pipelines-container-instances"
  status = 301

[[redirects]]
  from = "/620941/github-google-cloud"
  to = "https://archive.docs.dagger.io/0.9/620941/github-google-cloud"
  status = 301

[[redirects]]
  from = "/648384/multi-builds"
  to = "https://archive.docs.dagger.io/0.9/648384/multi-builds"
  status = 301

[[redirects]]
  from = "/710884/private-repositories"
  to = "https://archive.docs.dagger.io/0.9/710884/private-repositories"
  status = 301

[[redirects]]
  from = "/723462/use-secrets"
  to = "https://archive.docs.dagger.io/0.9/723462/use-secrets"
  status = 301

[[redirects]]
  from = "/757394/use-services"
  to = "https://archive.docs.dagger.io/0.9/757394/use-services"
  status = 301

[[redirects]]
  from = "/759201/gitlab-google-cloud"
  to = "https://archive.docs.dagger.io/0.9/759201/gitlab-google-cloud"
  status = 301

[[redirects]]
  from = "/882813/build-test-publish-java-spring"
  to = "https://archive.docs.dagger.io/0.9/882813/build-test-publish-java-spring"
  status = 301

[[redirects]]
  from = "/899944/aws-cdk-ecs"
  to = "https://archive.docs.dagger.io/0.9/899944/aws-cdk-ecs"
  status = 301

[[redirects]]
  from = "/934191/eks-github-karpenter"
  to = "https://archive.docs.dagger.io/0.9/934191/eks-github-karpenter"
  status = 301

[[redirects]]
  # redirect single-language guide index to unified guides index
  from = "/sdk/go/275922/guides"
  to = "https://archive.docs.dagger.io/0.9/guides"
  status = 301

[[redirects]]
  # redirect single-language guide index to unified guides index
  from = "/sdk/nodejs/947203/guides"
  to = "https://archive.docs.dagger.io/0.9/guides"
  status = 301

[[redirects]]
  # redirect single-language guide index to unified guides index
  from = "/sdk/python/234291/guides"
  to = "https://archive.docs.dagger.io/0.9/guides"
  status = 301

[[redirects]]
  # URL consistency fix
  from = "/sdk/nodejs/620941/github-google-cloud"
  to = "https://archive.docs.dagger.io/0.9/620941/github-google-cloud"
  status = 301

[[redirects]]
  # URL consistency fix
  from = "/sdk/python/648384/multi-builds"
  to = "https://archive.docs.dagger.io/0.9/648384/multi-builds"
  status = 301

[[redirects]]
  # redirect single-language guide to multi-language guide
  from = "/560223/private-repositories"
  to = "https://archive.docs.dagger.io/0.9/710884/private-repositories"
  status = 301

[[redirects]]
  # redirect single-language guide to multi-language guide
  from = "/683293/private-repositories"
  to = "https://archive.docs.dagger.io/0.9/710884/private-repositories"
  status = 301

[[redirects]]
  # redirect Go CI guide to unified multi-language CI guide
  from = "/768421/go-ci"
  to = "https://archive.docs.dagger.io/0.9/145912/ci"
  status = 301

[[redirects]]
  # redirect Node.js CI guide to unified multi-language CI guide
  from = "/114934/nodejs-ci"
  to = "https://archive.docs.dagger.io/0.9/145912/ci"
  status = 301

[[redirects]]
  # redirect Python CI guide to unified multi-language CI guide
  from = "/454108/python-ci"
  to = "https://archive.docs.dagger.io/0.9/145912/ci"
  status = 301

[[redirects]]
  # redirect old guides index page
  from = "/278912/guides"
  to = "https://archive.docs.dagger.io/0.9/guides"
  status = 301

[[redirects]]
  # redirect old cookbook index page
  from = "/7442989/cookbook"
  to = "https://archive.docs.dagger.io/0.9/cookbook"
  status = 301

[[redirects]]
  # redirect old quickstart basics page
  from = "/319191/quickstart-basics"
  to = "https://archive.docs.dagger.io/0.9/quickstart/319191/basics"
  status = 301

[[redirects]]
  # redirect old quickstart setup page
  from = "/120918/quickstart-setup"
  to = "https://archive.docs.dagger.io/0.9/quickstart/120918/setup"
  status = 301

[[redirects]]
  # redirect old quickstart sdk page
  from = "/628381/quickstart-sdk"
  to = "https://archive.docs.dagger.io/0.9/quickstart/628381/sdk"
  status = 301

[[redirects]]
  # redirect old quickstart first pipeline page
  from = "/593914/quickstart-hello"
  to = "https://archive.docs.dagger.io/0.9/quickstart/593914/hello"
  status = 301

[[redirects]]
  # redirect old quickstart test page
  from = "/947391/quickstart-test"
  to = "https://archive.docs.dagger.io/0.9/quickstart/947391/test"
  status = 301

[[redirects]]
  # redirect old quickstart build page
  from = "/349011/quickstart-build"
  to = "https://archive.docs.dagger.io/0.9/quickstart/349011/build"
  status = 301

[[redirects]]
  # redirect old quickstart publish page
  from = "/730264/quickstart-publish"
  to = "https://archive.docs.dagger.io/0.9/quickstart/730264/publish"
  status = 301

[[redirects]]
  # redirect old quickstart multi-build page
  from = "/472910/quickstart-build-multi"
  to = "https://archive.docs.dagger.io/0.9/quickstart/472910/build-multi"
  status = 301

[[redirects]]
  # redirect old quickstart caching page
  from = "/635927/quickstart-caching"
  to = "https://archive.docs.dagger.io/0.9/quickstart/635927/caching"
  status = 301

[[redirects]]
  # redirect old quickstart dockerfile build page
  from = "/429462/quickstart-build-dockerfile"
  to = "https://archive.docs.dagger.io/0.9/429462/quickstart-build-dockerfile"
  status = 301

[[redirects]]
  # redirect old quickstart conclusion page
  from = "/481031/quickstart-conclusion"
  to = "https://archive.docs.dagger.io/0.9/quickstart/481031/conclusion"
  status = 301

[[redirects]]
  # redirect services guide to new URL
  from = "/757394/use-service-containers"
  to = "https://archive.docs.dagger.io/0.9/757394/use-services"
  status = 301

[[redirects]]
  # redirect quickstart custom function page to new URL
  from = "/quickstart/428201/custom-modules"
  to = "/quickstart/428201/custom-function"
  status = 301
# end: redirects for specific v0.9 pages

# redirect to the playground's embed to maintain same origin
# see https://github.com/dagger/dagger/pull/4753
[[redirects]]
  from = "/embed/*"
  to = "https://play.dagger.cloud/embed/:splat"
  status = 200

# redirect to the playground's Next.js build artifacts
[[redirects]]
  from = "/_next/*"
  to = "https://play.dagger.cloud/_next/:splat"
  status = 200

[[headers]]
  for = "/*"
  [headers.values]
  Referrer-policy = "no-referrer-when-downgrade"<|MERGE_RESOLUTION|>--- conflicted
+++ resolved
@@ -46,15 +46,15 @@
   status = 301
 
 [[redirects]]
-<<<<<<< HEAD
   # redirect developer manual language-specific services pages to multi-language services page
   from = "/manuals/developer/:language/:docid/services"
   to = "/manuals/developer/services"
-=======
+  status = 301
+
+[[redirects]]
   # redirect developer manual language-specific dependencies pages to multi-language dependencies page
   from = "/manuals/developer/:language/:docid/dependencies"
   to = "/manuals/developer/dependencies"
->>>>>>> 7c7d64b8
   status = 301
 
 [[redirects]]
