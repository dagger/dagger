--- conflicted
+++ resolved
@@ -40,13 +40,18 @@
   status = 301
 
 [[redirects]]
-<<<<<<< HEAD
   # redirect user guide index to user manual index
   from = "/user-guide"
   to = "/manuals/user"
   status = 301
 
 [[redirects]]
+  # redirect CI pages from user manual
+  from = "/user-guide/ci/*"
+  to = "/integrations/:splat"
+  status = 301
+
+[[redirects]]
   # redirect user guide pages to user manual
   from = "/user-guide/*"
   to = "/manuals/user/:splat"
@@ -62,7 +67,9 @@
   # redirect developer guide pages to developer manual
   from = "/developer-guide/*"
   to = "/manuals/developer/:splat"
-=======
+  status = 301
+
+[[redirects]]
   # redirect cloud orgs admin page from user manual
   from = "/user-guide/cloud/609601/org-administration"
   to = "/manuals/administrator/609601/organizations"
@@ -72,13 +79,6 @@
   # redirect cloud roles and permissions page from user manual
   from = "/user-guide/cloud/968372/roles-permissions"
   to = "/manuals/administrator/968372/roles-permissions"
-  status = 301
-
-[[redirects]]
-  # redirect CI pages from user manual
-  from = "/user-guide/ci"
-  to = "/integrations"
->>>>>>> ecfdaa26
   status = 301
 
 [[redirects]]
