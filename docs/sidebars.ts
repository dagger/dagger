--- conflicted
+++ resolved
@@ -322,11 +322,11 @@
         },
         {
           "type": "doc",
-<<<<<<< HEAD
           "id": "manuals/developer/services"
-=======
+        },
+        {
+          "type": "doc",
           "id": "manuals/developer/dependencies"
->>>>>>> 7c7d64b8
         },
         {
           "type": "category",
@@ -347,14 +347,6 @@
             {
               "type": "doc",
               "id": "manuals/developer/go/documentation"
-            },
-            {
-              "type": "doc",
-<<<<<<< HEAD
-              "id": "manuals/developer/go/dependencies"
-=======
-              "id": "manuals/developer/go/services"
->>>>>>> 7c7d64b8
             },
             {
               "type": "doc",
@@ -421,14 +413,6 @@
             },
             {
               "type": "doc",
-<<<<<<< HEAD
-              "id": "manuals/developer/python/dependencies"
-=======
-              "id": "manuals/developer/python/services"
->>>>>>> 7c7d64b8
-            },
-            {
-              "type": "doc",
               "id": "manuals/developer/python/chaining"
             },
             {
@@ -493,14 +477,6 @@
             {
               "type": "doc",
               "id": "manuals/developer/typescript/documentation"
-            },
-            {
-              "type": "doc",
-<<<<<<< HEAD
-              "id": "manuals/developer/typescript/dependencies"
-=======
-              "id": "manuals/developer/typescript/services"
->>>>>>> 7c7d64b8
             },
             {
               "type": "doc",
