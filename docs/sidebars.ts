--- conflicted
+++ resolved
@@ -374,19 +374,11 @@
           ]
         },
         {
-<<<<<<< HEAD
-=======
           "type": "doc",
           "label": "Publish Modules",
-          "id": "guides/publish-modules"
-        },
-        {
-          "type": "doc",
-          "id": "guides",
-          "label": "Guides"
-        },
-        {
->>>>>>> 8a82cec5
+          "id": "tutorials/publish-modules"
+        },
+        {
           "type": "link",
           "label": "API Reference",
           "href": "https://docs.dagger.io/api/reference"
