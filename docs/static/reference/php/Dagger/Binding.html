<!DOCTYPE html>
<html lang="en">
<head>
    <meta charset="UTF-8" />
    <meta name="robots" content="index, follow, all" />
    <title>Dagger\Binding | API</title>

            <link rel="stylesheet" type="text/css" href="../css/bootstrap.min.css">
        <link rel="stylesheet" type="text/css" href="../css/bootstrap-theme.min.css">
        <link rel="stylesheet" type="text/css" href="../css/doctum.css">
        <link rel="stylesheet" type="text/css" href="../fonts/doctum-font.css">
        <script src="../js/jquery-3.5.1.slim.min.js"></script>
        <script async defer src="../doctum.js"></script>
        <script async defer src="../js/bootstrap.min.js"></script>
        <script async defer src="../js/autocomplete.min.js"></script>
        <meta name="MobileOptimized" content="width">
        <meta name="HandheldFriendly" content="true">
        <meta name="viewport" content="width=device-width,initial-scale=1,maximum-scale=1">

    </head>

    <body id="class" data-name="class:Dagger_Binding" data-root-path="../" data-search-index-url="../doctum-search.json">
            <div id="content">
        <div id="left-column">
                <div id="control-panel">
                <div class="search-bar hidden" id="search-progress-bar-container">
            <div class="progress">
                <div class="progress-bar" role="progressbar" id="search-progress-bar"
                    aria-valuenow="0" aria-valuemin="0" aria-valuemax="100" style="width: 0%"></div>
            </div>
        </div>
        <form id="search-form" action="../search.html">
            <span class="icon icon-search"></span>
            <input name="search"
                   id="doctum-search-auto-complete"
                   class="typeahead form-control"
                   type="search"
                   placeholder="Search"
                   spellcheck="false"
                   autocorrect="off"
                   autocomplete="off"
                   autocapitalize="off">
            <div class="auto-complete-results" id="auto-complete-results"></div>
        </form>
    </div>

                <div id="api-tree"></div>

        </div>
        <div id="right-column">
                <nav id="site-nav" class="navbar navbar-default" role="navigation">
        <div class="container-fluid">
            <div class="navbar-header">
                <button type="button" class="navbar-toggle" data-toggle="collapse" data-target="#navbar-elements">
                    <span class="sr-only">Toggle navigation</span>
                    <span class="icon-bar"></span>
                    <span class="icon-bar"></span>
                    <span class="icon-bar"></span>
                </button>
                <a class="navbar-brand" href="../index.html">API</a>
            </div>
            <div class="collapse navbar-collapse" id="navbar-elements">
                <ul class="nav navbar-nav">
                    <li><a href="../classes.html">Classes</a></li>
                    <li><a href="../namespaces.html">Namespaces</a></li>
                    <li><a href="../interfaces.html">Interfaces</a></li>
                    <li><a href="../traits.html">Traits</a></li>
                    <li><a href="../doc-index.html">Index</a></li>
                    <li><a href="../search.html">Search</a></li>
                </ul>
            </div>
        </div>
    </nav>

                        <div class="namespace-breadcrumbs">
            <ol class="breadcrumb">
                <li><span class="label label-default">class</span></li>
                        <li><a href="../Dagger.html">Dagger</a></li><li class="backslash">\</li><li>Binding</li>
            </ol>
        </div>
                <div id="page-content">
    <div class="page-header">
        <h1>Binding    
            </h1>
    </div>

    
    <p>        class
    <strong>Binding</strong>        extends <a href="../Dagger/Client/AbstractObject.html"><abbr title="Dagger\Client\AbstractObject">AbstractObject</abbr></a>        implements        <a href="../Dagger/Client/IdAble.html"><abbr title="Dagger\Client\IdAble">IdAble</abbr></a>
</p>

        
    
        

            
        
    
            <h2>Properties</h2>

            <table class="table table-condensed">
                    <tr>
                <td class="type" id="property_lastQuery">
                                                                                
                                                                                
                                    </td>
                <td>$lastQuery</td>
                <td class="last"></td>
                <td><small>from&nbsp;<a href="../Dagger/Client/AbstractObject.html#property_lastQuery">
<abbr title="Dagger\Client\AbstractObject">AbstractObject</abbr></a></small></td>
            </tr>
            </table>

    
            <h2>Methods</h2>

            <div class="container-fluid underlined">
                    <div class="row">
                <div class="col-md-2 type">
                    
                </div>
                <div class="col-md-8">
                    <a href="#method___construct">__construct</a>(<a href="../Dagger/Client/AbstractClient.html"><abbr title="Dagger\Client\AbstractClient">AbstractClient</abbr></a> $client, <abbr title="Dagger\GraphQl\QueryBuilderChain">QueryBuilderChain</abbr> $queryBuilderChain)
        
                                            <p class="no-description">No description</p>
                                    </div>
                <div class="col-md-2"><small>from&nbsp;<a href="../Dagger/Client/AbstractObject.html#method___construct">
<abbr title="Dagger\Client\AbstractObject">AbstractObject</abbr></a></small></div>
            </div>
                    <div class="row">
                <div class="col-md-2 type">
                    <abbr title="Dagger\Client\null|array|string|int|float|bool">null|array|string|int|float|bool</abbr>
                </div>
                <div class="col-md-8">
                    <a href="#method_queryLeaf">queryLeaf</a>(<abbr title="GraphQL\QueryBuilder\QueryBuilder">QueryBuilder</abbr> $leafQueryBuilder, string $leafKey)
        
                                            <p class="no-description">No description</p>
                                    </div>
                <div class="col-md-2"><small>from&nbsp;<a href="../Dagger/Client/AbstractObject.html#method_queryLeaf">
<abbr title="Dagger\Client\AbstractObject">AbstractObject</abbr></a></small></div>
            </div>
                    <div class="row">
                <div class="col-md-2 type">
                    <a href="../Dagger/Address.html"><abbr title="Dagger\Address">Address</abbr></a>
                </div>
                <div class="col-md-8">
                    <a href="#method_asAddress">asAddress</a>()
        
                                            <p><p>Retrieve the binding value, as type Address</p></p>                </div>
                <div class="col-md-2"></div>
            </div>
                    <div class="row">
                <div class="col-md-2 type">
                    <a href="../Dagger/CacheVolume.html"><abbr title="Dagger\CacheVolume">CacheVolume</abbr></a>
                </div>
                <div class="col-md-8">
                    <a href="#method_asCacheVolume">asCacheVolume</a>()
        
                                            <p><p>Retrieve the binding value, as type CacheVolume</p></p>                </div>
                <div class="col-md-2"></div>
            </div>
                    <div class="row">
                <div class="col-md-2 type">
                    <a href="../Dagger/Cloud.html"><abbr title="Dagger\Cloud">Cloud</abbr></a>
                </div>
                <div class="col-md-8">
                    <a href="#method_asCloud">asCloud</a>()
        
                                            <p><p>Retrieve the binding value, as type Cloud</p></p>                </div>
                <div class="col-md-2"></div>
            </div>
                    <div class="row">
                <div class="col-md-2 type">
                    <a href="../Dagger/Container.html"><abbr title="Dagger\Container">Container</abbr></a>
                </div>
                <div class="col-md-8">
                    <a href="#method_asContainer">asContainer</a>()
        
                                            <p><p>Retrieve the binding value, as type Container</p></p>                </div>
                <div class="col-md-2"></div>
            </div>
                    <div class="row">
                <div class="col-md-2 type">
                    <a href="../Dagger/Directory.html"><abbr title="Dagger\Directory">Directory</abbr></a>
                </div>
                <div class="col-md-8">
                    <a href="#method_asDirectory">asDirectory</a>()
        
                                            <p><p>Retrieve the binding value, as type Directory</p></p>                </div>
                <div class="col-md-2"></div>
            </div>
                    <div class="row">
                <div class="col-md-2 type">
                    <a href="../Dagger/Env.html"><abbr title="Dagger\Env">Env</abbr></a>
                </div>
                <div class="col-md-8">
                    <a href="#method_asEnv">asEnv</a>()
        
                                            <p><p>Retrieve the binding value, as type Env</p></p>                </div>
                <div class="col-md-2"></div>
            </div>
                    <div class="row">
                <div class="col-md-2 type">
                    <a href="../Dagger/EnvFile.html"><abbr title="Dagger\EnvFile">EnvFile</abbr></a>
                </div>
                <div class="col-md-8">
                    <a href="#method_asEnvFile">asEnvFile</a>()
        
                                            <p><p>Retrieve the binding value, as type EnvFile</p></p>                </div>
                <div class="col-md-2"></div>
            </div>
                    <div class="row">
                <div class="col-md-2 type">
                    <a href="../Dagger/File.html"><abbr title="Dagger\File">File</abbr></a>
                </div>
                <div class="col-md-8">
                    <a href="#method_asFile">asFile</a>()
        
                                            <p><p>Retrieve the binding value, as type File</p></p>                </div>
                <div class="col-md-2"></div>
            </div>
                    <div class="row">
                <div class="col-md-2 type">
                    <a href="../Dagger/GitRef.html"><abbr title="Dagger\GitRef">GitRef</abbr></a>
                </div>
                <div class="col-md-8">
                    <a href="#method_asGitRef">asGitRef</a>()
        
                                            <p><p>Retrieve the binding value, as type GitRef</p></p>                </div>
                <div class="col-md-2"></div>
            </div>
                    <div class="row">
                <div class="col-md-2 type">
                    <a href="../Dagger/GitRepository.html"><abbr title="Dagger\GitRepository">GitRepository</abbr></a>
                </div>
                <div class="col-md-8">
                    <a href="#method_asGitRepository">asGitRepository</a>()
        
                                            <p><p>Retrieve the binding value, as type GitRepository</p></p>                </div>
                <div class="col-md-2"></div>
            </div>
                    <div class="row">
                <div class="col-md-2 type">
                    <a href="../Dagger/JsonValue.html"><abbr title="Dagger\JsonValue">JsonValue</abbr></a>
                </div>
                <div class="col-md-8">
                    <a href="#method_asJSONValue">asJSONValue</a>()
        
                                            <p><p>Retrieve the binding value, as type JSONValue</p></p>                </div>
                <div class="col-md-2"></div>
            </div>
                    <div class="row">
                <div class="col-md-2 type">
                    <a href="../Dagger/LLM.html"><abbr title="Dagger\LLM">LLM</abbr></a>
                </div>
                <div class="col-md-8">
                    <a href="#method_asLLM">asLLM</a>()
        
                                            <p><p>Retrieve the binding value, as type LLM</p></p>                </div>
                <div class="col-md-2"></div>
            </div>
                    <div class="row">
                <div class="col-md-2 type">
                    <a href="../Dagger/Module.html"><abbr title="Dagger\Module">Module</abbr></a>
                </div>
                <div class="col-md-8">
                    <a href="#method_asModule">asModule</a>()
        
                                            <p><p>Retrieve the binding value, as type Module</p></p>                </div>
                <div class="col-md-2"></div>
            </div>
                    <div class="row">
                <div class="col-md-2 type">
                    <a href="../Dagger/ModuleConfigClient.html"><abbr title="Dagger\ModuleConfigClient">ModuleConfigClient</abbr></a>
                </div>
                <div class="col-md-8">
                    <a href="#method_asModuleConfigClient">asModuleConfigClient</a>()
        
                                            <p><p>Retrieve the binding value, as type ModuleConfigClient</p></p>                </div>
                <div class="col-md-2"></div>
            </div>
                    <div class="row">
                <div class="col-md-2 type">
                    <a href="../Dagger/ModuleSource.html"><abbr title="Dagger\ModuleSource">ModuleSource</abbr></a>
                </div>
                <div class="col-md-8">
                    <a href="#method_asModuleSource">asModuleSource</a>()
        
                                            <p><p>Retrieve the binding value, as type ModuleSource</p></p>                </div>
                <div class="col-md-2"></div>
            </div>
                    <div class="row">
                <div class="col-md-2 type">
                    <a href="../Dagger/SearchResult.html"><abbr title="Dagger\SearchResult">SearchResult</abbr></a>
                </div>
                <div class="col-md-8">
                    <a href="#method_asSearchResult">asSearchResult</a>()
        
                                            <p><p>Retrieve the binding value, as type SearchResult</p></p>                </div>
                <div class="col-md-2"></div>
            </div>
                    <div class="row">
                <div class="col-md-2 type">
                    <a href="../Dagger/SearchSubmatch.html"><abbr title="Dagger\SearchSubmatch">SearchSubmatch</abbr></a>
                </div>
                <div class="col-md-8">
                    <a href="#method_asSearchSubmatch">asSearchSubmatch</a>()
        
                                            <p><p>Retrieve the binding value, as type SearchSubmatch</p></p>                </div>
                <div class="col-md-2"></div>
            </div>
                    <div class="row">
                <div class="col-md-2 type">
                    <a href="../Dagger/Secret.html"><abbr title="Dagger\Secret">Secret</abbr></a>
                </div>
                <div class="col-md-8">
                    <a href="#method_asSecret">asSecret</a>()
        
                                            <p><p>Retrieve the binding value, as type Secret</p></p>                </div>
                <div class="col-md-2"></div>
            </div>
                    <div class="row">
                <div class="col-md-2 type">
                    <a href="../Dagger/Service.html"><abbr title="Dagger\Service">Service</abbr></a>
                </div>
                <div class="col-md-8">
                    <a href="#method_asService">asService</a>()
        
                                            <p><p>Retrieve the binding value, as type Service</p></p>                </div>
                <div class="col-md-2"></div>
            </div>
                    <div class="row">
                <div class="col-md-2 type">
                    <a href="../Dagger/Socket.html"><abbr title="Dagger\Socket">Socket</abbr></a>
                </div>
                <div class="col-md-8">
                    <a href="#method_asSocket">asSocket</a>()
        
                                            <p><p>Retrieve the binding value, as type Socket</p></p>                </div>
                <div class="col-md-2"></div>
            </div>
                    <div class="row">
                <div class="col-md-2 type">
                    string
                </div>
                <div class="col-md-8">
                    <a href="#method_asString">asString</a>()
        
                                            <p><p>The binding's string value</p></p>                </div>
                <div class="col-md-2"></div>
            </div>
                    <div class="row">
                <div class="col-md-2 type">
                    string
                </div>
                <div class="col-md-8">
                    <a href="#method_digest">digest</a>()
        
                                            <p><p>The digest of the binding value</p></p>                </div>
                <div class="col-md-2"></div>
            </div>
                    <div class="row">
                <div class="col-md-2 type">
                    <a href="../Dagger/Client/AbstractId.html"><abbr title="Dagger\Client\AbstractId">AbstractId</abbr></a>
                </div>
                <div class="col-md-8">
                    <a href="#method_id">id</a>()
        
                                            <p><p>A unique identifier for this Binding.</p></p>                </div>
                <div class="col-md-2"></div>
            </div>
                    <div class="row">
                <div class="col-md-2 type">
                    bool
                </div>
                <div class="col-md-8">
                    <a href="#method_isNull">isNull</a>()
        
                                            <p><p>Returns true if the binding is null</p></p>                </div>
                <div class="col-md-2"></div>
            </div>
                    <div class="row">
                <div class="col-md-2 type">
                    string
                </div>
                <div class="col-md-8">
                    <a href="#method_name">name</a>()
        
                                            <p><p>The binding name</p></p>                </div>
                <div class="col-md-2"></div>
            </div>
                    <div class="row">
                <div class="col-md-2 type">
                    string
                </div>
                <div class="col-md-8">
                    <a href="#method_typeName">typeName</a>()
        
                                            <p><p>The binding type</p></p>                </div>
                <div class="col-md-2"></div>
            </div>
            </div>


        <h2>Details</h2>

            <div id="method-details">
                    <div class="method-item">
                    <h3 id="method___construct">
        <div class="location">in <a href="../Dagger/Client/AbstractObject.html#method___construct">
<abbr title="Dagger\Client\AbstractObject">AbstractObject</abbr></a> at line 13</div>
        <code>                    
    <strong>__construct</strong>(<a href="../Dagger/Client/AbstractClient.html"><abbr title="Dagger\Client\AbstractClient">AbstractClient</abbr></a> $client, <abbr title="Dagger\GraphQl\QueryBuilderChain">QueryBuilderChain</abbr> $queryBuilderChain)
        </code>
    </h3>
    <div class="details">    
    
            

        <div class="method-description">
                            <p class="no-description">No description</p>
                    
        </div>
        <div class="tags">
                            <h4>Parameters</h4>

                    <table class="table table-condensed">
                    <tr>
                <td><a href="../Dagger/Client/AbstractClient.html"><abbr title="Dagger\Client\AbstractClient">AbstractClient</abbr></a></td>
                <td>$client</td>
                <td></td>
            </tr>
                    <tr>
                <td><abbr title="Dagger\GraphQl\QueryBuilderChain">QueryBuilderChain</abbr></td>
                <td>$queryBuilderChain</td>
                <td></td>
            </tr>
            </table>

            
            
            
            
                    </div>
    </div>

            </div>
                    <div class="method-item">
                    <h3 id="method_queryLeaf">
        <div class="location">in <a href="../Dagger/Client/AbstractObject.html#method_queryLeaf">
<abbr title="Dagger\Client\AbstractObject">AbstractObject</abbr></a> at line 19</div>
        <code>            protected        <abbr title="Dagger\Client\null|array|string|int|float|bool">null|array|string|int|float|bool</abbr>
    <strong>queryLeaf</strong>(<abbr title="GraphQL\QueryBuilder\QueryBuilder">QueryBuilder</abbr> $leafQueryBuilder, string $leafKey)
        </code>
    </h3>
    <div class="details">    
    
            

        <div class="method-description">
                            <p class="no-description">No description</p>
                    
        </div>
        <div class="tags">
                            <h4>Parameters</h4>

                    <table class="table table-condensed">
                    <tr>
                <td><abbr title="GraphQL\QueryBuilder\QueryBuilder">QueryBuilder</abbr></td>
                <td>$leafQueryBuilder</td>
                <td></td>
            </tr>
                    <tr>
                <td>string</td>
                <td>$leafKey</td>
                <td></td>
            </tr>
            </table>

            
                            <h4>Return Value</h4>

                    <table class="table table-condensed">
        <tr>
            <td><abbr title="Dagger\Client\null|array|string|int|float|bool">null|array|string|int|float|bool</abbr></td>
            <td></td>
        </tr>
    </table>

            
            
            
                    </div>
    </div>

            </div>
                    <div class="method-item">
                    <h3 id="method_asAddress">
        <div class="location">at line 16</div>
        <code>                    <a href="../Dagger/Address.html"><abbr title="Dagger\Address">Address</abbr></a>
    <strong>asAddress</strong>()
        </code>
    </h3>
    <div class="details">    
    
            

        <div class="method-description">
                            <p><p>Retrieve the binding value, as type Address</p></p>                        
        </div>
        <div class="tags">
            
                            <h4>Return Value</h4>

                    <table class="table table-condensed">
        <tr>
            <td><a href="../Dagger/Address.html"><abbr title="Dagger\Address">Address</abbr></a></td>
            <td></td>
        </tr>
    </table>

            
            
            
                    </div>
    </div>

            </div>
                    <div class="method-item">
                    <h3 id="method_asCacheVolume">
        <div class="location">at line 25</div>
        <code>                    <a href="../Dagger/CacheVolume.html"><abbr title="Dagger\CacheVolume">CacheVolume</abbr></a>
    <strong>asCacheVolume</strong>()
        </code>
    </h3>
    <div class="details">    
    
            

        <div class="method-description">
                            <p><p>Retrieve the binding value, as type CacheVolume</p></p>                        
        </div>
        <div class="tags">
            
                            <h4>Return Value</h4>

                    <table class="table table-condensed">
        <tr>
            <td><a href="../Dagger/CacheVolume.html"><abbr title="Dagger\CacheVolume">CacheVolume</abbr></a></td>
            <td></td>
        </tr>
    </table>

            
            
            
                    </div>
    </div>

            </div>
                    <div class="method-item">
                    <h3 id="method_asCloud">
        <div class="location">at line 34</div>
        <code>                    <a href="../Dagger/Cloud.html"><abbr title="Dagger\Cloud">Cloud</abbr></a>
    <strong>asCloud</strong>()
        </code>
    </h3>
    <div class="details">    
    
            

        <div class="method-description">
                            <p><p>Retrieve the binding value, as type Cloud</p></p>                        
        </div>
        <div class="tags">
            
                            <h4>Return Value</h4>

                    <table class="table table-condensed">
        <tr>
            <td><a href="../Dagger/Cloud.html"><abbr title="Dagger\Cloud">Cloud</abbr></a></td>
            <td></td>
        </tr>
    </table>

            
            
            
                    </div>
    </div>

            </div>
                    <div class="method-item">
                    <h3 id="method_asContainer">
        <div class="location">at line 43</div>
        <code>                    <a href="../Dagger/Container.html"><abbr title="Dagger\Container">Container</abbr></a>
    <strong>asContainer</strong>()
        </code>
    </h3>
    <div class="details">    
    
            

        <div class="method-description">
                            <p><p>Retrieve the binding value, as type Container</p></p>                        
        </div>
        <div class="tags">
            
                            <h4>Return Value</h4>

                    <table class="table table-condensed">
        <tr>
            <td><a href="../Dagger/Container.html"><abbr title="Dagger\Container">Container</abbr></a></td>
            <td></td>
        </tr>
    </table>

            
            
            
                    </div>
    </div>

            </div>
                    <div class="method-item">
                    <h3 id="method_asDirectory">
        <div class="location">at line 52</div>
        <code>                    <a href="../Dagger/Directory.html"><abbr title="Dagger\Directory">Directory</abbr></a>
    <strong>asDirectory</strong>()
        </code>
    </h3>
    <div class="details">    
    
            

        <div class="method-description">
                            <p><p>Retrieve the binding value, as type Directory</p></p>                        
        </div>
        <div class="tags">
            
                            <h4>Return Value</h4>

                    <table class="table table-condensed">
        <tr>
            <td><a href="../Dagger/Directory.html"><abbr title="Dagger\Directory">Directory</abbr></a></td>
            <td></td>
        </tr>
    </table>

            
            
            
                    </div>
    </div>

            </div>
                    <div class="method-item">
                    <h3 id="method_asEnv">
        <div class="location">at line 61</div>
        <code>                    <a href="../Dagger/Env.html"><abbr title="Dagger\Env">Env</abbr></a>
    <strong>asEnv</strong>()
        </code>
    </h3>
    <div class="details">    
    
            

        <div class="method-description">
                            <p><p>Retrieve the binding value, as type Env</p></p>                        
        </div>
        <div class="tags">
            
                            <h4>Return Value</h4>

                    <table class="table table-condensed">
        <tr>
            <td><a href="../Dagger/Env.html"><abbr title="Dagger\Env">Env</abbr></a></td>
            <td></td>
        </tr>
    </table>

            
            
            
                    </div>
    </div>

            </div>
                    <div class="method-item">
<<<<<<< HEAD
                    <h3 id="method_asEnvFile">
        <div class="location">at line 61</div>
        <code>                    <a href="../Dagger/EnvFile.html"><abbr title="Dagger\EnvFile">EnvFile</abbr></a>
    <strong>asEnvFile</strong>()
        </code>
    </h3>
    <div class="details">    
    
            

        <div class="method-description">
                            <p><p>Retrieve the binding value, as type EnvFile</p></p>                        
        </div>
        <div class="tags">
            
                            <h4>Return Value</h4>

                    <table class="table table-condensed">
        <tr>
            <td><a href="../Dagger/EnvFile.html"><abbr title="Dagger\EnvFile">EnvFile</abbr></a></td>
            <td></td>
        </tr>
    </table>

            
            
            
                    </div>
    </div>

            </div>
                    <div class="method-item">
=======
>>>>>>> a8e1eeac
                    <h3 id="method_asFile">
        <div class="location">at line 70</div>
        <code>                    <a href="../Dagger/File.html"><abbr title="Dagger\File">File</abbr></a>
    <strong>asFile</strong>()
        </code>
    </h3>
    <div class="details">    
    
            

        <div class="method-description">
                            <p><p>Retrieve the binding value, as type File</p></p>                        
        </div>
        <div class="tags">
            
                            <h4>Return Value</h4>

                    <table class="table table-condensed">
        <tr>
            <td><a href="../Dagger/File.html"><abbr title="Dagger\File">File</abbr></a></td>
            <td></td>
        </tr>
    </table>

            
            
            
                    </div>
    </div>

            </div>
                    <div class="method-item">
                    <h3 id="method_asGitRef">
        <div class="location">at line 79</div>
        <code>                    <a href="../Dagger/GitRef.html"><abbr title="Dagger\GitRef">GitRef</abbr></a>
    <strong>asGitRef</strong>()
        </code>
    </h3>
    <div class="details">    
    
            

        <div class="method-description">
                            <p><p>Retrieve the binding value, as type GitRef</p></p>                        
        </div>
        <div class="tags">
            
                            <h4>Return Value</h4>

                    <table class="table table-condensed">
        <tr>
            <td><a href="../Dagger/GitRef.html"><abbr title="Dagger\GitRef">GitRef</abbr></a></td>
            <td></td>
        </tr>
    </table>

            
            
            
                    </div>
    </div>

            </div>
                    <div class="method-item">
                    <h3 id="method_asGitRepository">
        <div class="location">at line 88</div>
        <code>                    <a href="../Dagger/GitRepository.html"><abbr title="Dagger\GitRepository">GitRepository</abbr></a>
    <strong>asGitRepository</strong>()
        </code>
    </h3>
    <div class="details">    
    
            

        <div class="method-description">
                            <p><p>Retrieve the binding value, as type GitRepository</p></p>                        
        </div>
        <div class="tags">
            
                            <h4>Return Value</h4>

                    <table class="table table-condensed">
        <tr>
            <td><a href="../Dagger/GitRepository.html"><abbr title="Dagger\GitRepository">GitRepository</abbr></a></td>
            <td></td>
        </tr>
    </table>

            
            
            
                    </div>
    </div>

            </div>
                    <div class="method-item">
                    <h3 id="method_asJSONValue">
        <div class="location">at line 97</div>
        <code>                    <a href="../Dagger/JsonValue.html"><abbr title="Dagger\JsonValue">JsonValue</abbr></a>
    <strong>asJSONValue</strong>()
        </code>
    </h3>
    <div class="details">    
    
            

        <div class="method-description">
                            <p><p>Retrieve the binding value, as type JSONValue</p></p>                        
        </div>
        <div class="tags">
            
                            <h4>Return Value</h4>

                    <table class="table table-condensed">
        <tr>
            <td><a href="../Dagger/JsonValue.html"><abbr title="Dagger\JsonValue">JsonValue</abbr></a></td>
            <td></td>
        </tr>
    </table>

            
            
            
                    </div>
    </div>

            </div>
                    <div class="method-item">
                    <h3 id="method_asLLM">
        <div class="location">at line 106</div>
        <code>                    <a href="../Dagger/LLM.html"><abbr title="Dagger\LLM">LLM</abbr></a>
    <strong>asLLM</strong>()
        </code>
    </h3>
    <div class="details">    
    
            

        <div class="method-description">
                            <p><p>Retrieve the binding value, as type LLM</p></p>                        
        </div>
        <div class="tags">
            
                            <h4>Return Value</h4>

                    <table class="table table-condensed">
        <tr>
            <td><a href="../Dagger/LLM.html"><abbr title="Dagger\LLM">LLM</abbr></a></td>
            <td></td>
        </tr>
    </table>

            
            
            
                    </div>
    </div>

            </div>
                    <div class="method-item">
                    <h3 id="method_asModule">
        <div class="location">at line 115</div>
        <code>                    <a href="../Dagger/Module.html"><abbr title="Dagger\Module">Module</abbr></a>
    <strong>asModule</strong>()
        </code>
    </h3>
    <div class="details">    
    
            

        <div class="method-description">
                            <p><p>Retrieve the binding value, as type Module</p></p>                        
        </div>
        <div class="tags">
            
                            <h4>Return Value</h4>

                    <table class="table table-condensed">
        <tr>
            <td><a href="../Dagger/Module.html"><abbr title="Dagger\Module">Module</abbr></a></td>
            <td></td>
        </tr>
    </table>

            
            
            
                    </div>
    </div>

            </div>
                    <div class="method-item">
                    <h3 id="method_asModuleConfigClient">
        <div class="location">at line 124</div>
        <code>                    <a href="../Dagger/ModuleConfigClient.html"><abbr title="Dagger\ModuleConfigClient">ModuleConfigClient</abbr></a>
    <strong>asModuleConfigClient</strong>()
        </code>
    </h3>
    <div class="details">    
    
            

        <div class="method-description">
                            <p><p>Retrieve the binding value, as type ModuleConfigClient</p></p>                        
        </div>
        <div class="tags">
            
                            <h4>Return Value</h4>

                    <table class="table table-condensed">
        <tr>
            <td><a href="../Dagger/ModuleConfigClient.html"><abbr title="Dagger\ModuleConfigClient">ModuleConfigClient</abbr></a></td>
            <td></td>
        </tr>
    </table>

            
            
            
                    </div>
    </div>

            </div>
                    <div class="method-item">
                    <h3 id="method_asModuleSource">
        <div class="location">at line 133</div>
        <code>                    <a href="../Dagger/ModuleSource.html"><abbr title="Dagger\ModuleSource">ModuleSource</abbr></a>
    <strong>asModuleSource</strong>()
        </code>
    </h3>
    <div class="details">    
    
            

        <div class="method-description">
                            <p><p>Retrieve the binding value, as type ModuleSource</p></p>                        
        </div>
        <div class="tags">
            
                            <h4>Return Value</h4>

                    <table class="table table-condensed">
        <tr>
            <td><a href="../Dagger/ModuleSource.html"><abbr title="Dagger\ModuleSource">ModuleSource</abbr></a></td>
            <td></td>
        </tr>
    </table>

            
            
            
                    </div>
    </div>

            </div>
                    <div class="method-item">
                    <h3 id="method_asSearchResult">
        <div class="location">at line 142</div>
        <code>                    <a href="../Dagger/SearchResult.html"><abbr title="Dagger\SearchResult">SearchResult</abbr></a>
    <strong>asSearchResult</strong>()
        </code>
    </h3>
    <div class="details">    
    
            

        <div class="method-description">
                            <p><p>Retrieve the binding value, as type SearchResult</p></p>                        
        </div>
        <div class="tags">
            
                            <h4>Return Value</h4>

                    <table class="table table-condensed">
        <tr>
            <td><a href="../Dagger/SearchResult.html"><abbr title="Dagger\SearchResult">SearchResult</abbr></a></td>
            <td></td>
        </tr>
    </table>

            
            
            
                    </div>
    </div>

            </div>
                    <div class="method-item">
                    <h3 id="method_asSearchSubmatch">
        <div class="location">at line 151</div>
        <code>                    <a href="../Dagger/SearchSubmatch.html"><abbr title="Dagger\SearchSubmatch">SearchSubmatch</abbr></a>
    <strong>asSearchSubmatch</strong>()
        </code>
    </h3>
    <div class="details">    
    
            

        <div class="method-description">
                            <p><p>Retrieve the binding value, as type SearchSubmatch</p></p>                        
        </div>
        <div class="tags">
            
                            <h4>Return Value</h4>

                    <table class="table table-condensed">
        <tr>
            <td><a href="../Dagger/SearchSubmatch.html"><abbr title="Dagger\SearchSubmatch">SearchSubmatch</abbr></a></td>
            <td></td>
        </tr>
    </table>

            
            
            
                    </div>
    </div>

            </div>
                    <div class="method-item">
                    <h3 id="method_asSecret">
        <div class="location">at line 160</div>
        <code>                    <a href="../Dagger/Secret.html"><abbr title="Dagger\Secret">Secret</abbr></a>
    <strong>asSecret</strong>()
        </code>
    </h3>
    <div class="details">    
    
            

        <div class="method-description">
                            <p><p>Retrieve the binding value, as type Secret</p></p>                        
        </div>
        <div class="tags">
            
                            <h4>Return Value</h4>

                    <table class="table table-condensed">
        <tr>
            <td><a href="../Dagger/Secret.html"><abbr title="Dagger\Secret">Secret</abbr></a></td>
            <td></td>
        </tr>
    </table>

            
            
            
                    </div>
    </div>

            </div>
                    <div class="method-item">
                    <h3 id="method_asService">
        <div class="location">at line 169</div>
        <code>                    <a href="../Dagger/Service.html"><abbr title="Dagger\Service">Service</abbr></a>
    <strong>asService</strong>()
        </code>
    </h3>
    <div class="details">    
    
            

        <div class="method-description">
                            <p><p>Retrieve the binding value, as type Service</p></p>                        
        </div>
        <div class="tags">
            
                            <h4>Return Value</h4>

                    <table class="table table-condensed">
        <tr>
            <td><a href="../Dagger/Service.html"><abbr title="Dagger\Service">Service</abbr></a></td>
            <td></td>
        </tr>
    </table>

            
            
            
                    </div>
    </div>

            </div>
                    <div class="method-item">
                    <h3 id="method_asSocket">
        <div class="location">at line 178</div>
        <code>                    <a href="../Dagger/Socket.html"><abbr title="Dagger\Socket">Socket</abbr></a>
    <strong>asSocket</strong>()
        </code>
    </h3>
    <div class="details">    
    
            

        <div class="method-description">
                            <p><p>Retrieve the binding value, as type Socket</p></p>                        
        </div>
        <div class="tags">
            
                            <h4>Return Value</h4>

                    <table class="table table-condensed">
        <tr>
            <td><a href="../Dagger/Socket.html"><abbr title="Dagger\Socket">Socket</abbr></a></td>
            <td></td>
        </tr>
    </table>

            
            
            
                    </div>
    </div>

            </div>
                    <div class="method-item">
                    <h3 id="method_asString">
        <div class="location">at line 187</div>
        <code>                    string
    <strong>asString</strong>()
        </code>
    </h3>
    <div class="details">    
    
            

        <div class="method-description">
                            <p><p>The binding's string value</p></p>                        
        </div>
        <div class="tags">
            
                            <h4>Return Value</h4>

                    <table class="table table-condensed">
        <tr>
            <td>string</td>
            <td></td>
        </tr>
    </table>

            
            
            
                    </div>
    </div>

            </div>
                    <div class="method-item">
                    <h3 id="method_digest">
        <div class="location">at line 196</div>
        <code>                    string
    <strong>digest</strong>()
        </code>
    </h3>
    <div class="details">    
    
            

        <div class="method-description">
                            <p><p>The digest of the binding value</p></p>                        
        </div>
        <div class="tags">
            
                            <h4>Return Value</h4>

                    <table class="table table-condensed">
        <tr>
            <td>string</td>
            <td></td>
        </tr>
    </table>

            
            
            
                    </div>
    </div>

            </div>
                    <div class="method-item">
                    <h3 id="method_id">
        <div class="location">at line 205</div>
        <code>                    <a href="../Dagger/Client/AbstractId.html"><abbr title="Dagger\Client\AbstractId">AbstractId</abbr></a>
    <strong>id</strong>()
        </code>
    </h3>
    <div class="details">    
    
            

        <div class="method-description">
                            <p><p>A unique identifier for this Binding.</p></p>                        
        </div>
        <div class="tags">
            
                            <h4>Return Value</h4>

                    <table class="table table-condensed">
        <tr>
            <td><a href="../Dagger/Client/AbstractId.html"><abbr title="Dagger\Client\AbstractId">AbstractId</abbr></a></td>
            <td></td>
        </tr>
    </table>

            
            
            
                    </div>
    </div>

            </div>
                    <div class="method-item">
                    <h3 id="method_isNull">
        <div class="location">at line 214</div>
        <code>                    bool
    <strong>isNull</strong>()
        </code>
    </h3>
    <div class="details">    
    
            

        <div class="method-description">
                            <p><p>Returns true if the binding is null</p></p>                        
        </div>
        <div class="tags">
            
                            <h4>Return Value</h4>

                    <table class="table table-condensed">
        <tr>
            <td>bool</td>
            <td></td>
        </tr>
    </table>

            
            
            
                    </div>
    </div>

            </div>
                    <div class="method-item">
                    <h3 id="method_name">
        <div class="location">at line 223</div>
        <code>                    string
    <strong>name</strong>()
        </code>
    </h3>
    <div class="details">    
    
            

        <div class="method-description">
                            <p><p>The binding name</p></p>                        
        </div>
        <div class="tags">
            
                            <h4>Return Value</h4>

                    <table class="table table-condensed">
        <tr>
            <td>string</td>
            <td></td>
        </tr>
    </table>

            
            
            
                    </div>
    </div>

            </div>
                    <div class="method-item">
                    <h3 id="method_typeName">
        <div class="location">at line 232</div>
        <code>                    string
    <strong>typeName</strong>()
        </code>
    </h3>
    <div class="details">    
    
            

        <div class="method-description">
                            <p><p>The binding type</p></p>                        
        </div>
        <div class="tags">
            
                            <h4>Return Value</h4>

                    <table class="table table-condensed">
        <tr>
            <td>string</td>
            <td></td>
        </tr>
    </table>

            
            
            
                    </div>
    </div>

            </div>
            </div>

    
</div><div id="footer">
        Generated by <a href="https://github.com/code-lts/doctum">Doctum, a API Documentation generator and fork of Sami</a>.</div></div>
    </div>
    </body>

</html><|MERGE_RESOLUTION|>--- conflicted
+++ resolved
@@ -687,9 +687,8 @@
 
             </div>
                     <div class="method-item">
-<<<<<<< HEAD
                     <h3 id="method_asEnvFile">
-        <div class="location">at line 61</div>
+        <div class="location">at line 70</div>
         <code>                    <a href="../Dagger/EnvFile.html"><abbr title="Dagger\EnvFile">EnvFile</abbr></a>
     <strong>asEnvFile</strong>()
         </code>
@@ -720,10 +719,8 @@
 
             </div>
                     <div class="method-item">
-=======
->>>>>>> a8e1eeac
                     <h3 id="method_asFile">
-        <div class="location">at line 70</div>
+        <div class="location">at line 79</div>
         <code>                    <a href="../Dagger/File.html"><abbr title="Dagger\File">File</abbr></a>
     <strong>asFile</strong>()
         </code>
@@ -755,7 +752,7 @@
             </div>
                     <div class="method-item">
                     <h3 id="method_asGitRef">
-        <div class="location">at line 79</div>
+        <div class="location">at line 88</div>
         <code>                    <a href="../Dagger/GitRef.html"><abbr title="Dagger\GitRef">GitRef</abbr></a>
     <strong>asGitRef</strong>()
         </code>
@@ -787,7 +784,7 @@
             </div>
                     <div class="method-item">
                     <h3 id="method_asGitRepository">
-        <div class="location">at line 88</div>
+        <div class="location">at line 97</div>
         <code>                    <a href="../Dagger/GitRepository.html"><abbr title="Dagger\GitRepository">GitRepository</abbr></a>
     <strong>asGitRepository</strong>()
         </code>
@@ -819,7 +816,7 @@
             </div>
                     <div class="method-item">
                     <h3 id="method_asJSONValue">
-        <div class="location">at line 97</div>
+        <div class="location">at line 106</div>
         <code>                    <a href="../Dagger/JsonValue.html"><abbr title="Dagger\JsonValue">JsonValue</abbr></a>
     <strong>asJSONValue</strong>()
         </code>
@@ -851,7 +848,7 @@
             </div>
                     <div class="method-item">
                     <h3 id="method_asLLM">
-        <div class="location">at line 106</div>
+        <div class="location">at line 115</div>
         <code>                    <a href="../Dagger/LLM.html"><abbr title="Dagger\LLM">LLM</abbr></a>
     <strong>asLLM</strong>()
         </code>
@@ -883,7 +880,7 @@
             </div>
                     <div class="method-item">
                     <h3 id="method_asModule">
-        <div class="location">at line 115</div>
+        <div class="location">at line 124</div>
         <code>                    <a href="../Dagger/Module.html"><abbr title="Dagger\Module">Module</abbr></a>
     <strong>asModule</strong>()
         </code>
@@ -915,7 +912,7 @@
             </div>
                     <div class="method-item">
                     <h3 id="method_asModuleConfigClient">
-        <div class="location">at line 124</div>
+        <div class="location">at line 133</div>
         <code>                    <a href="../Dagger/ModuleConfigClient.html"><abbr title="Dagger\ModuleConfigClient">ModuleConfigClient</abbr></a>
     <strong>asModuleConfigClient</strong>()
         </code>
@@ -947,7 +944,7 @@
             </div>
                     <div class="method-item">
                     <h3 id="method_asModuleSource">
-        <div class="location">at line 133</div>
+        <div class="location">at line 142</div>
         <code>                    <a href="../Dagger/ModuleSource.html"><abbr title="Dagger\ModuleSource">ModuleSource</abbr></a>
     <strong>asModuleSource</strong>()
         </code>
@@ -979,7 +976,7 @@
             </div>
                     <div class="method-item">
                     <h3 id="method_asSearchResult">
-        <div class="location">at line 142</div>
+        <div class="location">at line 151</div>
         <code>                    <a href="../Dagger/SearchResult.html"><abbr title="Dagger\SearchResult">SearchResult</abbr></a>
     <strong>asSearchResult</strong>()
         </code>
@@ -1011,7 +1008,7 @@
             </div>
                     <div class="method-item">
                     <h3 id="method_asSearchSubmatch">
-        <div class="location">at line 151</div>
+        <div class="location">at line 160</div>
         <code>                    <a href="../Dagger/SearchSubmatch.html"><abbr title="Dagger\SearchSubmatch">SearchSubmatch</abbr></a>
     <strong>asSearchSubmatch</strong>()
         </code>
@@ -1043,7 +1040,7 @@
             </div>
                     <div class="method-item">
                     <h3 id="method_asSecret">
-        <div class="location">at line 160</div>
+        <div class="location">at line 169</div>
         <code>                    <a href="../Dagger/Secret.html"><abbr title="Dagger\Secret">Secret</abbr></a>
     <strong>asSecret</strong>()
         </code>
@@ -1075,7 +1072,7 @@
             </div>
                     <div class="method-item">
                     <h3 id="method_asService">
-        <div class="location">at line 169</div>
+        <div class="location">at line 178</div>
         <code>                    <a href="../Dagger/Service.html"><abbr title="Dagger\Service">Service</abbr></a>
     <strong>asService</strong>()
         </code>
@@ -1107,7 +1104,7 @@
             </div>
                     <div class="method-item">
                     <h3 id="method_asSocket">
-        <div class="location">at line 178</div>
+        <div class="location">at line 187</div>
         <code>                    <a href="../Dagger/Socket.html"><abbr title="Dagger\Socket">Socket</abbr></a>
     <strong>asSocket</strong>()
         </code>
@@ -1139,7 +1136,7 @@
             </div>
                     <div class="method-item">
                     <h3 id="method_asString">
-        <div class="location">at line 187</div>
+        <div class="location">at line 196</div>
         <code>                    string
     <strong>asString</strong>()
         </code>
@@ -1171,7 +1168,7 @@
             </div>
                     <div class="method-item">
                     <h3 id="method_digest">
-        <div class="location">at line 196</div>
+        <div class="location">at line 205</div>
         <code>                    string
     <strong>digest</strong>()
         </code>
@@ -1203,7 +1200,7 @@
             </div>
                     <div class="method-item">
                     <h3 id="method_id">
-        <div class="location">at line 205</div>
+        <div class="location">at line 214</div>
         <code>                    <a href="../Dagger/Client/AbstractId.html"><abbr title="Dagger\Client\AbstractId">AbstractId</abbr></a>
     <strong>id</strong>()
         </code>
@@ -1235,7 +1232,7 @@
             </div>
                     <div class="method-item">
                     <h3 id="method_isNull">
-        <div class="location">at line 214</div>
+        <div class="location">at line 223</div>
         <code>                    bool
     <strong>isNull</strong>()
         </code>
@@ -1267,7 +1264,7 @@
             </div>
                     <div class="method-item">
                     <h3 id="method_name">
-        <div class="location">at line 223</div>
+        <div class="location">at line 232</div>
         <code>                    string
     <strong>name</strong>()
         </code>
@@ -1299,7 +1296,7 @@
             </div>
                     <div class="method-item">
                     <h3 id="method_typeName">
-        <div class="location">at line 232</div>
+        <div class="location">at line 241</div>
         <code>                    string
     <strong>typeName</strong>()
         </code>
