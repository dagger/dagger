--- conflicted
+++ resolved
@@ -80,31 +80,31 @@
         </div>
                 <div id="page-content">
     <div class="page-header">
-        <h1>Host
+        <h1>Host    
             </h1>
     </div>
 
-
+    
     <p>        class
     <strong>Host</strong>        extends <a href="../Dagger/Client/AbstractObject.html"><abbr title="Dagger\Client\AbstractObject">AbstractObject</abbr></a>        implements        <a href="../Dagger/Client/IdAble.html"><abbr title="Dagger\Client\IdAble">IdAble</abbr></a>
 </p>
 
-
-
-
+        
+    
+        
 
             <div class="description">
             <p><p>Information about the host environment.</p></p>                    </div>
-
-
-
+            
+        
+    
             <h2>Properties</h2>
 
             <table class="table table-condensed">
                     <tr>
                 <td class="type" id="property_lastQuery">
-
-
+                                                                                
+                                                                                
                                     </td>
                 <td>$lastQuery</td>
                 <td class="last"></td>
@@ -113,17 +113,17 @@
             </tr>
             </table>
 
-
+    
             <h2>Methods</h2>
 
             <div class="container-fluid underlined">
                     <div class="row">
                 <div class="col-md-2 type">
-
+                    
                 </div>
                 <div class="col-md-8">
                     <a href="#method___construct">__construct</a>(<a href="../Dagger/Client/AbstractClient.html"><abbr title="Dagger\Client\AbstractClient">AbstractClient</abbr></a> $client, <abbr title="Dagger\GraphQl\QueryBuilderChain">QueryBuilderChain</abbr> $queryBuilderChain)
-
+        
                                             <p class="no-description">No description</p>
                                     </div>
                 <div class="col-md-2"><small>from&nbsp;<a href="../Dagger/Client/AbstractObject.html#method___construct">
@@ -135,7 +135,7 @@
                 </div>
                 <div class="col-md-8">
                     <a href="#method_queryLeaf">queryLeaf</a>(<abbr title="GraphQL\QueryBuilder\QueryBuilder">QueryBuilder</abbr> $leafQueryBuilder, string $leafKey)
-
+        
                                             <p class="no-description">No description</p>
                                     </div>
                 <div class="col-md-2"><small>from&nbsp;<a href="../Dagger/Client/AbstractObject.html#method_queryLeaf">
@@ -147,7 +147,7 @@
                 </div>
                 <div class="col-md-8">
                     <a href="#method_containerImage">containerImage</a>(string $name)
-
+        
                                             <p><p>Accesses a container image on the host.</p></p>                </div>
                 <div class="col-md-2"></div>
             </div>
@@ -157,7 +157,7 @@
                 </div>
                 <div class="col-md-8">
                     <a href="#method_directory">directory</a>(string $path, array|null $exclude = null, array|null $include = null, bool|null $noCache = false, bool|null $noGitAutoIgnore = false)
-
+        
                                             <p><p>Accesses a directory on the host.</p></p>                </div>
                 <div class="col-md-2"></div>
             </div>
@@ -167,7 +167,7 @@
                 </div>
                 <div class="col-md-8">
                     <a href="#method_file">file</a>(string $path, bool|null $noCache = false)
-
+        
                                             <p><p>Accesses a file on the host.</p></p>                </div>
                 <div class="col-md-2"></div>
             </div>
@@ -177,7 +177,7 @@
                 </div>
                 <div class="col-md-8">
                     <a href="#method_findup">findup</a>(string $name, bool|null $noCache = false)
-
+        
                                             <p><p>Search for a file or directory by walking up the tree from system workdir. Return its relative path</p></p>                </div>
                 <div class="col-md-2"></div>
             </div>
@@ -187,7 +187,7 @@
                 </div>
                 <div class="col-md-8">
                     <a href="#method_findupDirectory">findupDirectory</a>(string $name, bool|null $noCache = false)
-
+        
                                             <p><p>Search for a directory by walking up the tree from system workdir</p></p>                </div>
                 <div class="col-md-2"></div>
             </div>
@@ -197,7 +197,7 @@
                 </div>
                 <div class="col-md-8">
                     <a href="#method_findupFile">findupFile</a>(string $name, bool|null $noCache = false)
-
+        
                                             <p><p>Search for a file by walking up the tree from system workdir</p></p>                </div>
                 <div class="col-md-2"></div>
             </div>
@@ -207,7 +207,7 @@
                 </div>
                 <div class="col-md-8">
                     <a href="#method_id">id</a>()
-
+        
                                             <p><p>A unique identifier for this Host.</p></p>                </div>
                 <div class="col-md-2"></div>
             </div>
@@ -217,7 +217,7 @@
                 </div>
                 <div class="col-md-8">
                     <a href="#method_service">service</a>(array $ports, string|null $host = &#039;localhost&#039;)
-
+        
                                             <p><p>Creates a service that forwards traffic to a specified address via the host.</p></p>                </div>
                 <div class="col-md-2"></div>
             </div>
@@ -227,7 +227,7 @@
                 </div>
                 <div class="col-md-8">
                     <a href="#method_setSecretFile">setSecretFile</a>(string $name, string $path)
-
+        
                                             <p><p>Sets a secret given a user-defined name and the file path on the host, and returns the secret.</p></p>                </div>
                 <div class="col-md-2"></div>
             </div>
@@ -237,7 +237,7 @@
                 </div>
                 <div class="col-md-8">
                     <a href="#method_tunnel">tunnel</a>(<abbr title="Dagger\ServiceId|Dagger\Service">Service</abbr> $service, bool|null $native = false, array|null $ports = null)
-
+        
                                             <p><p>Creates a tunnel that forwards traffic from the host to a service.</p></p>                </div>
                 <div class="col-md-2"></div>
             </div>
@@ -247,7 +247,7 @@
                 </div>
                 <div class="col-md-8">
                     <a href="#method_unixSocket">unixSocket</a>(string $path)
-
+        
                                             <p><p>Accesses a Unix socket on the host.</p></p>                </div>
                 <div class="col-md-2"></div>
             </div>
@@ -261,17 +261,17 @@
                     <h3 id="method___construct">
         <div class="location">in <a href="../Dagger/Client/AbstractObject.html#method___construct">
 <abbr title="Dagger\Client\AbstractObject">AbstractObject</abbr></a> at line 13</div>
-        <code>
+        <code>                    
     <strong>__construct</strong>(<a href="../Dagger/Client/AbstractClient.html"><abbr title="Dagger\Client\AbstractClient">AbstractClient</abbr></a> $client, <abbr title="Dagger\GraphQl\QueryBuilderChain">QueryBuilderChain</abbr> $queryBuilderChain)
         </code>
     </h3>
-    <div class="details">
-
-
+    <div class="details">    
+    
+            
 
         <div class="method-description">
                             <p class="no-description">No description</p>
-
+                    
         </div>
         <div class="tags">
                             <h4>Parameters</h4>
@@ -289,10 +289,10 @@
             </tr>
             </table>
 
-
-
-
-
+            
+            
+            
+            
                     </div>
     </div>
 
@@ -305,13 +305,13 @@
     <strong>queryLeaf</strong>(<abbr title="GraphQL\QueryBuilder\QueryBuilder">QueryBuilder</abbr> $leafQueryBuilder, string $leafKey)
         </code>
     </h3>
-    <div class="details">
-
-
+    <div class="details">    
+    
+            
 
         <div class="method-description">
                             <p class="no-description">No description</p>
-
+                    
         </div>
         <div class="tags">
                             <h4>Parameters</h4>
@@ -329,7 +329,7 @@
             </tr>
             </table>
 
-
+            
                             <h4>Return Value</h4>
 
                     <table class="table table-condensed">
@@ -339,9 +339,9 @@
         </tr>
     </table>
 
-
-
-
+            
+            
+            
                     </div>
     </div>
 
@@ -353,12 +353,12 @@
     <strong>containerImage</strong>(string $name)
         </code>
     </h3>
-    <div class="details">
-
-
-
-        <div class="method-description">
-                            <p><p>Accesses a container image on the host.</p></p>
+    <div class="details">    
+    
+            
+
+        <div class="method-description">
+                            <p><p>Accesses a container image on the host.</p></p>                        
         </div>
         <div class="tags">
                             <h4>Parameters</h4>
@@ -371,7 +371,7 @@
             </tr>
             </table>
 
-
+            
                             <h4>Return Value</h4>
 
                     <table class="table table-condensed">
@@ -381,9 +381,9 @@
         </tr>
     </table>
 
-
-
-
+            
+            
+            
                     </div>
     </div>
 
@@ -395,12 +395,12 @@
     <strong>directory</strong>(string $path, array|null $exclude = null, array|null $include = null, bool|null $noCache = false, bool|null $noGitAutoIgnore = false)
         </code>
     </h3>
-    <div class="details">
-
-
-
-        <div class="method-description">
-                            <p><p>Accesses a directory on the host.</p></p>
+    <div class="details">    
+    
+            
+
+        <div class="method-description">
+                            <p><p>Accesses a directory on the host.</p></p>                        
         </div>
         <div class="tags">
                             <h4>Parameters</h4>
@@ -433,7 +433,7 @@
             </tr>
             </table>
 
-
+            
                             <h4>Return Value</h4>
 
                     <table class="table table-condensed">
@@ -443,9 +443,9 @@
         </tr>
     </table>
 
-
-
-
+            
+            
+            
                     </div>
     </div>
 
@@ -457,12 +457,12 @@
     <strong>file</strong>(string $path, bool|null $noCache = false)
         </code>
     </h3>
-    <div class="details">
-
-
-
-        <div class="method-description">
-                            <p><p>Accesses a file on the host.</p></p>
+    <div class="details">    
+    
+            
+
+        <div class="method-description">
+                            <p><p>Accesses a file on the host.</p></p>                        
         </div>
         <div class="tags">
                             <h4>Parameters</h4>
@@ -480,7 +480,7 @@
             </tr>
             </table>
 
-
+            
                             <h4>Return Value</h4>
 
                     <table class="table table-condensed">
@@ -490,28 +490,26 @@
         </tr>
     </table>
 
-
-
-
-                    </div>
-    </div>
-
-            </div>
-                    <div class="method-item">
-                    <h3 id="method_id">
+            
+            
+            
+                    </div>
+    </div>
+
+            </div>
+                    <div class="method-item">
+                    <h3 id="method_findup">
         <div class="location">at line 69</div>
-                    <h3 id="method_findup">
-        <div class="location">at line 65</div>
         <code>                    string
     <strong>findup</strong>(string $name, bool|null $noCache = false)
         </code>
     </h3>
-    <div class="details">
-
-
-
-        <div class="method-description">
-                            <p><p>Search for a file or directory by walking up the tree from system workdir. Return its relative path</p></p>
+    <div class="details">    
+    
+            
+
+        <div class="method-description">
+                            <p><p>Search for a file or directory by walking up the tree from system workdir. Return its relative path</p></p>                        
         </div>
         <div class="tags">
                             <h4>Parameters</h4>
@@ -529,7 +527,7 @@
             </tr>
             </table>
 
-
+            
                             <h4>Return Value</h4>
 
                     <table class="table table-condensed">
@@ -539,26 +537,26 @@
         </tr>
     </table>
 
-
-
-
+            
+            
+            
                     </div>
     </div>
 
             </div>
                     <div class="method-item">
                     <h3 id="method_findupDirectory">
-        <div class="location">at line 78</div>
+        <div class="location">at line 82</div>
         <code>                    <a href="../Dagger/Directory.html"><abbr title="Dagger\Directory">Directory</abbr></a>
     <strong>findupDirectory</strong>(string $name, bool|null $noCache = false)
         </code>
     </h3>
-    <div class="details">
-
-
-
-        <div class="method-description">
-                            <p><p>Search for a directory by walking up the tree from system workdir</p></p>
+    <div class="details">    
+    
+            
+
+        <div class="method-description">
+                            <p><p>Search for a directory by walking up the tree from system workdir</p></p>                        
         </div>
         <div class="tags">
                             <h4>Parameters</h4>
@@ -576,7 +574,7 @@
             </tr>
             </table>
 
-
+            
                             <h4>Return Value</h4>
 
                     <table class="table table-condensed">
@@ -586,26 +584,26 @@
         </tr>
     </table>
 
-
-
-
+            
+            
+            
                     </div>
     </div>
 
             </div>
                     <div class="method-item">
                     <h3 id="method_findupFile">
-        <div class="location">at line 91</div>
+        <div class="location">at line 95</div>
         <code>                    <a href="../Dagger/File.html"><abbr title="Dagger\File">File</abbr></a>
     <strong>findupFile</strong>(string $name, bool|null $noCache = false)
         </code>
     </h3>
-    <div class="details">
-
-
-
-        <div class="method-description">
-                            <p><p>Search for a file by walking up the tree from system workdir</p></p>
+    <div class="details">    
+    
+            
+
+        <div class="method-description">
+                            <p><p>Search for a file by walking up the tree from system workdir</p></p>                        
         </div>
         <div class="tags">
                             <h4>Parameters</h4>
@@ -623,7 +621,7 @@
             </tr>
             </table>
 
-
+            
                             <h4>Return Value</h4>
 
                     <table class="table table-condensed">
@@ -633,29 +631,29 @@
         </tr>
     </table>
 
-
-
-
+            
+            
+            
                     </div>
     </div>
 
             </div>
                     <div class="method-item">
                     <h3 id="method_id">
-        <div class="location">at line 104</div>
+        <div class="location">at line 108</div>
         <code>                    <a href="../Dagger/Client/AbstractId.html"><abbr title="Dagger\Client\AbstractId">AbstractId</abbr></a>
     <strong>id</strong>()
         </code>
     </h3>
-    <div class="details">
-
-
-
-        <div class="method-description">
-                            <p><p>A unique identifier for this Host.</p></p>
-        </div>
-        <div class="tags">
-
+    <div class="details">    
+    
+            
+
+        <div class="method-description">
+                            <p><p>A unique identifier for this Host.</p></p>                        
+        </div>
+        <div class="tags">
+            
                             <h4>Return Value</h4>
 
                     <table class="table table-condensed">
@@ -665,30 +663,26 @@
         </tr>
     </table>
 
-
-
-
+            
+            
+            
                     </div>
     </div>
 
             </div>
                     <div class="method-item">
                     <h3 id="method_service">
-<<<<<<< HEAD
-        <div class="location">at line 78</div>
-=======
-        <div class="location">at line 113</div>
->>>>>>> 07f098b0a (API for findup search)
+        <div class="location">at line 117</div>
         <code>                    <a href="../Dagger/Service.html"><abbr title="Dagger\Service">Service</abbr></a>
     <strong>service</strong>(array $ports, string|null $host = &#039;localhost&#039;)
         </code>
     </h3>
-    <div class="details">
-
-
-
-        <div class="method-description">
-                            <p><p>Creates a service that forwards traffic to a specified address via the host.</p></p>
+    <div class="details">    
+    
+            
+
+        <div class="method-description">
+                            <p><p>Creates a service that forwards traffic to a specified address via the host.</p></p>                        
         </div>
         <div class="tags">
                             <h4>Parameters</h4>
@@ -706,7 +700,7 @@
             </tr>
             </table>
 
-
+            
                             <h4>Return Value</h4>
 
                     <table class="table table-condensed">
@@ -716,30 +710,26 @@
         </tr>
     </table>
 
-
-
-
+            
+            
+            
                     </div>
     </div>
 
             </div>
                     <div class="method-item">
                     <h3 id="method_setSecretFile">
-<<<<<<< HEAD
-        <div class="location">at line 93</div>
-=======
-        <div class="location">at line 128</div>
->>>>>>> 07f098b0a (API for findup search)
+        <div class="location">at line 132</div>
         <code>                    <a href="../Dagger/Secret.html"><abbr title="Dagger\Secret">Secret</abbr></a>
     <strong>setSecretFile</strong>(string $name, string $path)
         </code>
     </h3>
-    <div class="details">
-
-
-
-        <div class="method-description">
-                            <p><p>Sets a secret given a user-defined name and the file path on the host, and returns the secret.</p></p>                <p><p>The file is limited to a size of 512000 bytes.</p></p>
+    <div class="details">    
+    
+            
+
+        <div class="method-description">
+                            <p><p>Sets a secret given a user-defined name and the file path on the host, and returns the secret.</p></p>                <p><p>The file is limited to a size of 512000 bytes.</p></p>        
         </div>
         <div class="tags">
                             <h4>Parameters</h4>
@@ -757,7 +747,7 @@
             </tr>
             </table>
 
-
+            
                             <h4>Return Value</h4>
 
                     <table class="table table-condensed">
@@ -767,30 +757,26 @@
         </tr>
     </table>
 
-
-
-
+            
+            
+            
                     </div>
     </div>
 
             </div>
                     <div class="method-item">
                     <h3 id="method_tunnel">
-<<<<<<< HEAD
-        <div class="location">at line 104</div>
-=======
-        <div class="location">at line 139</div>
->>>>>>> 07f098b0a (API for findup search)
+        <div class="location">at line 143</div>
         <code>                    <a href="../Dagger/Service.html"><abbr title="Dagger\Service">Service</abbr></a>
     <strong>tunnel</strong>(<abbr title="Dagger\ServiceId|Dagger\Service">Service</abbr> $service, bool|null $native = false, array|null $ports = null)
         </code>
     </h3>
-    <div class="details">
-
-
-
-        <div class="method-description">
-                            <p><p>Creates a tunnel that forwards traffic from the host to a service.</p></p>
+    <div class="details">    
+    
+            
+
+        <div class="method-description">
+                            <p><p>Creates a tunnel that forwards traffic from the host to a service.</p></p>                        
         </div>
         <div class="tags">
                             <h4>Parameters</h4>
@@ -813,7 +799,7 @@
             </tr>
             </table>
 
-
+            
                             <h4>Return Value</h4>
 
                     <table class="table table-condensed">
@@ -823,30 +809,26 @@
         </tr>
     </table>
 
-
-
-
+            
+            
+            
                     </div>
     </div>
 
             </div>
                     <div class="method-item">
                     <h3 id="method_unixSocket">
-<<<<<<< HEAD
-        <div class="location">at line 120</div>
-=======
-        <div class="location">at line 155</div>
->>>>>>> 07f098b0a (API for findup search)
+        <div class="location">at line 159</div>
         <code>                    <a href="../Dagger/Socket.html"><abbr title="Dagger\Socket">Socket</abbr></a>
     <strong>unixSocket</strong>(string $path)
         </code>
     </h3>
-    <div class="details">
-
-
-
-        <div class="method-description">
-                            <p><p>Accesses a Unix socket on the host.</p></p>
+    <div class="details">    
+    
+            
+
+        <div class="method-description">
+                            <p><p>Accesses a Unix socket on the host.</p></p>                        
         </div>
         <div class="tags">
                             <h4>Parameters</h4>
@@ -859,7 +841,7 @@
             </tr>
             </table>
 
-
+            
                             <h4>Return Value</h4>
 
                     <table class="table table-condensed">
@@ -869,16 +851,16 @@
         </tr>
     </table>
 
-
-
-
-                    </div>
-    </div>
-
-            </div>
-            </div>
-
-
+            
+            
+            
+                    </div>
+    </div>
+
+            </div>
+            </div>
+
+    
 </div><div id="footer">
         Generated by <a href="https://github.com/code-lts/doctum">Doctum, a API Documentation generator and fork of Sami</a>.</div></div>
     </div>
