---
slug: /developer/typescript/5063016/quickstart
displayed_sidebar: "zenith"
toc_max_heading_level: 2
title: "Quickstart"
---

import PartialExperimentalDocs from '../../partials/_experimental.mdx';
import PartialDeveloperTroubleshooting from '../../partials/_developer_troubleshooting.mdx';
import PartialDeveloperQuickstartIntroduction from '../../partials/_developer_quickstart_introduction.mdx';
import PartialDeveloperQuickstartTrivyTest from '../../partials/_developer_quickstart_trivy_test.mdx';
import PartialDeveloperQuickstartConclusion from '../../partials/_developer_quickstart_conclusion.mdx';

# Quickstart

<PartialExperimentalDocs />

## Introduction

<PartialDeveloperQuickstartIntroduction />

## Requirements

This quickstart assumes that:

<<<<<<< HEAD
<!-- TODO(TomChv): How to add a link to the Typescript reference? -->
- You have a good understanding of the Dagger TypeScript SDK. If not, refer to the TypeScript SDK reference.
- You have the Dagger CLI installed. If not, [install Dagger](../../329058-install.mdx).
=======
- You have a good understanding of the Dagger TypeScript SDK. If not, refer to the [TypeScript SDK reference](../reference/modules).
- You have the Dagger CLI installed. If not, [install Dagger](../../user/329058-install.mdx).
>>>>>>> 2685e2f9
- You have Docker installed and running on the host system. If not, [install Docker](https://docs.docker.com/engine/install/).

## Step 1: Initialize a new module

1. Create a new directory on your filesystem and run `dagger mod init` to bootstrap your first module. We'll call it `potato` here, but you can choose your favorite food.

    ```sh
    mkdir potato/
    cd potato/

    # initialize Dagger module
    dagger mod init --name=potato --sdk=typescript
    ```

    This will generate a `dagger.json` module file, initial `src/index.ts` and typescript basic setup with a `package.json`, a `tsconfig.json` and a `yarn.lock`, as well as a generated `sdk` folder for local development.

2. Test the module. Run the generated `index.ts` with the `dagger call` command:

    ```sh
    dagger call container-echo --string-arg 'Hello daggernauts!'
    ```

    :::tip
    When using `dagger call` to call module functions, do not explicitly use the name of the module.
    :::

    An alternative approach is to run the module using a GraphQL query piped through the `dagger query` command:

    ```sh
    echo '{potato{containerEcho(stringArg:"Hello daggernauts!"){stdout}}}' | dagger query
    ```

:::note
When using `dagger call`, all names (functions, arguments, struct fields, etc) are converted into a shell-friendly "kebab-case" style.

When using `dagger query` and GraphQL, all names are converted into a language-agnostic "camelCase" style.
:::

## Step 2: Add a function

Let's try changing the `src/index.ts` file.

1. Let's replace the auto-generated template with something simpler:

    ```typescript file=./snippets/quickstart/step2/index.ts
    ```

    The `@object` decorator expose the class to the Dagger API and allow calling its methods decorator by `@func` from the Dagger CLI.

2. Test the new function, once again using `dagger call` or `dagger query`:

    ```sh
    dagger call hello-world
    ```

    or

    ```sh
    echo '{potato{helloWorld}}' | dagger query
    ```

## Step 3: Use input parameters and return types

Your module functions can accept and return multiple different types, not just basic built-in types.

1. Update the function to accept multiple parameters (some of which are optional):

    ```typescript file=./snippets/quickstart/step3a/index.ts
    ```

    You can use [jsDoc](https://jsdoc.app/) to document the parameter in the API.

    Here's an example of calling the function with optional parameters:

    ```sh
    dagger call hello-world --count 10 --mashed
    ```

    or

    ```sh
    echo '{potato{helloWorld(count:10, mashed:true)}}' | dagger query
    ```

2. Update the function to return a custom `PotatoMessage` type:

    ```typescript file=./snippets/quickstart/step3b/index.ts
    ```

    Test it using `dagger call` or `dagger query`:

    ```sh
    dagger call hello-world --message "I am a potato" message
    dagger call hello-world --message "I am a potato" from
    ```

    or

    ```sh
    echo '{potato{helloWorld(message: "I am a potato"){message, from}}}' | dagger query
    ```

    Using the `@field` decorator is only needed to allow accessing the field directly via the Dagger API. Otherwise, it will still be used during serialization/deserialization when passing the object instance to other functions.

:::tip
Use `dagger call --help` to get help on the commands and flags available.
:::

## Example: Write a vulnerability scanning module

The example module in the previous sections was just that - an example. Next, let's put everything you've learnt to the test, by building a module with a real-world application: scanning a container image for vulnerabilities with [Trivy](https://trivy.dev/).

1. Initialize a new module:

    ```shell
    mkdir trivy/

    cd trivy/

    dagger mod init --name=trivy --sdk=python
    ```

2. Replace the generated `index.ts` file with the following code:

    ```typescript file=./snippets/quickstart/trivy/index.ts
    ```

    In this example, the `scanImage()` function accepts four parameters:
      - A reference to the container image to be scanned (required);
      - A severity filter (optional);
      - The exit code to use if scanning finds vulnerabilities (optional);
      - The reporting format (optional).

    The function code performs the following operations:
      - It uses the default `dagger` client's `container().from()` method to initialize a new container from a base image. In this example, the base image is the official Trivy image `aquasec/trivy:latest`. This method returns a `Container` representing an OCI-compatible container image.
      - It uses the `Container.withExec()` method to define the command to be executed in the container - in this case, the `trivy image` command for image scanning. It also passes the optional parameters to the command. The `withExec()` method returns a revised `Container` with the results of command execution.
      - It retrieves the output stream of the command with the `Container.stdout()` method and prints the result to the console.

3. Test the function using `dagger call`:

    <PartialDeveloperQuickstartTrivyTest />

## Conclusion

<PartialDeveloperQuickstartConclusion />

## Appendix A: Troubleshooting

If you come across bugs, here are some simple troubleshooting suggestions.

<PartialDeveloperTroubleshooting /><|MERGE_RESOLUTION|>--- conflicted
+++ resolved
@@ -23,14 +23,8 @@
 
 This quickstart assumes that:
 
-<<<<<<< HEAD
-<!-- TODO(TomChv): How to add a link to the Typescript reference? -->
-- You have a good understanding of the Dagger TypeScript SDK. If not, refer to the TypeScript SDK reference.
+- You have a good understanding of the Dagger TypeScript SDK. If not, refer to the [TypeScript SDK reference](../reference/modules).
 - You have the Dagger CLI installed. If not, [install Dagger](../../329058-install.mdx).
-=======
-- You have a good understanding of the Dagger TypeScript SDK. If not, refer to the [TypeScript SDK reference](../reference/modules).
-- You have the Dagger CLI installed. If not, [install Dagger](../../user/329058-install.mdx).
->>>>>>> 2685e2f9
 - You have Docker installed and running on the host system. If not, [install Docker](https://docs.docker.com/engine/install/).
 
 ## Step 1: Initialize a new module
