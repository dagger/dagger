--- conflicted
+++ resolved
@@ -29,14 +29,6 @@
 If you do not have Homebrew installed, or you want to install a specific version of `dagger`, you can run:
 
 ```shell
-<<<<<<< HEAD
-curl https://dl.dagger.io/dagger/install.sh | DAGGER_VERSION=0.9.5 sh
-
-./bin/dagger version
-dagger 0.9.5 (GIT_SHA) darwin/arm64
-```
-
-=======
 cd /usr/local
 curl -L https://dl.dagger.io/dagger/install.sh | DAGGER_VERSION=0.9.7 sh
 
@@ -50,7 +42,6 @@
 cd /usr/local
 curl -L https://dl.dagger.io/dagger/install.sh | DAGGER_VERSION=0.9.7 sudo sh
 ```
->>>>>>> 8483a5e7
 
 </TabItem>
 
@@ -72,17 +63,10 @@
 If you want to install a specific version of `dagger`, you can run:
 
 ```shell
-<<<<<<< HEAD
-curl https://dl.dagger.io/dagger/install.sh | DAGGER_VERSION=0.9.5 sh
-
-./bin/dagger version
-dagger 0.9.5 (GIT_SHA) linux/amd64
-=======
 curl -L https://dl.dagger.io/dagger/install.sh | DAGGER_VERSION=0.9.7 sh
 
 ./bin/dagger version
 dagger 0.9.7 (GIT_SHA) linux/amd64
->>>>>>> 8483a5e7
 ```
 
 </TabItem>
@@ -109,11 +93,7 @@
 
 ```Powershell
 $script = Invoke-WebRequest -UseBasicParsing -Uri https://dl.dagger.io/dagger/install.ps1
-<<<<<<< HEAD
-$params = "-DaggerVersion 0.9.5"
-=======
 $params = "-DaggerVersion 0.9.7"
->>>>>>> 8483a5e7
 "$script $params" | Invoke-Expression
 ```
 
