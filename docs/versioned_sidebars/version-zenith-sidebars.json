{
  "zenith": [
    {
      "type": "doc",
      "id": "index",
      "label": "Introduction"
    },
    {
      "type": "doc",
      "label": "Installation",
      "id": "install"
    },
    {
      "type": "category",
      "label": "Quickstart",
      "items": [
        "quickstart/index",
        "quickstart/cli",
        "quickstart/hello",
        "quickstart/arguments",
        "quickstart/directories",
        "quickstart/containers",
        "quickstart/custom-modules",
        "quickstart/conclusion"
      ]
    },
    {
      "type": "category",
      "label": "Developer Guide",
      "collapsible": true,
      "collapsed": true,
      "link": {
        "type": "doc",
        "id": "developer-guide/index"
      },
      "items": [
        {
          "type": "category",
          "label": "Overview",
          "link": {
            "type": "doc",
            "id": "developer-guide/overview/index"
          },
          "items": [
            {
              "type": "doc",
              "id": "developer-guide/overview/modules-vs-functions"
            },
            {
              "type": "doc",
              "id": "developer-guide/overview/architecture"
            },
            {
              "type": "doc",
              "id": "developer-guide/overview/execution-environment"
            },
            {
              "type": "doc",
              "id": "developer-guide/overview/dependencies"
            }
          ]
        },
        {
          "type": "category",
          "label": "Developing with Go",
          "link": {
            "type": "doc",
            "id": "developer-guide/go/index"
          },
          "items": [
            {
              "type": "doc",
              "id": "developer-guide/go/first-module"
            },
            {
              "type": "doc",
              "id": "developer-guide/go/functions"
            },
            {
              "type": "doc",
              "id": "developer-guide/go/documentation"
            },
            {
              "type": "doc",
              "id": "developer-guide/go/secrets"
            },
            {
              "type": "doc",
              "id": "developer-guide/go/dependencies"
            },
            {
              "type": "doc",
              "id": "developer-guide/go/chaining"
            },
            {
              "type": "doc",
              "id": "developer-guide/go/constructor"
            },
            {
              "type": "doc",
              "id": "developer-guide/go/interfaces"
            },
            {
              "type": "doc",
              "id": "developer-guide/go/visibility"
            },
            {
              "type": "doc",
<<<<<<< HEAD
              "id": "developer/go/advanced-programming"
=======
              "id": "developer-guide/go/custom-types"
            },
            {
              "type": "doc",
              "id": "developer-guide/go/error-handling"
            },
            {
              "type": "doc",
              "id": "developer-guide/go/module-structure"
            },
            {
              "type": "doc",
              "id": "developer-guide/go/ide-integration"
            },
            {
              "type": "doc",
              "id": "developer-guide/go/debugging"
>>>>>>> 1bb513a9
            },
            {
              "type": "link",
              "label": "Go SDK Reference",
              "href": "https://pkg.go.dev/dagger.io/dagger"
            }
          ]
        },
        {
          "type": "category",
          "label": "Developing with Python",
          "link": {
            "type": "doc",
            "id": "developer-guide/python/index"
          },
          "items": [
            {
              "type": "doc",
              "id": "developer-guide/python/first-module"
            },
            {
              "type": "doc",
              "id": "developer-guide/python/functions"
            },
            {
              "type": "doc",
              "id": "developer-guide/python/documentation"
            },
            {
              "type": "doc",
              "id": "developer-guide/python/secrets"
            },
            {
              "type": "doc",
              "id": "developer-guide/python/dependencies"
            },
            {
              "type": "doc",
              "id": "developer-guide/python/chaining"
            },
            {
              "type": "doc",
              "id": "developer-guide/python/constructor"
            },
            {
              "type": "doc",
              "id": "developer-guide/python/attribute-functions"
            },
              {
              "type": "doc",
              "id": "developer-guide/python/custom-types"
            },
            {
              "type": "doc",
              "id": "developer-guide/python/name-overrides"
            },
            {
              "type": "doc",
              "id": "developer-guide/python/error-handling"
            },
            {
              "type": "doc",
              "id": "developer-guide/python/module-structure"
            },
            {
              "type": "doc",
              "id": "developer-guide/python/python-dependencies"
            },
            {
              "type": "doc",
              "id": "developer-guide/python/ide-integration"
            },
            {
              "type": "doc",
              "id": "developer-guide/python/debugging"
            },
            {
              "type": "link",
              "label": "Python SDK Reference",
              "href": "https://dagger-io.readthedocs.org/"
            }
          ]
        },
        {
          "type": "category",
          "label": "Developing with TypeScript",
          "link": {
            "type": "doc",
            "id": "developer-guide/typescript/index"
          },
          "items": [
            {
              "type": "doc",
              "id": "developer-guide/typescript/first-module"
            },
            {
              "type": "doc",
              "id": "developer-guide/typescript/functions"
            },
            {
              "type": "doc",
              "id": "developer-guide/typescript/documentation"
            },
            {
              "type": "doc",
              "id": "developer-guide/typescript/secrets"
            },
            {
              "type": "doc",
              "id": "developer-guide/typescript/dependencies"
            },
            {
              "type": "doc",
              "id": "developer-guide/typescript/chaining"
            },
            {
              "type": "doc",
              "id": "developer-guide/typescript/constructor"
            },
            {
              "type": "doc",
              "id": "developer-guide/typescript/custom-types"
            },
            {
              "type": "doc",
              "id": "developer-guide/typescript/decorators"
            },
            {
              "type": "doc",
              "id": "developer-guide/typescript/aliases"
            },
            {
              "type": "doc",
              "id": "developer-guide/typescript/visibility"
            },
            {
              "type": "doc",
              "id": "developer-guide/typescript/error-handling"
            },
            {
              "type": "doc",
              "id": "developer-guide/typescript/module-structure"
            },
            {
              "type": "doc",
              "id": "developer-guide/typescript/typescript-dependencies"
            },
            {
              "type": "doc",
              "id": "developer-guide/typescript/ide-integration"
            },

            {
              "type": "doc",
              "id": "developer-guide/typescript/debugging"
            },
            {
              "type": "doc",
              "label": "Reference",
              "id": "reference/typescript/modules"
            }
          ]
        },
        {
<<<<<<< HEAD
          "type": "doc",
          "id": "developer/publishing-modules"
        },
        {
          "type": "doc",
          "id": "developer/troubleshooting"
        }
      ]
    },
    {
      "type": "doc",
      "id": "guides",
      "label": "Guides"
    },
    {
      "type": "category",
      "label": "Reference",
      "collapsible": true,
      "collapsed": true,
      "items": [
        {
          "type": "doc",
          "label": "CLI Reference",
          "id": "reference/cli"
        },
        {
=======
>>>>>>> 1bb513a9
          "type": "link",
          "label": "API Reference",
          "href": "https://docs.dagger.io/api/reference"
        },
        {
          "type": "doc",
          "id": "developer-guide/known-issues"
        }
      ]
    },
    {
      "type": "doc",
      "label": "CLI Reference",
      "id": "reference/cli"
    },
    {
      "type": "doc",
      "id": "faq"
    },
    {
      "type": "doc",
      "id": "contributing"
    },
    {
      "type": "link",
      "label": "Changelog",
      "href": "https://github.com/dagger/dagger/blob/main/CHANGELOG.md"
    }
  ]
}<|MERGE_RESOLUTION|>--- conflicted
+++ resolved
@@ -106,9 +106,6 @@
             },
             {
               "type": "doc",
-<<<<<<< HEAD
-              "id": "developer/go/advanced-programming"
-=======
               "id": "developer-guide/go/custom-types"
             },
             {
@@ -126,7 +123,6 @@
             {
               "type": "doc",
               "id": "developer-guide/go/debugging"
->>>>>>> 1bb513a9
             },
             {
               "type": "link",
@@ -291,35 +287,11 @@
           ]
         },
         {
-<<<<<<< HEAD
           "type": "doc",
-          "id": "developer/publishing-modules"
-        },
-        {
-          "type": "doc",
-          "id": "developer/troubleshooting"
-        }
-      ]
-    },
-    {
-      "type": "doc",
-      "id": "guides",
-      "label": "Guides"
-    },
-    {
-      "type": "category",
-      "label": "Reference",
-      "collapsible": true,
-      "collapsed": true,
-      "items": [
-        {
-          "type": "doc",
-          "label": "CLI Reference",
-          "id": "reference/cli"
-        },
-        {
-=======
->>>>>>> 1bb513a9
+          "id": "guides",
+          "label": "Guides"
+        },
+        {
           "type": "link",
           "label": "API Reference",
           "href": "https://docs.dagger.io/api/reference"
