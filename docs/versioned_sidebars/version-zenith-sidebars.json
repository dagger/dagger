{
  "zenith": [
    {
      "type": "doc",
      "id": "index",
      "label": "Introduction"
    },
    {
      "type": "doc",
      "label": "Installation",
      "id": "install"
    },
    {
      "type": "category",
      "label": "Quickstart",
      "items": [
<<<<<<< HEAD
        "quickstart/index",
        "quickstart/cli",
        "quickstart/hello",
        "quickstart/primitives",
        "quickstart/directories",
        "quickstart/containers",
        "quickstart/custom-modules",
        "quickstart/daggerverse",
        "quickstart/conclusion"
=======
        {
          "type": "doc",
          "label": "Installation",
          "id": "user/install"
        },
        {
          "type": "category",
          "label": "Quickstart",
          "items": [
            "user/quickstart/index",
            "user/quickstart/setup",
            "user/quickstart/functions",
            "user/quickstart/call",
            "user/quickstart/export",
            "user/quickstart/shell",
            "user/quickstart/up",
            "user/quickstart/conclusion"
          ]
        }

>>>>>>> 7a068b46
      ]
    },
    {
      "type": "category",
      "label": "Developers",
      "collapsible": true,
      "collapsed": true,
      "items": [
        {
          "type": "doc",
          "label": "Introduction",
          "id": "developer/index"
        },
        {
          "type": "category",
          "label": "Go",
          "items": [
            {
              "type": "doc",
              "id": "developer/go/quickstart"
            },
            {
              "type": "doc",
              "id": "developer/go/test-build-publish"
            },
            {
              "type": "doc",
              "id": "developer/go/advanced-programming"
            },
            {
              "type": "link",
              "label": "Go SDK Reference",
              "href": "https://pkg.go.dev/dagger.io/dagger"
            }

          ]
        },
        {
          "type": "category",
          "label": "Python",
          "items": [
            {
              "type": "doc",
              "id": "developer/python/quickstart"
            },
            {
              "type": "doc",
              "id": "developer/python/advanced-programming"
            },
            {
              "type": "link",
              "label": "Python SDK Reference",
              "href": "https://dagger-io.readthedocs.org/"
            }
          ]
        },
        {
          "type": "category",
          "label": "TypeScript",
          "items": [
            {
              "type": "doc",
              "id": "developer/typescript/quickstart"
            },
            {
              "type": "doc",
              "label": "Reference",
              "id": "developer/typescript/reference/modules"
            }
          ]
        },
        {
          "type": "doc",
          "id": "developer/publishing-modules"
        },
        {
          "type": "doc",
          "id": "developer/troubleshooting"
        }
      ]
    },
    {
      "type": "category",
      "label": "Reference",
      "collapsible": true,
      "collapsed": true,
      "items": [
        {
          "type": "doc",
          "label": "CLI Reference",
          "id": "reference/cli"
        },
        {
          "type": "link",
          "label": "API Reference",
          "href": "https://docs.dagger.io/api/reference"
        },
        {
          "type": "link",
          "label": "Go SDK Reference",
          "href": "https://pkg.go.dev/dagger.io/dagger"
        },
        {
          "type": "link",
          "label": "Python SDK Reference",
          "href": "https://dagger-io.readthedocs.org/"
        },
        {
          "type": "doc",
          "label": "TypeScript SDK Reference",
          "id": "developer/typescript/reference/modules"
        }

      ]
    },
    {
      "type": "doc",
      "id": "faq"
    },
    {
      "type": "doc",
      "id": "contributing"
    },
    {
      "type": "link",
      "label": "Changelog",
      "href": "https://github.com/dagger/dagger/blob/main/CHANGELOG.md"
    }
  ]
}<|MERGE_RESOLUTION|>--- conflicted
+++ resolved
@@ -14,38 +14,14 @@
       "type": "category",
       "label": "Quickstart",
       "items": [
-<<<<<<< HEAD
         "quickstart/index",
         "quickstart/cli",
         "quickstart/hello",
-        "quickstart/primitives",
+        "quickstart/arguments",
         "quickstart/directories",
         "quickstart/containers",
         "quickstart/custom-modules",
-        "quickstart/daggerverse",
         "quickstart/conclusion"
-=======
-        {
-          "type": "doc",
-          "label": "Installation",
-          "id": "user/install"
-        },
-        {
-          "type": "category",
-          "label": "Quickstart",
-          "items": [
-            "user/quickstart/index",
-            "user/quickstart/setup",
-            "user/quickstart/functions",
-            "user/quickstart/call",
-            "user/quickstart/export",
-            "user/quickstart/shell",
-            "user/quickstart/up",
-            "user/quickstart/conclusion"
-          ]
-        }
-
->>>>>>> 7a068b46
       ]
     },
     {
