{
  "zenith": [
    {
      "type": "doc",
      "id": "index",
      "label": "Introduction"
    },
    {
      "type": "doc",
      "label": "Installation",
      "id": "install"
    },
    {
      "type": "category",
      "label": "Quickstart",
      "items": [
        "quickstart/index",
        "quickstart/cli",
        "quickstart/hello",
        "quickstart/arguments",
        "quickstart/directories",
        "quickstart/containers",
        "quickstart/custom-modules",
        "quickstart/conclusion"
      ]
    },
    {
      "type": "category",
<<<<<<< HEAD
      "label": "User Guide",
      "link": {
        "type": "doc",
        "id": "user-guide/index"
      },
      "collapsible": true,
      "collapsed": true,
      "items": [
        {
          "type": "doc",
          "label": "Dagger in CI",
          "id": "user-guide/ci/index"
        },
        {
          "type": "category",
          "label": "Dagger Cloud",
          "link": {
            "type": "doc",
            "id": "user-guide/cloud/index"
          },
          "collapsible": true,
          "collapsed": true,
          "items": [
            {
              "type": "doc",
              "label": "Get Started",
              "id": "user-guide/cloud/get-started"
            },
            {
              "type": "doc",
              "id": "user-guide/cloud/user-interface"
            },
            {
              "type": "doc",
              "id": "user-guide/cloud/roles-permissions"
            },
            {
              "type": "doc",
              "id": "user-guide/cloud/org-administration"
            }
          ]
        }
      ]
    },
    {
      "type": "category",
      "label": "Developers",
=======
      "label": "Developer Guide",
>>>>>>> 785e84fa
      "collapsible": true,
      "collapsed": true,
      "link": {
        "type": "doc",
        "id": "developer-guide/index"
      },
      "items": [
        {
          "type": "category",
          "label": "Overview",
          "link": {
            "type": "doc",
            "id": "developer-guide/overview/index"
          },
          "items": [
            {
              "type": "doc",
              "id": "developer-guide/overview/modules-vs-functions"
            },
            {
              "type": "doc",
              "id": "developer-guide/overview/architecture"
            },
            {
              "type": "doc",
              "id": "developer-guide/overview/execution-environment"
            },
            {
              "type": "doc",
              "id": "developer-guide/overview/dependencies"
            }
          ]
        },
        {
          "type": "category",
          "label": "Developing with Go",
          "link": {
            "type": "doc",
            "id": "developer-guide/go/index"
          },
          "items": [
            {
              "type": "doc",
              "id": "developer-guide/go/first-module"
            },
            {
              "type": "doc",
              "id": "developer-guide/go/functions"
            },
            {
              "type": "doc",
              "id": "developer-guide/go/documentation"
            },
            {
              "type": "doc",
              "id": "developer-guide/go/secrets"
            },
            {
              "type": "doc",
              "id": "developer-guide/go/dependencies"
            },
            {
              "type": "doc",
              "id": "developer-guide/go/chaining"
            },
            {
              "type": "doc",
              "id": "developer-guide/go/constructor"
            },
            {
              "type": "doc",
              "id": "developer-guide/go/interfaces"
            },
            {
              "type": "doc",
              "id": "developer-guide/go/visibility"
            },
            {
              "type": "doc",
              "id": "developer-guide/go/custom-types"
            },
            {
              "type": "doc",
              "id": "developer-guide/go/error-handling"
            },
            {
              "type": "doc",
              "id": "developer-guide/go/module-structure"
            },
            {
              "type": "doc",
              "id": "developer-guide/go/ide-integration"
            },
            {
              "type": "doc",
              "id": "developer-guide/go/debugging"
            },
            {
              "type": "link",
              "label": "Go SDK Reference",
              "href": "https://pkg.go.dev/dagger.io/dagger"
            }
          ]
        },
        {
          "type": "category",
          "label": "Developing with Python",
          "link": {
            "type": "doc",
            "id": "developer-guide/python/index"
          },
          "items": [
            {
              "type": "doc",
              "id": "developer-guide/python/first-module"
            },
            {
              "type": "doc",
              "id": "developer-guide/python/functions"
            },
            {
              "type": "doc",
              "id": "developer-guide/python/documentation"
            },
            {
              "type": "doc",
              "id": "developer-guide/python/secrets"
            },
            {
              "type": "doc",
              "id": "developer-guide/python/dependencies"
            },
            {
              "type": "doc",
              "id": "developer-guide/python/chaining"
            },
            {
              "type": "doc",
              "id": "developer-guide/python/constructor"
            },
            {
              "type": "doc",
              "id": "developer-guide/python/attribute-functions"
            },
              {
              "type": "doc",
              "id": "developer-guide/python/custom-types"
            },
            {
              "type": "doc",
              "id": "developer-guide/python/name-overrides"
            },
            {
              "type": "doc",
              "id": "developer-guide/python/error-handling"
            },
            {
              "type": "doc",
              "id": "developer-guide/python/module-structure"
            },
            {
              "type": "doc",
              "id": "developer-guide/python/python-dependencies"
            },
            {
              "type": "doc",
              "id": "developer-guide/python/ide-integration"
            },
            {
              "type": "doc",
              "id": "developer-guide/python/debugging"
            },
            {
              "type": "link",
              "label": "Python SDK Reference",
              "href": "https://dagger-io.readthedocs.org/"
            }
          ]
        },
        {
          "type": "category",
          "label": "Developing with TypeScript",
          "link": {
            "type": "doc",
            "id": "developer-guide/typescript/index"
          },
          "items": [
            {
              "type": "doc",
              "id": "developer-guide/typescript/first-module"
            },
            {
              "type": "doc",
              "id": "developer-guide/typescript/functions"
            },
            {
              "type": "doc",
              "id": "developer-guide/typescript/documentation"
            },
            {
              "type": "doc",
              "id": "developer-guide/typescript/secrets"
            },
            {
              "type": "doc",
              "id": "developer-guide/typescript/dependencies"
            },
            {
              "type": "doc",
              "id": "developer-guide/typescript/chaining"
            },
            {
              "type": "doc",
              "id": "developer-guide/typescript/constructor"
            },
            {
              "type": "doc",
              "id": "developer-guide/typescript/custom-types"
            },
            {
              "type": "doc",
              "id": "developer-guide/typescript/decorators"
            },
            {
              "type": "doc",
              "id": "developer-guide/typescript/aliases"
            },
            {
              "type": "doc",
              "id": "developer-guide/typescript/visibility"
            },
            {
              "type": "doc",
              "id": "developer-guide/typescript/error-handling"
            },
            {
              "type": "doc",
              "id": "developer-guide/typescript/module-structure"
            },
            {
              "type": "doc",
              "id": "developer-guide/typescript/typescript-dependencies"
            },
            {
              "type": "doc",
              "id": "developer-guide/typescript/ide-integration"
            },

            {
              "type": "doc",
              "id": "developer-guide/typescript/debugging"
            },
            {
              "type": "doc",
              "label": "Reference",
              "id": "reference/typescript/modules"
            }
          ]
        },
        {
          "type": "doc",
          "id": "guides",
          "label": "Guides"
        },
        {
          "type": "link",
          "label": "API Reference",
          "href": "https://docs.dagger.io/api/reference"
        },
        {
          "type": "doc",
          "id": "developer-guide/known-issues"
        }
      ]
    },
    {
      "type": "doc",
      "label": "CLI Reference",
      "id": "reference/cli"
    },
    {
      "type": "doc",
      "id": "faq"
    },
    {
      "type": "doc",
      "id": "contributing"
    },
    {
      "type": "link",
      "label": "Changelog",
      "href": "https://github.com/dagger/dagger/blob/main/CHANGELOG.md"
    }
  ]
}<|MERGE_RESOLUTION|>--- conflicted
+++ resolved
@@ -26,7 +26,6 @@
     },
     {
       "type": "category",
-<<<<<<< HEAD
       "label": "User Guide",
       "link": {
         "type": "doc",
@@ -73,10 +72,7 @@
     },
     {
       "type": "category",
-      "label": "Developers",
-=======
       "label": "Developer Guide",
->>>>>>> 785e84fa
       "collapsible": true,
       "collapsed": true,
       "link": {
