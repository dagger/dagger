---
slug: /zenith
displayed_sidebar: "zenith"
---

# Dagger Documentation

<<<<<<< HEAD
:::note
This page documents an upcoming release of Dagger. This release
is currently experimental and should not be considered production-ready. If you
arrived at this page by accident, you can [return to the official
documentation](https://docs.dagger.io/).
:::
=======
{@include: ./partials/\_experimental.md}
>>>>>>> 6c223b2c

## What is Dagger?

Dagger is an integrated platform to orchestrate the delivery of applications to the cloud from start to finish. The Dagger Platform includes the Dagger Engine, Dagger Cloud, and the Dagger SDKs.

### What is the Dagger Engine?

The Dagger Engine is a programmable tool that lets you replace your software project's artisanal scripts with a modern API and cross-language scripting engine.

1. Encapsulate all your project's tasks and workflows into simple functions, written in your programming language of choice.
2. Dagger packages your functions into a custom GraphQL API.
3. Run your functions from the command line, your language interpreter, or a custom HTTP client.
4. Package your functions into a module, to reuse in your next project or share with the community.
5. Search the [Daggerverse](https://daggerverse.dev) for existing modules, and import them into yours. All Dagger modules can reuse each other's functions - regardless of which language they are written in.

### What is Dagger Cloud?

Dagger Cloud complements the Dagger Engine with a production-grade control plane. Features of Dagger Cloud include pipeline visualization, operational insights, and distributed caching.

## Who is it for?

Dagger may be a good fit if you are...

- Your team's "designated devops person", hoping to replace a pile of artisanal scripts with something more powerful.
- A platform engineer writing custom tooling, with the goal of unifying application delivery across organizational silos.
- A cloud-native developer advocate or solutions engineer, looking to demonstrate a complex integration on short notice.

### Benefits to development teams

- Reduce complexity: Even complex builds can be expressed as a few simple functions.
- No more "push and pray": Everything CI can do, your local dev environment can do too.
- Native language benefits: Use the same programming language to develop your application and its delivery tooling.
- Easy onboarding of new developers: If you can build, test and deploy - they can too.
- Caching by default: Dagger caches everything. Expect 2x to 10x speedups.
- Cross-team collaboration: Reuse another team's workflows without learning their stack.

### Benefits to platform teams

- Reduce CI lock-in: Dagger functions run on all major CI platforms - no proprietary DSL needed.
- Eliminate bottlenecks: Let application teams write their own functions. Enable standardization by providing them a library of reusable components.
- Save time and money with faster CI runs: CI pipelines that are "Daggerized" typically run 2x to 10x faster, thanks to caching and concurrency. This means developers waste less time waiting for CI, and you spend less money on CI compute.
- Benefit from a viable platform strategy: Development teams need flexibility, and you need control. Dagger gives you a way to reconcile the two, in an incremental way that leverages the stack you already have.

## How does it work?

```mermaid
graph LR;

subgraph host["Client Host"]
    cli["Dagger CLI"]
end

subgraph runner["Dagger Engine"]
    direction LR
    gql["GraphQL Server\n(per-session)"]

    subgraph core["Core"]
        ctr["Container"]
        dir["Directory"]
        file["File"]
        etc["(etc.)"]
    end

    subgraph ModA["Module A"]
        direction LR
        FnA1["Build"]
        FnA2["Test"]
        FnA3["Deploy"]
    end

    subgraph ModB["Module B"]
        direction LR
        FnsB["..."]
    end
end

gql <-..-> core

gql  <-..-> ModA

gql  <-..-> ModB

cli <-..-> gql
```

1. You execute a Dagger CLI command like `call`, `download`, `shell`, `up`, etc. against a module. The CLI either by connects to an existing engine or by provisions one on-the-fly. Once connected, it opens a new session with the engine.

   - Each session is associated with its own GraphQL server instance running inside the engine. This GraphQL server initially only has the "core" API available, which provides basic functionality like running containers, interacting with files and directories, etc.
   - The core API is highly optimized: each request is turned into a [Directed Acyclic Graph (DAG)](https://en.wikipedia.org/wiki/Directed_acyclic_graph) of low-level operations required to compute the result. It uses caching and other optimizations to compute these results as efficiently as possible.

1. The core API also provides functionality for loading Dagger Modules. When a Module is loaded into the session, the GraphQL API is dynamically extended with new APIs served by that Module. So, after loading a Module, the CLI client can now call all of the original core APIs, _plus_ the new APIs provided by that Module.

   - Modules are just source code that's configured to be loaded with a Dagger SDK. When the Module is loaded, the source code is pulled into the Engine (if not already cached) and interfaced with the session via the SDK so that its APIs are parsed and prepared for execution. Once loaded, if an API provided by the Module is called, the Module will be executed inside a container in the Engine to obtain the result.
   - Modules are themselves also Dagger clients connected back to the same session they were loaded into. They can call core APIs in addition to other Modules that they have declared a dependency on.

1. The Dagger CLI command you executed loads the specified Module and calls the requested API served by that Module and then uses the returned result however appropriate depending on the CLI subcommand being used (print a textual representation, download an asset, open an interactive shell, proxy network ports, etc.).<|MERGE_RESOLUTION|>--- conflicted
+++ resolved
@@ -5,16 +5,12 @@
 
 # Dagger Documentation
 
-<<<<<<< HEAD
 :::note
 This page documents an upcoming release of Dagger. This release
 is currently experimental and should not be considered production-ready. If you
 arrived at this page by accident, you can [return to the official
 documentation](https://docs.dagger.io/).
 :::
-=======
-{@include: ./partials/\_experimental.md}
->>>>>>> 6c223b2c
 
 ## What is Dagger?
 
