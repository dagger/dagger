--- conflicted
+++ resolved
@@ -119,12 +119,7 @@
 		"--name", containerName,
 		"-d",
 		"--restart", "always",
-<<<<<<< HEAD
-		"-e", DaggerCloudCacheToken,
-=======
-		"-e", ServicesDNSEnvName,
 		"-e", cloudToken,
->>>>>>> 25be91c8
 		"-v", DefaultStateDir,
 		"--privileged",
 	}
