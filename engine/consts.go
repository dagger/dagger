package engine

// shared consts between engine subpackages
// TODO: it's hella annoying to add one of these, just pass json structs around to make it easier
const (
<<<<<<< HEAD
	RouterIDMetaKey        = "x-dagger-router-id"
	ClientIDMetaKey        = "x-dagger-client-id"
	ClientHostnameMetaKey  = "x-dagger-client-hostname"
	ParentClientIDsMetaKey = "x-dagger-parent-client-ids"
	EngineVersionMetaKey   = "x-dagger-engine" // don't change, would be backwards incompatible
=======
	RouterIDMetaKey       = "x-dagger-router-id"
	ClientIDMetaKey       = "x-dagger-client-id"
	ClientHostnameMetaKey = "x-dagger-client-hostname"
	ClientLabelsMetaKey   = "x-dagger-client-labels"
	EngineVersionMetaKey  = "x-dagger-engine" // don't change, would be backwards incompatible
>>>>>>> a19add85

	// session API (these are set by buildkit, can't change)
	SessionIDMetaKey        = "x-docker-expose-session-uuid"
	SessionNameMetaKey      = "x-docker-expose-session-name"
	SessionSharedKeyMetaKey = "x-docker-expose-session-sharedkey"

	// local dir import
	LocalDirImportDirNameMetaKey = "dir-name" // from buildkit, can't change

	// local dir export
	LocalDirExportDestClientIDMetaKey       = "x-dagger-local-dir-export-dest-client-id"
	LocalDirExportDestPathMetaKey           = "x-dagger-local-dir-export-dest-path"
	LocalDirExportWriteStreamMetaKey        = "x-dagger-local-dir-export-write-stream"
	LocalDirExportIsFileMetaKey             = "x-dagger-local-dir-export-is-file"
	LocalDirExportAllowParentDirPathMetaKey = "x-dagger-local-dir-export-allow-parent-dir-path"
)<|MERGE_RESOLUTION|>--- conflicted
+++ resolved
@@ -3,19 +3,12 @@
 // shared consts between engine subpackages
 // TODO: it's hella annoying to add one of these, just pass json structs around to make it easier
 const (
-<<<<<<< HEAD
 	RouterIDMetaKey        = "x-dagger-router-id"
 	ClientIDMetaKey        = "x-dagger-client-id"
 	ClientHostnameMetaKey  = "x-dagger-client-hostname"
+	ClientLabelsMetaKey    = "x-dagger-client-labels"
 	ParentClientIDsMetaKey = "x-dagger-parent-client-ids"
 	EngineVersionMetaKey   = "x-dagger-engine" // don't change, would be backwards incompatible
-=======
-	RouterIDMetaKey       = "x-dagger-router-id"
-	ClientIDMetaKey       = "x-dagger-client-id"
-	ClientHostnameMetaKey = "x-dagger-client-hostname"
-	ClientLabelsMetaKey   = "x-dagger-client-labels"
-	EngineVersionMetaKey  = "x-dagger-engine" // don't change, would be backwards incompatible
->>>>>>> a19add85
 
 	// session API (these are set by buildkit, can't change)
 	SessionIDMetaKey        = "x-docker-expose-session-uuid"
