package engine

import (
	"context"
	"fmt"
<<<<<<< HEAD
	"runtime/debug"
	"strings"
=======
>>>>>>> c4e470e0

	"google.golang.org/grpc/metadata"
)

type ClientMetadata struct {
<<<<<<< HEAD
	ClientID       string
	RouterID       string
	ParentSessions []string
=======
	// ClientID is unique to every session created by every client
	ClientID string
	// RouterID is the id of the router that a client and any of its nested environment clients
	// connect to
	RouterID string
	// ClientHostname is the hostname of the client that made the request. It's used opportunisticly
	// as a best-effort, semi-stable identifier for the client across multiple sessions, which can
	// be useful for debugging and for minimizing occurences of both excessive cache misses and
	// excessive cache matches.
	ClientHostname string
>>>>>>> c4e470e0
}

func (m ClientMetadata) ToMD() metadata.MD {
	return metadata.Pairs(
		ClientIDMetaKey, m.ClientID,
		RouterIDMetaKey, m.RouterID,
<<<<<<< HEAD
		ParentSessionsMetaKey, strings.Join(m.ParentSessions, " "),
=======
		ClientHostnameMetaKey, m.ClientHostname,
>>>>>>> c4e470e0
	)
}

func contextWithMD(ctx context.Context, mds ...metadata.MD) context.Context {
	incomingMD, ok := metadata.FromIncomingContext(ctx)
	if !ok {
		incomingMD = metadata.MD{}
	}
	outgoingMD, ok := metadata.FromOutgoingContext(ctx)
	if !ok {
		outgoingMD = metadata.MD{}
	}
	for _, md := range mds {
		for k, v := range md {
			incomingMD[k] = v
			outgoingMD[k] = v
		}
	}
	ctx = metadata.NewIncomingContext(ctx, incomingMD)
	ctx = metadata.NewOutgoingContext(ctx, outgoingMD)
	return ctx
}

func ContextWithClientMetadata(ctx context.Context, clientMetadata *ClientMetadata) context.Context {
	return contextWithMD(ctx, clientMetadata.ToMD())
}

func ClientMetadataFromContext(ctx context.Context) (*ClientMetadata, error) {
	clientMetadata := &ClientMetadata{}
	md, ok := metadata.FromIncomingContext(ctx)
	if !ok {
		return nil, fmt.Errorf("failed to get metadata from context")
	}

	if len(md[ClientIDMetaKey]) != 1 {
		return nil, fmt.Errorf("failed to get %s from metadata", ClientIDMetaKey)
	}
	clientMetadata.ClientID = md[ClientIDMetaKey][0]

	if len(md[RouterIDMetaKey]) != 1 {
		return nil, fmt.Errorf("failed to get %s from metadata", RouterIDMetaKey)
	}
	clientMetadata.RouterID = md[RouterIDMetaKey][0]

<<<<<<< HEAD
	if len(md[ParentSessionsMetaKey]) != 1 {
		return nil, fmt.Errorf("failed to get %s from metadata", ParentSessionsMetaKey)
	}
	clientMetadata.ParentSessions = strings.Fields(md[ParentSessionsMetaKey][0])
=======
	if len(md[ClientHostnameMetaKey]) != 1 {
		return nil, fmt.Errorf("failed to get %s from metadata", ClientHostnameMetaKey)
	}
	clientMetadata.ClientHostname = md[ClientHostnameMetaKey][0]
>>>>>>> c4e470e0

	return clientMetadata, nil
}

// opts when calling the Session method in Server (part of the controller grpc API)
type SessionAPIOpts struct {
	*ClientMetadata
	// If true, this session call is for buildkit attachables rather than the default
	// of connecting the the Dagger GraphQL API
	BuildkitAttachable bool
}

func SessionAPIOptsFromContext(ctx context.Context) (*SessionAPIOpts, error) {
	// first check to see if it's a header set by buildkit's session.Run method, in which
	// case it's an attempt to connect session attachables rather than connect to dagger's
	// graphql api
	md, ok := metadata.FromIncomingContext(ctx)
	if !ok {
		return nil, fmt.Errorf("failed to get metadata from context")
	}
	if len(md[SessionIDMetaKey]) > 0 {
		opts := &SessionAPIOpts{
			ClientMetadata: &ClientMetadata{
				// client id is the session id
				ClientID: md[SessionIDMetaKey][0],
			},
			BuildkitAttachable: true,
		}

		// client hostname is the session name
		if len(md[SessionNameMetaKey]) != 1 {
			return nil, fmt.Errorf("failed to get %s from metadata", SessionNameMetaKey)
		}
		opts.ClientHostname = md[SessionNameMetaKey][0]

		// router id is the session shared key
		if len(md[SessionSharedKeyMetaKey]) != 1 {
			return nil, fmt.Errorf("failed to get %s from metadata", SessionSharedKeyMetaKey)
		}
		opts.RouterID = md[SessionSharedKeyMetaKey][0]
		return opts, nil
	}

	clientMetadata, err := ClientMetadataFromContext(ctx)
	if err != nil {
		// TODO:
		// return nil, err
		return nil, fmt.Errorf("failed to get client metadata from context: %w: %+v", err, md)
	}
	return &SessionAPIOpts{ClientMetadata: clientMetadata}, nil
}<|MERGE_RESOLUTION|>--- conflicted
+++ resolved
@@ -3,21 +3,12 @@
 import (
 	"context"
 	"fmt"
-<<<<<<< HEAD
-	"runtime/debug"
 	"strings"
-=======
->>>>>>> c4e470e0
 
 	"google.golang.org/grpc/metadata"
 )
 
 type ClientMetadata struct {
-<<<<<<< HEAD
-	ClientID       string
-	RouterID       string
-	ParentSessions []string
-=======
 	// ClientID is unique to every session created by every client
 	ClientID string
 	// RouterID is the id of the router that a client and any of its nested environment clients
@@ -28,18 +19,17 @@
 	// be useful for debugging and for minimizing occurences of both excessive cache misses and
 	// excessive cache matches.
 	ClientHostname string
->>>>>>> c4e470e0
+	// ParentSessions is a list of session ids that are parents of the current session. The first
+	// element is the direct parent, the second element is the parent of the parent, and so on.
+	ParentSessions []string
 }
 
 func (m ClientMetadata) ToMD() metadata.MD {
 	return metadata.Pairs(
 		ClientIDMetaKey, m.ClientID,
 		RouterIDMetaKey, m.RouterID,
-<<<<<<< HEAD
+		ClientHostnameMetaKey, m.ClientHostname,
 		ParentSessionsMetaKey, strings.Join(m.ParentSessions, " "),
-=======
-		ClientHostnameMetaKey, m.ClientHostname,
->>>>>>> c4e470e0
 	)
 }
 
@@ -84,17 +74,15 @@
 	}
 	clientMetadata.RouterID = md[RouterIDMetaKey][0]
 
-<<<<<<< HEAD
+	if len(md[ClientHostnameMetaKey]) != 1 {
+		return nil, fmt.Errorf("failed to get %s from metadata", ClientHostnameMetaKey)
+	}
+	clientMetadata.ClientHostname = md[ClientHostnameMetaKey][0]
+
 	if len(md[ParentSessionsMetaKey]) != 1 {
 		return nil, fmt.Errorf("failed to get %s from metadata", ParentSessionsMetaKey)
 	}
 	clientMetadata.ParentSessions = strings.Fields(md[ParentSessionsMetaKey][0])
-=======
-	if len(md[ClientHostnameMetaKey]) != 1 {
-		return nil, fmt.Errorf("failed to get %s from metadata", ClientHostnameMetaKey)
-	}
-	clientMetadata.ClientHostname = md[ClientHostnameMetaKey][0]
->>>>>>> c4e470e0
 
 	return clientMetadata, nil
 }
