--- conflicted
+++ resolved
@@ -3,10 +3,7 @@
 import (
 	"context"
 	"fmt"
-<<<<<<< HEAD
 	"log"
-=======
->>>>>>> a19add85
 	"strings"
 
 	"github.com/dagger/dagger/core/pipeline"
@@ -24,7 +21,8 @@
 	// be useful for debugging and for minimizing occurences of both excessive cache misses and
 	// excessive cache matches.
 	ClientHostname string
-<<<<<<< HEAD
+	// (Optional) Pipeline labels for e.g. vcs info like branch, commit, etc.
+	Labels []pipeline.Label
 	// ParentClientIDs is a list of session ids that are parents of the current session. The first
 	// element is the direct parent, the second element is the parent of the parent, and so on.
 	ParentClientIDs []string
@@ -33,10 +31,6 @@
 // ClientIDs returns the ClientID followed by ParentClientIDs.
 func (m ClientMetadata) ClientIDs() []string {
 	return append([]string{m.ClientID}, m.ParentClientIDs...)
-=======
-	// (Optional) Pipeline labels for e.g. vcs info like branch, commit, etc.
-	Labels []pipeline.Label
->>>>>>> a19add85
 }
 
 func (m ClientMetadata) ToGRPCMD() metadata.MD {
@@ -102,12 +96,6 @@
 	}
 	clientMetadata.ClientHostname = md[ClientHostnameMetaKey][0]
 
-<<<<<<< HEAD
-	if len(md[ParentClientIDsMetaKey]) != 1 {
-		return nil, fmt.Errorf("failed to get %s from metadata", ParentClientIDsMetaKey)
-	}
-	clientMetadata.ParentClientIDs = strings.Fields(md[ParentClientIDsMetaKey][0])
-=======
 	for _, kv := range md[ClientLabelsMetaKey] {
 		k, v, ok := strings.Cut(kv, "=")
 		if !ok {
@@ -115,7 +103,11 @@
 		}
 		clientMetadata.Labels = append(clientMetadata.Labels, pipeline.Label{Name: k, Value: v})
 	}
->>>>>>> a19add85
+
+	if len(md[ParentClientIDsMetaKey]) != 1 {
+		return nil, fmt.Errorf("failed to get %s from metadata", ParentClientIDsMetaKey)
+	}
+	clientMetadata.ParentClientIDs = strings.Fields(md[ParentClientIDsMetaKey][0])
 
 	return clientMetadata, nil
 }
