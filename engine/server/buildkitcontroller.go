package server

import (
	"context"
	"errors"
	"fmt"
	"io"
<<<<<<< HEAD
	"log/slog"
	"runtime"
=======
>>>>>>> 5903e5c1
	"runtime/debug"
	"sync"
	"time"

<<<<<<< HEAD
	"github.com/dagger/dagger/auth"
	"github.com/dagger/dagger/core"
	"github.com/dagger/dagger/engine"
	"github.com/dagger/dagger/engine/buildkit"
	"github.com/dagger/dagger/engine/cache"
	"github.com/dagger/dagger/telemetry"
	"github.com/dagger/dagger/tracing"
=======
	"github.com/dagger/dagger/engine"
>>>>>>> 5903e5c1
	controlapi "github.com/moby/buildkit/api/services/control"
	apitypes "github.com/moby/buildkit/api/types"
	"github.com/moby/buildkit/cache/remotecache"
	bkclient "github.com/moby/buildkit/client"
	"github.com/moby/buildkit/executor/oci"
	"github.com/moby/buildkit/frontend"
<<<<<<< HEAD
	bkgw "github.com/moby/buildkit/frontend/gateway/client"
=======
>>>>>>> 5903e5c1
	"github.com/moby/buildkit/session"
	"github.com/moby/buildkit/session/grpchijack"
	containerdsnapshot "github.com/moby/buildkit/snapshot/containerd"
	"github.com/moby/buildkit/solver"
	"github.com/moby/buildkit/solver/llbsolver"
	"github.com/moby/buildkit/solver/pb"
	"github.com/moby/buildkit/util/bklog"
	"github.com/moby/buildkit/util/entitlements"
	"github.com/moby/buildkit/util/imageutil"
	"github.com/moby/buildkit/util/leaseutil"
	"github.com/moby/buildkit/util/throttle"
	bkworker "github.com/moby/buildkit/worker"
	"github.com/moby/locker"
	"github.com/sirupsen/logrus"
	"go.opentelemetry.io/otel/trace"
	logsv1 "go.opentelemetry.io/proto/otlp/collector/logs/v1"
	tracev1 "go.opentelemetry.io/proto/otlp/collector/trace/v1"
	"golang.org/x/sync/errgroup"
	"google.golang.org/grpc"
)

type BuildkitController struct {
	BuildkitControllerOpts

	llbSolver             *llbsolver.Solver
	genericSolver         *solver.Solver
	cacheManager          solver.CacheManager
	worker                bkworker.Worker
	privilegedExecEnabled bool

	// server id -> server
	servers     map[string]*DaggerServer
	serverMu    sync.RWMutex
	perServerMu *locker.Locker

	throttledGC func()
	gcmu        sync.Mutex
}

type BuildkitControllerOpts struct {
	WorkerController       *bkworker.Controller
	SessionManager         *session.Manager
	CacheManager           solver.CacheManager
	ContentStore           *containerdsnapshot.Store
	LeaseManager           *leaseutil.Manager
	Entitlements           []string
	EngineName             string
	Frontends              map[string]frontend.Frontend
	TelemetryPubSub        *tracing.PubSub
	UpstreamCacheExporters map[string]remotecache.ResolveCacheExporterFunc
	UpstreamCacheImporters map[string]remotecache.ResolveCacheImporterFunc
	DNSConfig              *oci.DNSConfig
}

func NewBuildkitController(opts BuildkitControllerOpts) (*BuildkitController, error) {
	w, err := opts.WorkerController.GetDefault()
	if err != nil {
		return nil, fmt.Errorf("failed to get default worker: %w", err)
	}

	llbSolver, err := llbsolver.New(llbsolver.Opt{
		WorkerController: opts.WorkerController,
		Frontends:        opts.Frontends,
		CacheManager:     opts.CacheManager,
		SessionManager:   opts.SessionManager,
		CacheResolvers:   opts.UpstreamCacheImporters,
		Entitlements:     opts.Entitlements,
	})
	if err != nil {
		return nil, fmt.Errorf("failed to create solver: %w", err)
	}

	genericSolver := solver.NewSolver(solver.SolverOpt{
		ResolveOpFunc: func(vtx solver.Vertex, builder solver.Builder) (solver.Op, error) {
			return w.ResolveOp(vtx, llbSolver.Bridge(builder), opts.SessionManager)
		},
		DefaultCache: opts.CacheManager,
	})

	e := &BuildkitController{
		BuildkitControllerOpts: opts,
		llbSolver:              llbSolver,
		genericSolver:          genericSolver,
		cacheManager:           opts.CacheManager,
		worker:                 w,
		servers:                make(map[string]*DaggerServer),
		perServerMu:            locker.New(),
	}

	for _, entitlementStr := range opts.Entitlements {
		if entitlementStr == string(entitlements.EntitlementSecurityInsecure) {
			e.privilegedExecEnabled = true
		}
	}

	e.throttledGC = throttle.After(time.Minute, e.gc)
	defer func() {
		time.AfterFunc(time.Second, e.throttledGC)
	}()

	return e, nil
}

func (e *BuildkitController) LogMetrics(l *logrus.Entry) *logrus.Entry {
	e.serverMu.RLock()
	defer e.serverMu.RUnlock()
	l = l.WithField("dagger-server-count", len(e.servers))
	for _, s := range e.servers {
		l = s.LogMetrics(l)
	}
	return l
}

func (e *BuildkitController) Session(stream controlapi.Control_SessionServer) (rerr error) {
	defer func() {
		// a panic would indicate a bug, but we don't want to take down the entire server
		if err := recover(); err != nil {
			bklog.G(context.Background()).WithError(fmt.Errorf("%v", err)).Errorf("panic in session call")
			debug.PrintStack()
			rerr = fmt.Errorf("panic in session call, please report a bug: %v %s", err, string(debug.Stack()))
		}
	}()

	ctx, cancel := context.WithCancel(stream.Context())
	defer cancel()

	opts, err := engine.ClientMetadataFromContext(ctx)
	if err != nil {
		bklog.G(ctx).WithError(err).Errorf("failed to get client metadata for session call")
		return fmt.Errorf("failed to get client metadata for session call: %w", err)
	}

	ctx = bklog.WithLogger(ctx, bklog.G(ctx).
		WithField("client_id", opts.ClientID).
		WithField("client_hostname", opts.ClientHostname).
		WithField("client_call_digest", opts.ModuleCallerDigest).
		WithField("server_id", opts.ServerID))
	bklog.G(ctx).WithField("register_client", opts.RegisterClient).Debug("handling session call")
	defer func() {
		if rerr != nil {
			bklog.G(ctx).WithError(rerr).Errorf("session call failed")
		} else {
			bklog.G(ctx).Debugf("session call done")
		}
	}()

	conn, _, hijackmd := grpchijack.Hijack(stream)

	if !opts.RegisterClient {
		e.serverMu.RLock()
		srv, ok := e.servers[opts.ServerID]
		e.serverMu.RUnlock()
		if !ok {
			return fmt.Errorf("server %q not found", opts.ServerID)
		}
		bklog.G(ctx).Debugf("forwarding client to server")
		err = srv.ServeClientConn(ctx, opts, conn)
		if errors.Is(err, io.ErrClosedPipe) {
			return nil
		}
		return fmt.Errorf("serve clientConn: %w", err)
	}

	bklog.G(ctx).Debugf("registering client")

	eg, egctx := errgroup.WithContext(ctx)
	eg.Go(func() error {
		bklog.G(ctx).Debug("session manager handling conn")
		err := e.SessionManager.HandleConn(egctx, conn, hijackmd)
		bklog.G(ctx).WithError(err).Debug("session manager handle conn done")
		if err != nil {
			return fmt.Errorf("handleConn: %w", err)
		}
		return nil
	})

	// NOTE: the perServerMu here is used to ensure that we hold a lock
	// specific to only *this server*, so we don't allow creating multiple
	// servers with the same ID at once. This complexity is necessary so we
	// don't hold the global serverMu lock for longer than necessary.
	e.perServerMu.Lock(opts.ServerID)
	e.serverMu.RLock()
	srv, ok := e.servers[opts.ServerID]
	e.serverMu.RUnlock()
	if !ok {
		bklog.G(ctx).Debugf("initializing new server")

<<<<<<< HEAD
		getSessionCtx, getSessionCancel := context.WithTimeout(ctx, 10*time.Second)
		defer getSessionCancel()
		caller, err := e.SessionManager.Get(getSessionCtx, opts.ClientID, false)
		if err != nil {
			e.perServerMu.Unlock(opts.ServerID)
			return fmt.Errorf("get session: %w", err)
		}
		bklog.G(ctx).Debugf("connected new server session")

		secretStore := core.NewSecretStore()
		authProvider := auth.NewRegistryAuthProvider()

		var cacheImporterCfgs []bkgw.CacheOptionsEntry
		for _, cacheImportCfg := range opts.UpstreamCacheImportConfig {
			_, ok := e.UpstreamCacheImporters[cacheImportCfg.Type]
			if !ok {
				e.perServerMu.Unlock(opts.ServerID)
				return fmt.Errorf("unknown cache importer type %q", cacheImportCfg.Type)
			}
			cacheImporterCfgs = append(cacheImporterCfgs, bkgw.CacheOptionsEntry{
				Type:  cacheImportCfg.Type,
				Attrs: cacheImportCfg.Attrs,
			})
		}

		bkClient, err := buildkit.NewClient(ctx, buildkit.Opts{
			Worker:                e.worker,
			SessionManager:        e.SessionManager,
			LLBSolver:             e.llbSolver,
			GenericSolver:         e.genericSolver,
			SecretStore:           secretStore,
			AuthProvider:          authProvider,
			PrivilegedExecEnabled: e.privilegedExecEnabled,
			UpstreamCacheImports:  cacheImporterCfgs,
			MainClientCaller:      caller,
			MainClientCallerID:    opts.ClientID,
			DNSConfig:             e.DNSConfig,
			Frontends:             e.Frontends,
		})
		if err != nil {
			e.perServerMu.Unlock(opts.ServerID)
			return fmt.Errorf("new Buildkit client: %w", err)
		}

		bklog.G(ctx).Debugf("initialized new server buildkit client")

		slog.Warn("initializing dagger server with trace", "trace", trace.SpanContextFromContext(ctx).TraceID())

		labels := opts.Labels.
			WithEngineLabel(e.EngineName).
			WithServerLabels(engine.Version, runtime.GOOS, runtime.GOARCH,
				e.cacheManager.ID() != cache.LocalCacheID)

		srv, err = NewDaggerServer(
			ctx,
			bkClient,
			e.worker,
			caller,
			opts.ServerID,
			secretStore,
			authProvider,
			labels,
			opts.CloudToken,
			opts.DoNotTrack,
			e.TelemetryPubSub,
		)
=======
		srv, err = e.newDaggerServer(ctx, opts)
>>>>>>> 5903e5c1
		if err != nil {
			e.perServerMu.Unlock(opts.ServerID)
			return fmt.Errorf("new APIServer: %w", err)
		}
		e.serverMu.Lock()
		e.servers[opts.ServerID] = srv
		e.serverMu.Unlock()

		bklog.G(ctx).Debugf("initialized new server")

		// delete the server after the initial client who created it exits
		defer func() {
			bklog.G(ctx).Debug("removing server")
			e.serverMu.Lock()
			delete(e.servers, opts.ServerID)
			e.serverMu.Unlock()

			if err := srv.Close(context.WithoutCancel(ctx)); err != nil {
				bklog.G(ctx).WithError(err).Error("failed to close server")
			}

			time.AfterFunc(time.Second, e.throttledGC)
			bklog.G(ctx).Debug("server removed")
		}()
	}
	e.perServerMu.Unlock(opts.ServerID)

	err = srv.RegisterClient(opts.ClientID, opts.ClientHostname, opts.ClientSecretToken)
	if err != nil {
		return fmt.Errorf("failed to register client: %w", err)
	}

	eg.Go(func() error {
		bklog.G(ctx).Trace("waiting for server")
		err := srv.Wait(egctx)
		bklog.G(ctx).WithError(err).Trace("server done")
		if err != nil {
			return fmt.Errorf("srv.Wait: %w", err)
		}
		return nil
	})
	err = eg.Wait()
	if errors.Is(err, context.Canceled) {
		err = nil
	}
	if err != nil {
		return fmt.Errorf("wait: %w", err)
	}
	return nil
}

func (e *BuildkitController) DiskUsage(ctx context.Context, r *controlapi.DiskUsageRequest) (*controlapi.DiskUsageResponse, error) {
	resp := &controlapi.DiskUsageResponse{}
	du, err := e.worker.DiskUsage(ctx, bkclient.DiskUsageInfo{
		Filter: r.Filter,
	})
	if err != nil {
		return nil, err
	}
	for _, r := range du {
		resp.Record = append(resp.Record, &controlapi.UsageRecord{
			ID:          r.ID,
			Mutable:     r.Mutable,
			InUse:       r.InUse,
			Size_:       r.Size,
			Parents:     r.Parents,
			UsageCount:  int64(r.UsageCount),
			Description: r.Description,
			CreatedAt:   r.CreatedAt,
			LastUsedAt:  r.LastUsedAt,
			RecordType:  string(r.RecordType),
			Shared:      r.Shared,
		})
	}
	return resp, nil
}

func (e *BuildkitController) Prune(req *controlapi.PruneRequest, stream controlapi.Control_PruneServer) error {
	eg, ctx := errgroup.WithContext(stream.Context())

	e.serverMu.RLock()
	cancelLeases := len(e.servers) == 0
	e.serverMu.RUnlock()
	if cancelLeases {
		imageutil.CancelCacheLeases()
	}

	didPrune := false
	defer func() {
		if didPrune {
			if e, ok := e.cacheManager.(interface {
				ReleaseUnreferenced(context.Context) error
			}); ok {
				if err := e.ReleaseUnreferenced(ctx); err != nil {
					bklog.G(ctx).Errorf("failed to release cache metadata: %+v", err)
				}
			}
		}
	}()

	ch := make(chan bkclient.UsageInfo, 32)

	eg.Go(func() error {
		defer close(ch)
		return e.worker.Prune(ctx, ch, bkclient.PruneInfo{
			Filter:       req.Filter,
			All:          req.All,
			KeepDuration: time.Duration(req.KeepDuration),
			KeepBytes:    req.KeepBytes,
		})
	})

	eg.Go(func() error {
		defer func() {
			// drain channel on error
			for range ch {
			}
		}()
		for r := range ch {
			didPrune = true
			if err := stream.Send(&controlapi.UsageRecord{
				ID:          r.ID,
				Mutable:     r.Mutable,
				InUse:       r.InUse,
				Size_:       r.Size,
				Parents:     r.Parents,
				UsageCount:  int64(r.UsageCount),
				Description: r.Description,
				CreatedAt:   r.CreatedAt,
				LastUsedAt:  r.LastUsedAt,
				RecordType:  string(r.RecordType),
				Shared:      r.Shared,
			}); err != nil {
				return err
			}
		}
		return nil
	})

	return eg.Wait()
}

func (e *BuildkitController) Info(ctx context.Context, r *controlapi.InfoRequest) (*controlapi.InfoResponse, error) {
	return &controlapi.InfoResponse{
		BuildkitVersion: &apitypes.BuildkitVersion{
			Package:  engine.Package,
			Version:  engine.Version,
			Revision: e.EngineName,
		},
	}, nil
}

func (e *BuildkitController) ListWorkers(ctx context.Context, r *controlapi.ListWorkersRequest) (*controlapi.ListWorkersResponse, error) {
	resp := &controlapi.ListWorkersResponse{
		Record: []*apitypes.WorkerRecord{{
			ID:        e.worker.ID(),
			Labels:    e.worker.Labels(),
			Platforms: pb.PlatformsFromSpec(e.worker.Platforms(true)),
		}},
	}
	return resp, nil
}

func (e *BuildkitController) Register(server *grpc.Server) {
	controlapi.RegisterControlServer(server, e)
	tracev1.RegisterTraceServiceServer(server, &telemetry.TraceServer{Exporter: e.TelemetryPubSub})
	logsv1.RegisterLogsServiceServer(server, &telemetry.LogsServer{Exporter: e.TelemetryPubSub})
}

func (e *BuildkitController) Close() error {
	err := e.WorkerController.Close()

	// note this *could* cause a panic in Session if it was still running, so
	// the server should be shutdown first
	e.serverMu.Lock()
	servers := e.servers
	e.servers = nil
	e.serverMu.Unlock()

	for _, s := range servers {
		s.Close(context.Background())
	}
	return err
}

func (e *BuildkitController) gc() {
	e.gcmu.Lock()
	defer e.gcmu.Unlock()

	ch := make(chan bkclient.UsageInfo)
	eg, ctx := errgroup.WithContext(context.TODO())

	var size int64
	eg.Go(func() error {
		for ui := range ch {
			size += ui.Size
		}
		return nil
	})

	eg.Go(func() error {
		defer close(ch)
		if policy := e.worker.GCPolicy(); len(policy) > 0 {
			return e.worker.Prune(ctx, ch, policy...)
		}
		return nil
	})

	err := eg.Wait()
	if err != nil {
		bklog.G(ctx).Errorf("gc error: %+v", err)
	}
	if size > 0 {
		bklog.G(ctx).Debugf("gc cleaned up %d bytes", size)
	}
}

func (e *BuildkitController) Solve(ctx context.Context, req *controlapi.SolveRequest) (*controlapi.SolveResponse, error) {
	return nil, fmt.Errorf("solve not implemented")
}

func (e *BuildkitController) Status(req *controlapi.StatusRequest, stream controlapi.Control_StatusServer) error {
	// we send status updates over progrock session attachables instead
	return fmt.Errorf("status not implemented")
}

func (e *BuildkitController) ListenBuildHistory(req *controlapi.BuildHistoryRequest, srv controlapi.Control_ListenBuildHistoryServer) error {
	return fmt.Errorf("listen build history not implemented")
}

func (e *BuildkitController) UpdateBuildHistory(ctx context.Context, req *controlapi.UpdateBuildHistoryRequest) (*controlapi.UpdateBuildHistoryResponse, error) {
	return nil, fmt.Errorf("update build history not implemented")
}<|MERGE_RESOLUTION|>--- conflicted
+++ resolved
@@ -5,36 +5,16 @@
 	"errors"
 	"fmt"
 	"io"
-<<<<<<< HEAD
-	"log/slog"
-	"runtime"
-=======
->>>>>>> 5903e5c1
 	"runtime/debug"
 	"sync"
 	"time"
 
-<<<<<<< HEAD
-	"github.com/dagger/dagger/auth"
-	"github.com/dagger/dagger/core"
-	"github.com/dagger/dagger/engine"
-	"github.com/dagger/dagger/engine/buildkit"
-	"github.com/dagger/dagger/engine/cache"
-	"github.com/dagger/dagger/telemetry"
-	"github.com/dagger/dagger/tracing"
-=======
-	"github.com/dagger/dagger/engine"
->>>>>>> 5903e5c1
 	controlapi "github.com/moby/buildkit/api/services/control"
 	apitypes "github.com/moby/buildkit/api/types"
 	"github.com/moby/buildkit/cache/remotecache"
 	bkclient "github.com/moby/buildkit/client"
 	"github.com/moby/buildkit/executor/oci"
 	"github.com/moby/buildkit/frontend"
-<<<<<<< HEAD
-	bkgw "github.com/moby/buildkit/frontend/gateway/client"
-=======
->>>>>>> 5903e5c1
 	"github.com/moby/buildkit/session"
 	"github.com/moby/buildkit/session/grpchijack"
 	containerdsnapshot "github.com/moby/buildkit/snapshot/containerd"
@@ -49,11 +29,14 @@
 	bkworker "github.com/moby/buildkit/worker"
 	"github.com/moby/locker"
 	"github.com/sirupsen/logrus"
-	"go.opentelemetry.io/otel/trace"
 	logsv1 "go.opentelemetry.io/proto/otlp/collector/logs/v1"
 	tracev1 "go.opentelemetry.io/proto/otlp/collector/trace/v1"
 	"golang.org/x/sync/errgroup"
 	"google.golang.org/grpc"
+
+	"github.com/dagger/dagger/engine"
+	"github.com/dagger/dagger/telemetry"
+	"github.com/dagger/dagger/tracing"
 )
 
 type BuildkitController struct {
@@ -166,7 +149,6 @@
 		bklog.G(ctx).WithError(err).Errorf("failed to get client metadata for session call")
 		return fmt.Errorf("failed to get client metadata for session call: %w", err)
 	}
-
 	ctx = bklog.WithLogger(ctx, bklog.G(ctx).
 		WithField("client_id", opts.ClientID).
 		WithField("client_hostname", opts.ClientHostname).
@@ -222,76 +204,7 @@
 	if !ok {
 		bklog.G(ctx).Debugf("initializing new server")
 
-<<<<<<< HEAD
-		getSessionCtx, getSessionCancel := context.WithTimeout(ctx, 10*time.Second)
-		defer getSessionCancel()
-		caller, err := e.SessionManager.Get(getSessionCtx, opts.ClientID, false)
-		if err != nil {
-			e.perServerMu.Unlock(opts.ServerID)
-			return fmt.Errorf("get session: %w", err)
-		}
-		bklog.G(ctx).Debugf("connected new server session")
-
-		secretStore := core.NewSecretStore()
-		authProvider := auth.NewRegistryAuthProvider()
-
-		var cacheImporterCfgs []bkgw.CacheOptionsEntry
-		for _, cacheImportCfg := range opts.UpstreamCacheImportConfig {
-			_, ok := e.UpstreamCacheImporters[cacheImportCfg.Type]
-			if !ok {
-				e.perServerMu.Unlock(opts.ServerID)
-				return fmt.Errorf("unknown cache importer type %q", cacheImportCfg.Type)
-			}
-			cacheImporterCfgs = append(cacheImporterCfgs, bkgw.CacheOptionsEntry{
-				Type:  cacheImportCfg.Type,
-				Attrs: cacheImportCfg.Attrs,
-			})
-		}
-
-		bkClient, err := buildkit.NewClient(ctx, buildkit.Opts{
-			Worker:                e.worker,
-			SessionManager:        e.SessionManager,
-			LLBSolver:             e.llbSolver,
-			GenericSolver:         e.genericSolver,
-			SecretStore:           secretStore,
-			AuthProvider:          authProvider,
-			PrivilegedExecEnabled: e.privilegedExecEnabled,
-			UpstreamCacheImports:  cacheImporterCfgs,
-			MainClientCaller:      caller,
-			MainClientCallerID:    opts.ClientID,
-			DNSConfig:             e.DNSConfig,
-			Frontends:             e.Frontends,
-		})
-		if err != nil {
-			e.perServerMu.Unlock(opts.ServerID)
-			return fmt.Errorf("new Buildkit client: %w", err)
-		}
-
-		bklog.G(ctx).Debugf("initialized new server buildkit client")
-
-		slog.Warn("initializing dagger server with trace", "trace", trace.SpanContextFromContext(ctx).TraceID())
-
-		labels := opts.Labels.
-			WithEngineLabel(e.EngineName).
-			WithServerLabels(engine.Version, runtime.GOOS, runtime.GOARCH,
-				e.cacheManager.ID() != cache.LocalCacheID)
-
-		srv, err = NewDaggerServer(
-			ctx,
-			bkClient,
-			e.worker,
-			caller,
-			opts.ServerID,
-			secretStore,
-			authProvider,
-			labels,
-			opts.CloudToken,
-			opts.DoNotTrack,
-			e.TelemetryPubSub,
-		)
-=======
 		srv, err = e.newDaggerServer(ctx, opts)
->>>>>>> 5903e5c1
 		if err != nil {
 			e.perServerMu.Unlock(opts.ServerID)
 			return fmt.Errorf("new APIServer: %w", err)
@@ -514,7 +427,6 @@
 }
 
 func (e *BuildkitController) Status(req *controlapi.StatusRequest, stream controlapi.Control_StatusServer) error {
-	// we send status updates over progrock session attachables instead
 	return fmt.Errorf("status not implemented")
 }
 
