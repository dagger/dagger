package server

import (
	"context"
	"encoding/json"
	"errors"
	"fmt"
	"io"
	"net"
	"net/http"
	"sync"
	"time"

<<<<<<< HEAD
=======
	"github.com/dagger/dagger/auth"
>>>>>>> c4e470e0
	"github.com/dagger/dagger/core"
	"github.com/dagger/dagger/core/pipeline"
	"github.com/dagger/dagger/core/schema"
	"github.com/dagger/dagger/engine"
	"github.com/dagger/dagger/engine/buildkit"
	"github.com/dagger/dagger/engine/internal/handler"
	"github.com/dagger/graphql"
	"github.com/dagger/graphql/gqlerrors"
	bkclient "github.com/moby/buildkit/client"
	bksession "github.com/moby/buildkit/session"
	"github.com/moby/buildkit/util/bklog"
	bkworker "github.com/moby/buildkit/worker"
	"github.com/vito/progrock"
)

// TODO: now I don't like the name router again...
type Router struct {
	bkClient *buildkit.Client
	worker   bkworker.Worker

	schema      *schema.MergedSchemas
	recorder    *progrock.Recorder
	progCleanup func() error

	doneCh    chan struct{}
	doneErr   error // TODO: actually set this
	closeOnce sync.Once
}

func NewRouter(
	ctx context.Context,
	bkClient *buildkit.Client,
	worker bkworker.Worker,
	caller bksession.Caller,
	routerID string,
<<<<<<< HEAD
	parentSessions []string,
=======
	secretStore *core.SecretStore,
	authProvider *auth.RegistryAuthProvider,
>>>>>>> c4e470e0
) (*Router, error) {
	rtr := &Router{
		bkClient: bkClient,
		worker:   worker,
		doneCh:   make(chan struct{}, 1),
	}

	clientConn := caller.Conn()
	progClient := progrock.NewProgressServiceClient(clientConn)
	progUpdates, err := progClient.WriteUpdates(ctx)
	if err != nil {
		return nil, err
	}

	progSockPath := fmt.Sprintf("/run/dagger/router-progrock-%s.sock", routerID)
	progWriter, progCleanup, err := progrockForwarder(progSockPath, progrock.MultiWriter{
		&progrock.RPCWriter{Conn: clientConn, Updates: progUpdates},
		progrockLogrusWriter{},
	})
	if err != nil {
		return nil, err
	}
	rtr.progCleanup = progCleanup

	// set up global service tracker
	core.InitServices(progSockPath)

	// TODO: correct progrock labels
	go pipeline.LoadRootLabels("/", "da-engine")
	// rtr.recorder = progrock.NewRecorder(progrockLogrusWriter{}, progrock.WithLabels(labels...))
	rtr.recorder = progrock.NewRecorder(progWriter)
	ctx = progrock.RecorderToContext(ctx, rtr.recorder)

	// TODO: ensure clean flush+shutdown+error-handling
	statusCh := make(chan *bkclient.SolveStatus, 8)
	go func() {
		err := bkClient.WriteStatusesTo(ctx, statusCh)
		if err != nil {
			bklog.G(ctx).WithError(err).Error("failed to write status updates")
		}
	}()
	go func() {
		defer func() {
			// drain channel on error
			for range statusCh {
			}
		}()
		for {
			status, ok := <-statusCh
			if !ok {
				return
			}
			err := rtr.recorder.Record(bk2progrock(status))
			if err != nil {
				bklog.G(ctx).WithError(err).Error("failed to record status update")
				return
			}
		}
	}()

	apiSchema, err := schema.New(schema.InitializeArgs{
		BuildkitClient: rtr.bkClient,
		Platform:       rtr.worker.Platforms(true)[0],
		ProgSockPath:   progSockPath,
		OCIStore:       rtr.worker.ContentStore(),
		LeaseManager:   rtr.worker.LeaseManager(),
<<<<<<< HEAD
		ParentSessions: parentSessions,
		/* TODO:
		Auth     *auth.RegistryAuthProvider
		*/
=======
		Secrets:        secretStore,
		Auth:           authProvider,
>>>>>>> c4e470e0
	})
	if err != nil {
		return nil, err
	}
	rtr.schema = apiSchema
	return rtr, nil
}

func (rtr *Router) Close() {
	defer rtr.closeOnce.Do(func() {
		close(rtr.doneCh)
	})

	// mark all groups completed
	rtr.recorder.Complete()
	// close the recorder so the UI exits
	rtr.recorder.Close()

	rtr.progCleanup()
}

func (rtr *Router) Wait(ctx context.Context) error {
	select {
	case <-ctx.Done():
		return ctx.Err()
	case <-rtr.doneCh:
		return fmt.Errorf("router closed: %w", rtr.doneErr)
	}
}

func (rtr *Router) ServeClientConn(
	ctx context.Context,
	clientMetadata *engine.ClientMetadata,
	conn net.Conn,
) error {
	// TODO: use fields in logs
	bklog.G(ctx).Debugf("serve client conn: %s (%s)", clientMetadata.ClientID, clientMetadata.ClientHostname)
	defer bklog.G(ctx).Debugf("done serving client conn: %s (%s)", clientMetadata.ClientID, clientMetadata.ClientHostname)

	l := &singleConnListener{conn: conn}
	go func() {
		<-ctx.Done()
		l.Close()
	}()

	// TODO: not sure how inefficient making a new server per-request is, fix if it's meaningful
	// maybe you could dynamically mux in more endpoints for each client or something?
	srv := http.Server{
		Handler:           rtr.HTTPHandlerForClient(clientMetadata),
		ReadHeaderTimeout: 30 * time.Second,
	}
	err := srv.Serve(l)
	// if error is "use of closed network connection", it's from the context being canceled
	if err != nil && !errors.Is(err, net.ErrClosed) && !errors.Is(err, io.ErrClosedPipe) {
		srv.Close()
		return err
	}
	return srv.Shutdown(ctx)
}

func (rtr *Router) HTTPHandlerForClient(clientMetadata *engine.ClientMetadata) http.Handler {
	return http.HandlerFunc(func(w http.ResponseWriter, req *http.Request) {
		// TODO:
		bklog.G(req.Context()).Debugf("http handler for client conn: %s", clientMetadata.ClientID)
		defer bklog.G(req.Context()).Debugf("http handler for client conn done: %s", clientMetadata.ClientID)

		w.Header().Add("x-dagger-engine", engine.Version)

		/* TODO: re-add session token, here or in an upper caller
		if rtr.sessionToken != "" {
			username, _, ok := req.BasicAuth()
			if !ok || username != rtr.sessionToken {
				w.Header().Set("WWW-Authenticate", `Basic realm="Access to the Dagger engine session"`)
				w.WriteHeader(http.StatusUnauthorized)
				return
			}
		}
		*/

		defer func() {
			if v := recover(); v != nil {
				msg := "Internal Server Error"
				code := http.StatusInternalServerError
				switch v := v.(type) {
				case error:
					msg = v.Error()
					if errors.As(v, &schema.InvalidInputError{}) {
						// panics can happen on invalid input in scalar serde
						code = http.StatusBadRequest
					}
				case string:
					msg = v
				}
				res := graphql.Result{
					Errors: []gqlerrors.FormattedError{
						gqlerrors.NewFormattedError(msg),
					},
				}
				bytes, err := json.Marshal(res)
				if err != nil {
					panic(err)
				}
				http.Error(w, string(bytes), code)
			}
		}()

		req = req.WithContext(progrock.RecorderToContext(req.Context(), rtr.recorder))
		req = req.WithContext(engine.ContextWithClientMetadata(req.Context(), clientMetadata))

		mux := http.NewServeMux()
		mux.Handle("/query", handler.New(&handler.Config{
			Schema: rtr.schema.Schema(),
		}))
		mux.ServeHTTP(w, req)
	})
}

// converts a pre-existing net.Conn into a net.Listener that returns the conn and then blocks
type singleConnListener struct {
	conn net.Conn
	l    sync.Mutex
}

func (l *singleConnListener) Accept() (net.Conn, error) {
	l.l.Lock()
	defer l.l.Unlock()

	if l.conn == nil {
		return nil, io.ErrClosedPipe
	}
	c := l.conn
	l.conn = nil
	return c, nil
}

func (l *singleConnListener) Addr() net.Addr {
	return nil
}

func (l *singleConnListener) Close() error {
	return nil
}<|MERGE_RESOLUTION|>--- conflicted
+++ resolved
@@ -11,10 +11,7 @@
 	"sync"
 	"time"
 
-<<<<<<< HEAD
-=======
 	"github.com/dagger/dagger/auth"
->>>>>>> c4e470e0
 	"github.com/dagger/dagger/core"
 	"github.com/dagger/dagger/core/pipeline"
 	"github.com/dagger/dagger/core/schema"
@@ -50,12 +47,9 @@
 	worker bkworker.Worker,
 	caller bksession.Caller,
 	routerID string,
-<<<<<<< HEAD
-	parentSessions []string,
-=======
 	secretStore *core.SecretStore,
 	authProvider *auth.RegistryAuthProvider,
->>>>>>> c4e470e0
+	parentSessions []string,
 ) (*Router, error) {
 	rtr := &Router{
 		bkClient: bkClient,
@@ -122,15 +116,9 @@
 		ProgSockPath:   progSockPath,
 		OCIStore:       rtr.worker.ContentStore(),
 		LeaseManager:   rtr.worker.LeaseManager(),
-<<<<<<< HEAD
-		ParentSessions: parentSessions,
-		/* TODO:
-		Auth     *auth.RegistryAuthProvider
-		*/
-=======
 		Secrets:        secretStore,
 		Auth:           authProvider,
->>>>>>> c4e470e0
+		ParentSessions: parentSessions,
 	})
 	if err != nil {
 		return nil, err
