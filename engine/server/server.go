package server

import (
	"context"
	"fmt"
	"sync"
	"time"

	"github.com/dagger/dagger/auth"
	"github.com/dagger/dagger/core"
	"github.com/dagger/dagger/core/pipeline"
	"github.com/dagger/dagger/engine"
	"github.com/dagger/dagger/engine/buildkit"
	controlapi "github.com/moby/buildkit/api/services/control"
	apitypes "github.com/moby/buildkit/api/types"
	"github.com/moby/buildkit/cache/remotecache"
	bkclient "github.com/moby/buildkit/client"
	"github.com/moby/buildkit/frontend"
	"github.com/moby/buildkit/session"
	"github.com/moby/buildkit/session/grpchijack"
	containerdsnapshot "github.com/moby/buildkit/snapshot/containerd"
	"github.com/moby/buildkit/solver"
	"github.com/moby/buildkit/solver/llbsolver"
	"github.com/moby/buildkit/solver/pb"
	"github.com/moby/buildkit/util/bklog"
	"github.com/moby/buildkit/util/entitlements"
	"github.com/moby/buildkit/util/imageutil"
	"github.com/moby/buildkit/util/leaseutil"
	"github.com/moby/buildkit/util/throttle"
	"github.com/moby/buildkit/worker"
	bkworker "github.com/moby/buildkit/worker"
	tracev1 "go.opentelemetry.io/proto/otlp/collector/trace/v1"
	"golang.org/x/sync/errgroup"
	"google.golang.org/grpc"
)

/* TODO: renaming idea:
* Server becomes EngineServer
* Router becomes DaggerAPIServer or maybe SessionServer?
 */

// TODO: just hit a panic in Server.Serve but client just sat blocked, fix that
type Server struct {
	ServerOpts
	llbSolver             *llbsolver.Solver
	genericSolver         *solver.Solver
	cacheManager          solver.CacheManager
	worker                bkworker.Worker
	privilegedExecEnabled bool

	// router id -> router
	routers  map[string]*Router
	routerMu sync.Mutex

	throttledGC func()
	gcmu        sync.Mutex
}

// TODO: make your own Opt
type ServerOpts struct {
	WorkerController       *worker.Controller
	SessionManager         *session.Manager
	CacheManager           solver.CacheManager
	ContentStore           *containerdsnapshot.Store
	LeaseManager           *leaseutil.Manager
	Entitlements           []string
	EngineName             string
	Frontends              map[string]frontend.Frontend
	UpstreamCacheExporters map[string]remotecache.ResolveCacheExporterFunc
	UpstreamCacheImporters map[string]remotecache.ResolveCacheImporterFunc
}

// TODO: setup cache manager here instead of cmd/engine/main.go
func NewServer(opts ServerOpts) (*Server, error) {
	w, err := opts.WorkerController.GetDefault()
	if err != nil {
		return nil, fmt.Errorf("failed to get default worker: %w", err)
	}

	llbSolver, err := llbsolver.New(llbsolver.Opt{
		WorkerController: opts.WorkerController,
		Frontends:        opts.Frontends,
		CacheManager:     opts.CacheManager,
		SessionManager:   opts.SessionManager,
		CacheResolvers:   opts.UpstreamCacheImporters,
		Entitlements:     opts.Entitlements,
	})
	if err != nil {
		return nil, fmt.Errorf("failed to create solver: %w", err)
	}

	genericSolver := solver.NewSolver(solver.SolverOpt{
		ResolveOpFunc: func(vtx solver.Vertex, builder solver.Builder) (solver.Op, error) {
			return w.ResolveOp(vtx, llbSolver.Bridge(builder), opts.SessionManager)
		},
		DefaultCache: opts.CacheManager,
	})

	e := &Server{
		ServerOpts:    opts,
		llbSolver:     llbSolver,
		genericSolver: genericSolver,
		cacheManager:  opts.CacheManager,
		worker:        w,
		routers:       make(map[string]*Router),
	}

	for _, entitlementStr := range opts.Entitlements {
		if entitlementStr == string(entitlements.EntitlementSecurityInsecure) {
			e.privilegedExecEnabled = true
		}
	}

	e.throttledGC = throttle.After(time.Minute, e.gc)
	defer func() {
		time.AfterFunc(time.Second, e.throttledGC)
	}()

	return e, nil
}

func (e *Server) Solve(ctx context.Context, req *controlapi.SolveRequest) (*controlapi.SolveResponse, error) {
	opts, err := engine.ClientMetadataFromContext(ctx)
	if err != nil {
		return nil, err
	}

	getCallerCtx, cancel := context.WithTimeout(ctx, 10*time.Second)
	defer cancel()
	caller, err := e.SessionManager.Get(getCallerCtx, opts.ClientID, false)
	if err != nil {
		e.routerMu.Unlock()
		return nil, err
	}

	e.routerMu.Lock()
	rtr, ok := e.routers[opts.RouterID]
	if !ok {
		secretStore := core.NewSecretStore()
		authProvider := auth.NewRegistryAuthProvider()

		bkClient, err := buildkit.NewClient(ctx, buildkit.Opts{
<<<<<<< HEAD
			Worker:           e.worker,
			SessionManager:   e.opt.SessionManager,
			LLBSolver:        e.llbSolver,
			GenericSolver:    e.genericSolver,
			SecretStore:      secretStore,
			AuthProvider:     authProvider,
			MainClientCaller: caller,
			Metadata:         opts,
=======
			Worker:                e.worker,
			SessionManager:        e.SessionManager,
			LLBSolver:             e.llbSolver,
			GenericSolver:         e.genericSolver,
			SecretStore:           secretStore,
			AuthProvider:          authProvider,
			PrivilegedExecEnabled: e.privilegedExecEnabled,
			MainClientCaller:      caller,
>>>>>>> a19add85
		})
		if err != nil {
			e.routerMu.Unlock()
			return nil, err
		}
		secretStore.SetBuildkitClient(bkClient)

<<<<<<< HEAD
		rtr, err = NewRouter(ctx, bkClient, e.worker, caller, opts.RouterID, secretStore, authProvider, opts.ParentClientIDs)
=======
		labels := opts.Labels
		labels = append(labels, pipeline.EngineLabel(e.EngineName))
		rtr, err = NewRouter(ctx, bkClient, e.worker, caller, opts.RouterID, secretStore, authProvider, labels)
>>>>>>> a19add85
		if err != nil {
			e.routerMu.Unlock()
			return nil, err
		}
		e.routers[opts.RouterID] = rtr

		// delete the router after the initial client who created it exits
		defer func() {
			e.routerMu.Lock()
			rtr.Close()
			delete(e.routers, opts.RouterID)
			e.routerMu.Unlock()

			if err := bkClient.Close(); err != nil {
				bklog.G(ctx).WithError(err).Errorf("failed to close buildkit client for router %s", opts.RouterID)
			}

			// TODO: synchronous? or put this in a goroutine?
			time.AfterFunc(time.Second, e.throttledGC)
		}()
	}
	e.routerMu.Unlock()
	rtr.bkClient.RegisterClient(opts.ClientID, opts.ClientHostname)
	defer rtr.bkClient.DeregisterClientHostname(opts.ClientHostname)

	// TODO: re-add support for upstream cache import/export

	err = rtr.Wait(ctx)
	if err != nil {
		return nil, err
	}

	return &controlapi.SolveResponse{}, nil
}

func (e *Server) Session(stream controlapi.Control_SessionServer) (rerr error) {
	lg := bklog.G(stream.Context())

	// TODO: should think through case where evil client lies about its ID
	// maybe maintain a map of secret session token -> client ID and verify against that or something
	// Also, may be good idea to have one secret token per client rather than shared across multiple
	opts, err := engine.SessionAPIOptsFromContext(stream.Context())
	if err != nil {
		lg.WithError(err).Error("failed to get session api opts")
		return err
	}

	lg = lg.
		WithField("client_id", opts.ClientID).
		WithField("client_hostname", opts.ClientHostname).
		WithField("router_id", opts.RouterID).
		WithField("buildkit_attachable", opts.BuildkitAttachable)
	lg.Debug("session starting")
	defer lg.WithError(rerr).Debug("session finished")

	conn, closeCh, md := grpchijack.Hijack(stream)
	defer conn.Close()

	// TODO:
	lg.Debug("session hijacked")

	ctx, cancel := context.WithCancel(stream.Context())
	go func() {
		<-closeCh
		cancel()
	}()

	if opts.BuildkitAttachable {
		// TODO:
		lg.Debug("passing through to buildkit session manager")
		// pass through to buildkit's session manager for handling the attachables
		err = e.SessionManager.HandleConn(ctx, conn, md)
	} else {
		// TODO:
		lg.Debug("passing through to graphql api")

		e.routerMu.Lock()
		rtr, ok := e.routers[opts.RouterID]
		if !ok {
			e.routerMu.Unlock()
			return fmt.Errorf("router %q not found", opts.RouterID)
		}
		e.routerMu.Unlock()

		// default to connecting to the graphql api
		// TODO: make sure this unblocks and has reasonable error if router is closed, I don't think either are true rn
		err = rtr.ServeClientConn(ctx, opts.ClientMetadata, conn)
	}

	return err
}

func (e *Server) DiskUsage(ctx context.Context, r *controlapi.DiskUsageRequest) (*controlapi.DiskUsageResponse, error) {
	resp := &controlapi.DiskUsageResponse{}
	du, err := e.worker.DiskUsage(ctx, bkclient.DiskUsageInfo{
		Filter: r.Filter,
	})
	if err != nil {
		return nil, err
	}
	for _, r := range du {
		resp.Record = append(resp.Record, &controlapi.UsageRecord{
			ID:          r.ID,
			Mutable:     r.Mutable,
			InUse:       r.InUse,
			Size_:       r.Size,
			Parents:     r.Parents,
			UsageCount:  int64(r.UsageCount),
			Description: r.Description,
			CreatedAt:   r.CreatedAt,
			LastUsedAt:  r.LastUsedAt,
			RecordType:  string(r.RecordType),
			Shared:      r.Shared,
		})
	}
	return resp, nil
}

func (e *Server) Prune(req *controlapi.PruneRequest, stream controlapi.Control_PruneServer) error {
	eg, ctx := errgroup.WithContext(stream.Context())

	e.routerMu.Lock()
	if len(e.routers) == 0 {
		e.routerMu.Unlock()
		imageutil.CancelCacheLeases()
	}
	e.routerMu.Unlock()

	didPrune := false
	defer func() {
		if didPrune {
			// TODO: we could fix this one off interface definition now...
			if e, ok := e.cacheManager.(interface {
				ReleaseUnreferenced(context.Context) error
			}); ok {
				if err := e.ReleaseUnreferenced(ctx); err != nil {
					bklog.G(ctx).Errorf("failed to release cache metadata: %+v", err)
				}
			}
		}
	}()

	ch := make(chan bkclient.UsageInfo, 32)

	eg.Go(func() error {
		defer close(ch)
		return e.worker.Prune(ctx, ch, bkclient.PruneInfo{
			Filter:       req.Filter,
			All:          req.All,
			KeepDuration: time.Duration(req.KeepDuration),
			KeepBytes:    req.KeepBytes,
		})
	})

	eg.Go(func() error {
		defer func() {
			// drain channel on error
			for range ch {
			}
		}()
		for r := range ch {
			didPrune = true
			if err := stream.Send(&controlapi.UsageRecord{
				ID:          r.ID,
				Mutable:     r.Mutable,
				InUse:       r.InUse,
				Size_:       r.Size,
				Parents:     r.Parents,
				UsageCount:  int64(r.UsageCount),
				Description: r.Description,
				CreatedAt:   r.CreatedAt,
				LastUsedAt:  r.LastUsedAt,
				RecordType:  string(r.RecordType),
				Shared:      r.Shared,
			}); err != nil {
				return err
			}
		}
		return nil
	})

	return eg.Wait()
}

func (e *Server) Info(ctx context.Context, r *controlapi.InfoRequest) (*controlapi.InfoResponse, error) {
	return &controlapi.InfoResponse{
		BuildkitVersion: &apitypes.BuildkitVersion{
			Version: engine.Version,
		},
	}, nil
}

func (e *Server) ListWorkers(ctx context.Context, r *controlapi.ListWorkersRequest) (*controlapi.ListWorkersResponse, error) {
	resp := &controlapi.ListWorkersResponse{
		Record: []*apitypes.WorkerRecord{{
			ID:        e.worker.ID(),
			Labels:    e.worker.Labels(),
			Platforms: pb.PlatformsFromSpec(e.worker.Platforms(true)),
		}},
	}
	return resp, nil
}

func (e *Server) Register(server *grpc.Server) {
	controlapi.RegisterControlServer(server, e)
	// TODO: needed?
	// tracev1.RegisterTraceServiceServer(server, e)
	// e.gatewayForwarder.Register(server)
}

func (e *Server) Close() error {
	// TODO: ensure all routers are closed
	return e.WorkerController.Close()
}

// TODO: just inline this so we have less fields?
func (e *Server) gc() {
	e.gcmu.Lock()
	defer e.gcmu.Unlock()

	ch := make(chan bkclient.UsageInfo)
	eg, ctx := errgroup.WithContext(context.TODO())

	var size int64
	eg.Go(func() error {
		for ui := range ch {
			size += ui.Size
		}
		return nil
	})

	eg.Go(func() error {
		defer close(ch)
		if policy := e.worker.GCPolicy(); len(policy) > 0 {
			return e.worker.Prune(ctx, ch, policy...)
		}
		return nil
	})

	err := eg.Wait()
	if err != nil {
		bklog.G(ctx).Errorf("gc error: %+v", err)
	}
	if size > 0 {
		bklog.G(ctx).Debugf("gc cleaned up %d bytes", size)
	}
}

func (e *Server) Status(req *controlapi.StatusRequest, stream controlapi.Control_StatusServer) error {
	// we send status updates over progrock session attachables instead
	return fmt.Errorf("status not implemented")
}

func (e *Server) Export(ctx context.Context, req *tracev1.ExportTraceServiceRequest) (*tracev1.ExportTraceServiceResponse, error) {
	// TODO: not sure if we ever use this
	return nil, fmt.Errorf("export not implemented")
}

func (e *Server) ListenBuildHistory(req *controlapi.BuildHistoryRequest, srv controlapi.Control_ListenBuildHistoryServer) error {
	return fmt.Errorf("listen build history not implemented")
}

func (e *Server) UpdateBuildHistory(ctx context.Context, req *controlapi.UpdateBuildHistoryRequest) (*controlapi.UpdateBuildHistoryResponse, error) {
	return nil, fmt.Errorf("update build history not implemented")
}<|MERGE_RESOLUTION|>--- conflicted
+++ resolved
@@ -140,16 +140,6 @@
 		authProvider := auth.NewRegistryAuthProvider()
 
 		bkClient, err := buildkit.NewClient(ctx, buildkit.Opts{
-<<<<<<< HEAD
-			Worker:           e.worker,
-			SessionManager:   e.opt.SessionManager,
-			LLBSolver:        e.llbSolver,
-			GenericSolver:    e.genericSolver,
-			SecretStore:      secretStore,
-			AuthProvider:     authProvider,
-			MainClientCaller: caller,
-			Metadata:         opts,
-=======
 			Worker:                e.worker,
 			SessionManager:        e.SessionManager,
 			LLBSolver:             e.llbSolver,
@@ -158,7 +148,7 @@
 			AuthProvider:          authProvider,
 			PrivilegedExecEnabled: e.privilegedExecEnabled,
 			MainClientCaller:      caller,
->>>>>>> a19add85
+			Metadata:              opts,
 		})
 		if err != nil {
 			e.routerMu.Unlock()
@@ -166,13 +156,9 @@
 		}
 		secretStore.SetBuildkitClient(bkClient)
 
-<<<<<<< HEAD
-		rtr, err = NewRouter(ctx, bkClient, e.worker, caller, opts.RouterID, secretStore, authProvider, opts.ParentClientIDs)
-=======
 		labels := opts.Labels
 		labels = append(labels, pipeline.EngineLabel(e.EngineName))
-		rtr, err = NewRouter(ctx, bkClient, e.worker, caller, opts.RouterID, secretStore, authProvider, labels)
->>>>>>> a19add85
+		rtr, err = NewRouter(ctx, bkClient, e.worker, caller, opts.RouterID, secretStore, authProvider, labels, opts.ParentClientIDs)
 		if err != nil {
 			e.routerMu.Unlock()
 			return nil, err
