package server

import (
	"context"
	"encoding/json"
	"errors"
	"fmt"
	"log/slog"
	"net"
	"net/http"
	"runtime"
	"runtime/debug"
	"sync"
	"time"

	"github.com/99designs/gqlgen/graphql"
	"github.com/99designs/gqlgen/graphql/handler"
	"github.com/containerd/containerd/defaults"
	"github.com/dagger/dagger/analytics"
	"github.com/dagger/dagger/auth"
	"github.com/dagger/dagger/core"
	"github.com/dagger/dagger/core/schema"
	"github.com/dagger/dagger/dagql"
	"github.com/dagger/dagger/engine"
	"github.com/dagger/dagger/engine/buildkit"
<<<<<<< HEAD
	"github.com/dagger/dagger/telemetry"
	"github.com/dagger/dagger/tracing"
	bksession "github.com/moby/buildkit/session"
=======
	"github.com/dagger/dagger/engine/cache"
	"github.com/dagger/dagger/engine/client"
	"github.com/dagger/dagger/tracing"
	"github.com/moby/buildkit/cache/remotecache"
	bkgw "github.com/moby/buildkit/frontend/gateway/client"
	"github.com/moby/buildkit/identity"
	"github.com/moby/buildkit/session"
>>>>>>> 5903e5c1
	"github.com/moby/buildkit/util/bklog"
	"github.com/opencontainers/go-digest"
	"github.com/sirupsen/logrus"
<<<<<<< HEAD
=======
	"github.com/vektah/gqlparser/v2/gqlerror"
	"github.com/vito/progrock"
>>>>>>> 5903e5c1
)

type DaggerServer struct {
	serverID string

<<<<<<< HEAD
	schema    *schema.APIServer
	analytics analytics.Tracker
=======
	clientIDToSecretToken map[string]string
	connectedClients      int
	clientIDMu            sync.RWMutex

	// The metadata of client calls.
	// For the special case of the main client caller, the key is just empty string.
	// This is never explicitly deleted from; instead it will just be garbage collected
	// when this server for the session shuts down
	clientCallContext map[digest.Digest]*core.ClientCallContext
	clientCallMu      *sync.RWMutex

	// the http endpoints being served (as a map since APIs like shellEndpoint can add more)
	endpoints  map[string]http.Handler
	endpointMu *sync.RWMutex

	services *core.Services

	recorder    *progrock.Recorder
	analytics   analytics.Tracker
	progCleanup func() error
>>>>>>> 5903e5c1

	doneCh    chan struct{}
	closeOnce sync.Once

	mainClientCallerID        string
	upstreamCacheExporterCfgs []bkgw.CacheOptionsEntry
	upstreamCacheExporters    map[string]remotecache.ResolveCacheExporterFunc
}

<<<<<<< HEAD
func NewDaggerServer(
	ctx context.Context,
	bkClient *buildkit.Client,
	worker bkworker.Worker,
	caller bksession.Caller,
	serverID string,
	secretStore *core.SecretStore,
	authProvider *auth.RegistryAuthProvider,
	rootLabels telemetry.Labels,
	cloudToken string,
	doNotTrack bool,
	pubsub *tracing.PubSub,
) (*DaggerServer, error) {
	srv := &DaggerServer{
		serverID: serverID,
		bkClient: bkClient,
		worker:   worker,
		analytics: analytics.New(analytics.Config{
			DoNotTrack: doNotTrack || analytics.DoNotTrack(),
			Labels:     rootLabels,
			CloudToken: cloudToken,
		}),
=======
func (e *BuildkitController) newDaggerServer(ctx context.Context, clientMetadata *engine.ClientMetadata) (*DaggerServer, error) {
	s := &DaggerServer{
		serverID: clientMetadata.ServerID,

		clientIDToSecretToken: map[string]string{},
		clientCallContext:     map[digest.Digest]*core.ClientCallContext{},
		clientCallMu:          &sync.RWMutex{},
		endpoints:             map[string]http.Handler{},
		endpointMu:            &sync.RWMutex{},

>>>>>>> 5903e5c1
		doneCh: make(chan struct{}, 1),

		services: core.NewServices(),

		mainClientCallerID:     clientMetadata.ClientID,
		upstreamCacheExporters: e.UpstreamCacheExporters,
	}

<<<<<<< HEAD
	apiSchema, err := schema.New(ctx, schema.InitializeArgs{
		BuildkitClient: srv.bkClient,
		Platform:       srv.worker.Platforms(true)[0],
		OCIStore:       srv.worker.ContentStore(),
		LeaseManager:   srv.worker.LeaseManager(),
		Secrets:        secretStore,
		Auth:           authProvider,
		PubSub:         pubsub,
=======
	labels := clientMetadata.Labels
	labels = append(labels, pipeline.EngineLabel(e.EngineName))
	labels = append(labels, pipeline.LoadServerLabels(engine.Version, runtime.GOOS, runtime.GOARCH, e.cacheManager.ID() != cache.LocalCacheID)...)
	s.analytics = analytics.New(analytics.Config{
		DoNotTrack: clientMetadata.DoNotTrack || analytics.DoNotTrack(),
		Labels:     labels,
		CloudToken: clientMetadata.CloudToken,
	})

	getSessionCtx, getSessionCancel := context.WithTimeout(ctx, 10*time.Second)
	defer getSessionCancel()
	sessionCaller, err := e.SessionManager.Get(getSessionCtx, clientMetadata.ClientID, false)
	if err != nil {
		return nil, fmt.Errorf("get session: %w", err)
	}
	clientConn := sessionCaller.Conn()

	// using a new random ID rather than server ID to squash any nefarious attempts to set
	// a server id that has e.g. ../../.. or similar in it
	progSockPath := fmt.Sprintf("/run/dagger/server-progrock-%s.sock", identity.NewID())

	progClient := progrock.NewProgressServiceClient(clientConn)
	progUpdates, err := progClient.WriteUpdates(ctx)
	if err != nil {
		return nil, err
	}

	progWriter, progCleanup, err := buildkit.ProgrockForwarder(progSockPath, progrock.MultiWriter{
		progrock.NewRPCWriter(clientConn, progUpdates),
		buildkit.ProgrockLogrusWriter{},
	})
	if err != nil {
		return nil, err
	}
	s.progCleanup = progCleanup

	progrockLabels := []*progrock.Label{}
	for _, label := range labels {
		progrockLabels = append(progrockLabels, &progrock.Label{
			Name:  label.Name,
			Value: label.Value,
		})
	}
	s.recorder = progrock.NewRecorder(progWriter, progrock.WithLabels(progrockLabels...))

	secretStore := core.NewSecretStore()
	authProvider := auth.NewRegistryAuthProvider()

	cacheImporterCfgs := make([]bkgw.CacheOptionsEntry, 0, len(clientMetadata.UpstreamCacheImportConfig))
	for _, cacheImportCfg := range clientMetadata.UpstreamCacheImportConfig {
		_, ok := e.UpstreamCacheImporters[cacheImportCfg.Type]
		if !ok {
			return nil, fmt.Errorf("unknown cache importer type %q", cacheImportCfg.Type)
		}
		cacheImporterCfgs = append(cacheImporterCfgs, bkgw.CacheOptionsEntry{
			Type:  cacheImportCfg.Type,
			Attrs: cacheImportCfg.Attrs,
		})
	}
	for _, cacheExportCfg := range clientMetadata.UpstreamCacheExportConfig {
		_, ok := e.UpstreamCacheExporters[cacheExportCfg.Type]
		if !ok {
			return nil, fmt.Errorf("unknown cache exporter type %q", cacheExportCfg.Type)
		}
		s.upstreamCacheExporterCfgs = append(s.upstreamCacheExporterCfgs, bkgw.CacheOptionsEntry{
			Type:  cacheExportCfg.Type,
			Attrs: cacheExportCfg.Attrs,
		})
	}

	root, err := core.NewRoot(ctx, core.QueryOpts{
		BuildkitOpts: &buildkit.Opts{
			Worker:                e.worker,
			SessionManager:        e.SessionManager,
			LLBSolver:             e.llbSolver,
			GenericSolver:         e.genericSolver,
			SecretStore:           secretStore,
			AuthProvider:          authProvider,
			PrivilegedExecEnabled: e.privilegedExecEnabled,
			UpstreamCacheImports:  cacheImporterCfgs,
			ProgSockPath:          progSockPath,
			MainClientCaller:      sessionCaller,
			MainClientCallerID:    s.mainClientCallerID,
			DNSConfig:             e.DNSConfig,
			Frontends:             e.Frontends,
		},
		ProgrockSocketPath: progSockPath,
		Services:           s.services,
		Platform:           core.Platform(e.worker.Platforms(true)[0]),
		Secrets:            secretStore,
		OCIStore:           e.worker.ContentStore(),
		LeaseManager:       e.worker.LeaseManager(),
		Auth:               authProvider,
		ClientCallContext:  s.clientCallContext,
		ClientCallMu:       s.clientCallMu,
		Endpoints:          s.endpoints,
		EndpointMu:         s.endpointMu,
		Recorder:           s.recorder,
>>>>>>> 5903e5c1
	})
	if err != nil {
		return nil, err
	}

	dag := dagql.NewServer(root)

	// stash away the cache so we can share it between other servers
	root.Cache = dag.Cache

<<<<<<< HEAD
	// close the analytics recorder
	srv.analytics.Close()
}
=======
	dag.Around(tracing.AroundFunc)
>>>>>>> 5903e5c1

	coreMod := &schema.CoreMod{Dag: dag}
	root.DefaultDeps = core.NewModDeps(root, []core.Mod{coreMod})
	if err := coreMod.Install(ctx, dag); err != nil {
		return nil, err
	}

	// the main client caller starts out with the core API loaded
	s.clientCallContext[""] = &core.ClientCallContext{
		Deps: root.DefaultDeps,
		Root: root,
	}

	return s, nil
}

func (s *DaggerServer) ServeClientConn(
	ctx context.Context,
	clientMetadata *engine.ClientMetadata,
	conn net.Conn,
) error {
	bklog.G(ctx).Trace("serve client conn")
	defer bklog.G(ctx).Trace("done serving client conn")
	if err := s.VerifyClient(clientMetadata.ClientID, clientMetadata.ClientSecretToken); err != nil {
		return fmt.Errorf("failed to verify client: %w", err)
	}

	s.clientIDMu.Lock()
	s.connectedClients++
	defer func() {
		s.clientIDMu.Lock()
		s.connectedClients--
		s.clientIDMu.Unlock()
	}()
	s.clientIDMu.Unlock()

	conn = newLogicalDeadlineConn(splitWriteConn{nopCloserConn{conn}, defaults.DefaultMaxSendMsgSize * 95 / 100})
	l := &singleConnListener{conn: conn, closeCh: make(chan struct{})}
	go func() {
		<-ctx.Done()
		l.Close()
	}()

	httpSrv := http.Server{
		Handler:           s,
		ReadHeaderTimeout: 30 * time.Second,
<<<<<<< HEAD
		BaseContext:       func(net.Listener) context.Context { return ctx },
=======
		BaseContext: func(net.Listener) context.Context {
			ctx := bklog.WithLogger(context.Background(), bklog.G(ctx))
			ctx = progrock.ToContext(ctx, s.recorder)
			ctx = engine.ContextWithClientMetadata(ctx, clientMetadata)
			ctx = analytics.WithContext(ctx, s.analytics)
			return ctx
		},
>>>>>>> 5903e5c1
	}
	defer httpSrv.Close()
	return httpSrv.Serve(l)
}

<<<<<<< HEAD
func (srv *DaggerServer) HTTPHandlerForClient(clientMetadata *engine.ClientMetadata, conn net.Conn, lg *logrus.Entry) (http.Handler, error) {
	return http.HandlerFunc(func(w http.ResponseWriter, req *http.Request) {
		defer func() {
			lg.Trace("handler done")
		}()
		req = req.WithContext(bklog.WithLogger(req.Context(), lg))
		bklog.G(req.Context()).Debugf("http handler for client conn to path %s", req.URL.Path)
		defer bklog.G(req.Context()).Debugf("http handler for client conn done: %s", clientMetadata.ClientID)

		req = req.WithContext(engine.ContextWithClientMetadata(req.Context(), clientMetadata))
		req = req.WithContext(analytics.WithContext(req.Context(), srv.analytics))

		srv.schema.ServeHTTP(w, req)
	}), nil
}

// converts a pre-existing net.Conn into a net.Listener that returns the conn and then blocks
type singleConnListener struct {
	conn      net.Conn
	l         sync.Mutex
	closeCh   chan struct{}
	closeOnce sync.Once
}

func (l *singleConnListener) Accept() (net.Conn, error) {
	l.l.Lock()
	if l.conn == nil {
		l.l.Unlock()
		<-l.closeCh
		return nil, io.ErrClosedPipe
=======
func (s *DaggerServer) ServeHTTP(w http.ResponseWriter, r *http.Request) {
	ctx := r.Context()
	errorOut := func(err error, code int) {
		bklog.G(ctx).WithError(err).Error("failed to serve request")
		http.Error(w, err.Error(), code)
>>>>>>> 5903e5c1
	}

	clientMetadata, err := engine.ClientMetadataFromContext(ctx)
	if err != nil {
		errorOut(err, http.StatusInternalServerError)
		return
	}

	callContext, ok := s.ClientCallContext(clientMetadata.ModuleCallerDigest)
	if !ok {
		errorOut(fmt.Errorf("client call %s not found", clientMetadata.ModuleCallerDigest), http.StatusInternalServerError)
		return
	}

	rec := progrock.FromContext(ctx)
	if header := r.Header.Get(client.ProgrockParentHeader); header != "" {
		rec = rec.WithParent(header)
	} else if callContext.ProgrockParent != "" {
		rec = rec.WithParent(callContext.ProgrockParent)
	}
	ctx = progrock.ToContext(ctx, rec)

	schema, err := callContext.Deps.Schema(ctx)
	if err != nil {
		// TODO: technically this is not *always* bad request, should ideally be more specific and differentiate
		errorOut(err, http.StatusBadRequest)
		return
	}

	defer func() {
		if v := recover(); v != nil {
			bklog.G(context.TODO()).Errorf("panic serving schema: %v %s", v, string(debug.Stack()))
			// check whether this is a hijacked connection, if so we can't write any http errors to it
			_, err := w.Write(nil)
			if err == http.ErrHijacked {
				return
			}
			gqlErr := &gqlerror.Error{
				Message: "Internal Server Error",
			}
			code := http.StatusInternalServerError
			switch v := v.(type) {
			case error:
				gqlErr.Err = v
				gqlErr.Message = v.Error()
			case string:
				gqlErr.Message = v
			}
			res := graphql.Response{
				Errors: gqlerror.List{gqlErr},
			}
			bytes, err := json.Marshal(res)
			if err != nil {
				panic(err)
			}
			http.Error(w, string(bytes), code)
		}
	}()

	srv := handler.NewDefaultServer(schema)
	// NB: break glass when needed:
	// srv.AroundResponses(func(ctx context.Context, next graphql.ResponseHandler) *graphql.Response {
	// 	res := next(ctx)
	// 	pl, err := json.Marshal(res)
	// 	slog.Debug("graphql response", "response", string(pl), "error", err)
	// 	return res
	// })
	mux := http.NewServeMux()
	mux.Handle("/query", srv)
	mux.Handle("/shutdown", http.HandlerFunc(func(w http.ResponseWriter, req *http.Request) {
		ctx := req.Context()
		if len(s.upstreamCacheExporterCfgs) > 0 && clientMetadata.ClientID == s.mainClientCallerID {
			bklog.G(ctx).Debugf("running cache export for client %s", clientMetadata.ClientID)
			cacheExporterFuncs := make([]buildkit.ResolveCacheExporterFunc, len(s.upstreamCacheExporterCfgs))
			for i, cacheExportCfg := range s.upstreamCacheExporterCfgs {
				cacheExportCfg := cacheExportCfg
				cacheExporterFuncs[i] = func(ctx context.Context, sessionGroup session.Group) (remotecache.Exporter, error) {
					exporterFunc, ok := s.upstreamCacheExporters[cacheExportCfg.Type]
					if !ok {
						return nil, fmt.Errorf("unknown cache exporter type %q", cacheExportCfg.Type)
					}
					return exporterFunc(ctx, sessionGroup, cacheExportCfg.Attrs)
				}
			}
			s.clientCallMu.RLock()
			bk := s.clientCallContext[""].Root.Buildkit
			s.clientCallMu.RUnlock()
			err := bk.UpstreamCacheExport(ctx, cacheExporterFuncs)
			if err != nil {
				bklog.G(ctx).WithError(err).Errorf("error running cache export for client %s", clientMetadata.ClientID)
			}
			bklog.G(ctx).Debugf("done running cache export for client %s", clientMetadata.ClientID)
		}
	}))
	s.endpointMu.RLock()
	for path, handler := range s.endpoints {
		mux.Handle(path, handler)
	}
	s.endpointMu.RUnlock()

	r = r.WithContext(ctx)

	var handler http.Handler = mux
	handler = flushAfterNBytes(buildkit.MaxFileContentsChunkSize)(handler)
	handler.ServeHTTP(w, r)
}

func (s *DaggerServer) RegisterClient(clientID, clientHostname, secretToken string) error {
	s.clientIDMu.Lock()
	defer s.clientIDMu.Unlock()
	existingToken, ok := s.clientIDToSecretToken[clientID]
	if ok {
		if existingToken != secretToken {
			return fmt.Errorf("client ID %q already registered with different secret token", clientID)
		}
		return nil
	}
	s.clientIDToSecretToken[clientID] = secretToken
	// NOTE: we purposely don't delete the secret token, it should never be reused and will be released
	// from memory once the dagger server instance corresponding to this buildkit client shuts down.
	// Deleting it would make it easier to create race conditions around using the client's session
	// before it is fully closed.

	return nil
}

func (s *DaggerServer) VerifyClient(clientID, secretToken string) error {
	s.clientIDMu.RLock()
	defer s.clientIDMu.RUnlock()
	existingToken, ok := s.clientIDToSecretToken[clientID]
	if !ok {
		return fmt.Errorf("client ID %q not registered", clientID)
	}
	if existingToken != secretToken {
		return fmt.Errorf("client ID %q registered with different secret token", clientID)
	}
	return nil
}

func (s *DaggerServer) ClientCallContext(clientDigest digest.Digest) (*core.ClientCallContext, bool) {
	s.clientCallMu.RLock()
	defer s.clientCallMu.RUnlock()
	ctx, ok := s.clientCallContext[clientDigest]
	return ctx, ok
}

func (s *DaggerServer) CurrentServedDeps(ctx context.Context) (*core.ModDeps, error) {
	clientMetadata, err := engine.ClientMetadataFromContext(ctx)
	if err != nil {
		return nil, err
	}
	callCtx, ok := s.ClientCallContext(clientMetadata.ModuleCallerDigest)
	if !ok {
		return nil, fmt.Errorf("client call %s not found", clientMetadata.ModuleCallerDigest)
	}
	return callCtx.Deps, nil
}

func (s *DaggerServer) LogMetrics(l *logrus.Entry) *logrus.Entry {
	s.clientIDMu.RLock()
	defer s.clientIDMu.RUnlock()
	return l.WithField(fmt.Sprintf("server-%s-client-count", s.serverID), s.connectedClients)
}

func (s *DaggerServer) Close(ctx context.Context) error {
	defer s.closeOnce.Do(func() {
		close(s.doneCh)
	})

	var err error

	if err := s.services.StopClientServices(ctx, s.serverID); err != nil {
		slog.Error("failed to stop client services", "error", err)
	}

	s.clientCallMu.RLock()
	for _, callCtx := range s.clientCallContext {
		err = errors.Join(err, callCtx.Root.Buildkit.Close())
	}
	s.clientCallMu.RUnlock()

	// mark all groups completed
	s.recorder.Complete()
	// close the recorder so the UI exits
	err = errors.Join(err, s.recorder.Close())
	err = errors.Join(err, s.progCleanup())
	// close the analytics recorder
	err = errors.Join(err, s.analytics.Close())

	return err
}

func (s *DaggerServer) Wait(ctx context.Context) error {
	select {
	case <-ctx.Done():
		return ctx.Err()
	case <-s.doneCh:
		return nil
	}
}

type splitWriteConn struct {
	net.Conn
	maxMsgSize int
}

func (r splitWriteConn) Write(b []byte) (n int, err error) {
	for {
		if len(b) == 0 {
			return
		}

		var bnext []byte
		if len(b) > r.maxMsgSize {
			b, bnext = b[:r.maxMsgSize], b[r.maxMsgSize:]
		}

		n2, err := r.Conn.Write(b)
		n += n2
		if err != nil {
			return n, err
		}

		b = bnext
	}
}<|MERGE_RESOLUTION|>--- conflicted
+++ resolved
@@ -23,36 +23,29 @@
 	"github.com/dagger/dagger/dagql"
 	"github.com/dagger/dagger/engine"
 	"github.com/dagger/dagger/engine/buildkit"
-<<<<<<< HEAD
-	"github.com/dagger/dagger/telemetry"
-	"github.com/dagger/dagger/tracing"
-	bksession "github.com/moby/buildkit/session"
-=======
 	"github.com/dagger/dagger/engine/cache"
-	"github.com/dagger/dagger/engine/client"
+	"github.com/dagger/dagger/telemetry/sdklog"
+	"github.com/dagger/dagger/telemetry/sdklog/otlploghttp/transform"
 	"github.com/dagger/dagger/tracing"
 	"github.com/moby/buildkit/cache/remotecache"
 	bkgw "github.com/moby/buildkit/frontend/gateway/client"
-	"github.com/moby/buildkit/identity"
 	"github.com/moby/buildkit/session"
->>>>>>> 5903e5c1
 	"github.com/moby/buildkit/util/bklog"
 	"github.com/opencontainers/go-digest"
 	"github.com/sirupsen/logrus"
-<<<<<<< HEAD
-=======
 	"github.com/vektah/gqlparser/v2/gqlerror"
-	"github.com/vito/progrock"
->>>>>>> 5903e5c1
+	"go.opentelemetry.io/otel/exporters/otlp/otlptrace"
+	"go.opentelemetry.io/otel/trace"
+	collogspb "go.opentelemetry.io/proto/otlp/collector/logs/v1"
+	coltracepb "go.opentelemetry.io/proto/otlp/collector/trace/v1"
+	tracepb "go.opentelemetry.io/proto/otlp/trace/v1"
+	"google.golang.org/protobuf/proto"
 )
 
 type DaggerServer struct {
 	serverID string
-
-<<<<<<< HEAD
-	schema    *schema.APIServer
-	analytics analytics.Tracker
-=======
+	traceID  trace.TraceID
+
 	clientIDToSecretToken map[string]string
 	connectedClients      int
 	clientIDMu            sync.RWMutex
@@ -70,10 +63,8 @@
 
 	services *core.Services
 
-	recorder    *progrock.Recorder
-	analytics   analytics.Tracker
-	progCleanup func() error
->>>>>>> 5903e5c1
+	pubsub    *tracing.PubSub
+	analytics analytics.Tracker
 
 	doneCh    chan struct{}
 	closeOnce sync.Once
@@ -83,30 +74,6 @@
 	upstreamCacheExporters    map[string]remotecache.ResolveCacheExporterFunc
 }
 
-<<<<<<< HEAD
-func NewDaggerServer(
-	ctx context.Context,
-	bkClient *buildkit.Client,
-	worker bkworker.Worker,
-	caller bksession.Caller,
-	serverID string,
-	secretStore *core.SecretStore,
-	authProvider *auth.RegistryAuthProvider,
-	rootLabels telemetry.Labels,
-	cloudToken string,
-	doNotTrack bool,
-	pubsub *tracing.PubSub,
-) (*DaggerServer, error) {
-	srv := &DaggerServer{
-		serverID: serverID,
-		bkClient: bkClient,
-		worker:   worker,
-		analytics: analytics.New(analytics.Config{
-			DoNotTrack: doNotTrack || analytics.DoNotTrack(),
-			Labels:     rootLabels,
-			CloudToken: cloudToken,
-		}),
-=======
 func (e *BuildkitController) newDaggerServer(ctx context.Context, clientMetadata *engine.ClientMetadata) (*DaggerServer, error) {
 	s := &DaggerServer{
 		serverID: clientMetadata.ServerID,
@@ -117,8 +84,9 @@
 		endpoints:             map[string]http.Handler{},
 		endpointMu:            &sync.RWMutex{},
 
->>>>>>> 5903e5c1
 		doneCh: make(chan struct{}, 1),
+
+		pubsub: e.TelemetryPubSub,
 
 		services: core.NewServices(),
 
@@ -126,19 +94,17 @@
 		upstreamCacheExporters: e.UpstreamCacheExporters,
 	}
 
-<<<<<<< HEAD
-	apiSchema, err := schema.New(ctx, schema.InitializeArgs{
-		BuildkitClient: srv.bkClient,
-		Platform:       srv.worker.Platforms(true)[0],
-		OCIStore:       srv.worker.ContentStore(),
-		LeaseManager:   srv.worker.LeaseManager(),
-		Secrets:        secretStore,
-		Auth:           authProvider,
-		PubSub:         pubsub,
-=======
-	labels := clientMetadata.Labels
-	labels = append(labels, pipeline.EngineLabel(e.EngineName))
-	labels = append(labels, pipeline.LoadServerLabels(engine.Version, runtime.GOOS, runtime.GOARCH, e.cacheManager.ID() != cache.LocalCacheID)...)
+	if traceID := trace.SpanContextFromContext(ctx).TraceID(); !traceID.IsValid() {
+		s.traceID = traceID
+	} else {
+		slog.Warn("invalid traceID", "traceID", traceID.String())
+	}
+
+	labels := clientMetadata.Labels.
+		WithEngineLabel(e.EngineName).
+		WithServerLabels(engine.Version, runtime.GOOS, runtime.GOARCH,
+			e.cacheManager.ID() != cache.LocalCacheID)
+
 	s.analytics = analytics.New(analytics.Config{
 		DoNotTrack: clientMetadata.DoNotTrack || analytics.DoNotTrack(),
 		Labels:     labels,
@@ -151,35 +117,6 @@
 	if err != nil {
 		return nil, fmt.Errorf("get session: %w", err)
 	}
-	clientConn := sessionCaller.Conn()
-
-	// using a new random ID rather than server ID to squash any nefarious attempts to set
-	// a server id that has e.g. ../../.. or similar in it
-	progSockPath := fmt.Sprintf("/run/dagger/server-progrock-%s.sock", identity.NewID())
-
-	progClient := progrock.NewProgressServiceClient(clientConn)
-	progUpdates, err := progClient.WriteUpdates(ctx)
-	if err != nil {
-		return nil, err
-	}
-
-	progWriter, progCleanup, err := buildkit.ProgrockForwarder(progSockPath, progrock.MultiWriter{
-		progrock.NewRPCWriter(clientConn, progUpdates),
-		buildkit.ProgrockLogrusWriter{},
-	})
-	if err != nil {
-		return nil, err
-	}
-	s.progCleanup = progCleanup
-
-	progrockLabels := []*progrock.Label{}
-	for _, label := range labels {
-		progrockLabels = append(progrockLabels, &progrock.Label{
-			Name:  label.Name,
-			Value: label.Value,
-		})
-	}
-	s.recorder = progrock.NewRecorder(progWriter, progrock.WithLabels(progrockLabels...))
 
 	secretStore := core.NewSecretStore()
 	authProvider := auth.NewRegistryAuthProvider()
@@ -216,25 +153,21 @@
 			AuthProvider:          authProvider,
 			PrivilegedExecEnabled: e.privilegedExecEnabled,
 			UpstreamCacheImports:  cacheImporterCfgs,
-			ProgSockPath:          progSockPath,
 			MainClientCaller:      sessionCaller,
 			MainClientCallerID:    s.mainClientCallerID,
 			DNSConfig:             e.DNSConfig,
 			Frontends:             e.Frontends,
 		},
-		ProgrockSocketPath: progSockPath,
-		Services:           s.services,
-		Platform:           core.Platform(e.worker.Platforms(true)[0]),
-		Secrets:            secretStore,
-		OCIStore:           e.worker.ContentStore(),
-		LeaseManager:       e.worker.LeaseManager(),
-		Auth:               authProvider,
-		ClientCallContext:  s.clientCallContext,
-		ClientCallMu:       s.clientCallMu,
-		Endpoints:          s.endpoints,
-		EndpointMu:         s.endpointMu,
-		Recorder:           s.recorder,
->>>>>>> 5903e5c1
+		Services:          s.services,
+		Platform:          core.Platform(e.worker.Platforms(true)[0]),
+		Secrets:           secretStore,
+		OCIStore:          e.worker.ContentStore(),
+		LeaseManager:      e.worker.LeaseManager(),
+		Auth:              authProvider,
+		ClientCallContext: s.clientCallContext,
+		ClientCallMu:      s.clientCallMu,
+		Endpoints:         s.endpoints,
+		EndpointMu:        s.endpointMu,
 	})
 	if err != nil {
 		return nil, err
@@ -245,13 +178,7 @@
 	// stash away the cache so we can share it between other servers
 	root.Cache = dag.Cache
 
-<<<<<<< HEAD
-	// close the analytics recorder
-	srv.analytics.Close()
-}
-=======
 	dag.Around(tracing.AroundFunc)
->>>>>>> 5903e5c1
 
 	coreMod := &schema.CoreMod{Dag: dag}
 	root.DefaultDeps = core.NewModDeps(root, []core.Mod{coreMod})
@@ -298,60 +225,27 @@
 	httpSrv := http.Server{
 		Handler:           s,
 		ReadHeaderTimeout: 30 * time.Second,
-<<<<<<< HEAD
-		BaseContext:       func(net.Listener) context.Context { return ctx },
-=======
 		BaseContext: func(net.Listener) context.Context {
-			ctx := bklog.WithLogger(context.Background(), bklog.G(ctx))
-			ctx = progrock.ToContext(ctx, s.recorder)
+			// FIXME(vito) not sure if this is right, being conservative and
+			// respecting original context.Background(). later things added to ctx
+			// might be redundant, or maybe we're OK with propagating cancellation
+			// too (seems less likely considering how delicate draining events is).
+			ctx := context.WithoutCancel(ctx)
+			ctx = bklog.WithLogger(ctx, bklog.G(ctx))
 			ctx = engine.ContextWithClientMetadata(ctx, clientMetadata)
 			ctx = analytics.WithContext(ctx, s.analytics)
 			return ctx
 		},
->>>>>>> 5903e5c1
 	}
 	defer httpSrv.Close()
 	return httpSrv.Serve(l)
 }
 
-<<<<<<< HEAD
-func (srv *DaggerServer) HTTPHandlerForClient(clientMetadata *engine.ClientMetadata, conn net.Conn, lg *logrus.Entry) (http.Handler, error) {
-	return http.HandlerFunc(func(w http.ResponseWriter, req *http.Request) {
-		defer func() {
-			lg.Trace("handler done")
-		}()
-		req = req.WithContext(bklog.WithLogger(req.Context(), lg))
-		bklog.G(req.Context()).Debugf("http handler for client conn to path %s", req.URL.Path)
-		defer bklog.G(req.Context()).Debugf("http handler for client conn done: %s", clientMetadata.ClientID)
-
-		req = req.WithContext(engine.ContextWithClientMetadata(req.Context(), clientMetadata))
-		req = req.WithContext(analytics.WithContext(req.Context(), srv.analytics))
-
-		srv.schema.ServeHTTP(w, req)
-	}), nil
-}
-
-// converts a pre-existing net.Conn into a net.Listener that returns the conn and then blocks
-type singleConnListener struct {
-	conn      net.Conn
-	l         sync.Mutex
-	closeCh   chan struct{}
-	closeOnce sync.Once
-}
-
-func (l *singleConnListener) Accept() (net.Conn, error) {
-	l.l.Lock()
-	if l.conn == nil {
-		l.l.Unlock()
-		<-l.closeCh
-		return nil, io.ErrClosedPipe
-=======
 func (s *DaggerServer) ServeHTTP(w http.ResponseWriter, r *http.Request) {
 	ctx := r.Context()
 	errorOut := func(err error, code int) {
 		bklog.G(ctx).WithError(err).Error("failed to serve request")
 		http.Error(w, err.Error(), code)
->>>>>>> 5903e5c1
 	}
 
 	clientMetadata, err := engine.ClientMetadataFromContext(ctx)
@@ -365,14 +259,6 @@
 		errorOut(fmt.Errorf("client call %s not found", clientMetadata.ModuleCallerDigest), http.StatusInternalServerError)
 		return
 	}
-
-	rec := progrock.FromContext(ctx)
-	if header := r.Header.Get(client.ProgrockParentHeader); header != "" {
-		rec = rec.WithParent(header)
-	} else if callContext.ProgrockParent != "" {
-		rec = rec.WithParent(callContext.ProgrockParent)
-	}
-	ctx = progrock.ToContext(ctx, rec)
 
 	schema, err := callContext.Deps.Schema(ctx)
 	if err != nil {
@@ -420,7 +306,9 @@
 	// 	return res
 	// })
 	mux := http.NewServeMux()
+
 	mux.Handle("/query", srv)
+
 	mux.Handle("/shutdown", http.HandlerFunc(func(w http.ResponseWriter, req *http.Request) {
 		ctx := req.Context()
 		if len(s.upstreamCacheExporterCfgs) > 0 && clientMetadata.ClientID == s.mainClientCallerID {
@@ -444,8 +332,68 @@
 				bklog.G(ctx).WithError(err).Errorf("error running cache export for client %s", clientMetadata.ClientID)
 			}
 			bklog.G(ctx).Debugf("done running cache export for client %s", clientMetadata.ClientID)
+
+			// Flush all in-flight telemetry when a main client goes away.
+			//
+			// Awkwardly, we're flushing in-flight telemetry for _all_ clients when
+			// _each_ client goes away. But we're only flushing the PubSub exporter,
+			// which doesn't seem expensive enough to be worth the added complexity
+			// of somehow only flushing a single client. This exporter already
+			// flushes every 100ms anyway, so this really just helps ensure the last
+			// few spans are received.
+			tracing.FlushLiveProcessors(ctx)
+
+			// Drain active /trace connections.
+			//
+			// NB(vito): Technically it should be safe to just let them be
+			// interrupted when the connection dies, but draining/flushing is a pain
+			// in the butt to troubleshoot, so it feels a bit nicer to do it more
+			// methodically. I added this, then learned I don't need it, but if I'm
+			// ever troubleshooting this again I'm likely to just write this code
+			// again, so I kept it.
+			s.pubsub.Drain(s.traceID)
 		}
 	}))
+
+	mux.Handle("/trace", http.HandlerFunc(func(w http.ResponseWriter, req *http.Request) {
+		ctx := req.Context()
+		flusher, ok := w.(http.Flusher)
+		if !ok {
+			http.Error(w, "streaming unsupported", http.StatusNotImplemented)
+			return
+		}
+		w.Header().Set("X-Content-Type-Options", "nosniff")
+		exp, err := otlptrace.New(ctx, &chunkedTraceClient{
+			w: w,
+			f: flusher,
+		})
+		if err != nil {
+			slog.Warn("failed to create exporter", "err", err)
+			http.Error(w, "failed to create exporter", http.StatusInternalServerError)
+			return
+		}
+		s.pubsub.SubscribeToSpans(ctx, s.traceID, exp)
+	}))
+
+	mux.Handle("/logs", http.HandlerFunc(func(w http.ResponseWriter, req *http.Request) {
+		ctx := req.Context()
+		flusher, ok := w.(http.Flusher)
+		if !ok {
+			http.Error(w, "streaming unsupported", http.StatusNotImplemented)
+			return
+		}
+		w.Header().Set("X-Content-Type-Options", "nosniff")
+		exp := &chunkedLogsClient{
+			w: w,
+			f: flusher,
+		}
+		if err := exp.Start(ctx); err != nil {
+			slog.Warn("failed to emit first chunk", "err", err)
+			return
+		}
+		s.pubsub.SubscribeToLogs(ctx, s.traceID, exp)
+	}))
+
 	s.endpointMu.RLock()
 	for path, handler := range s.endpoints {
 		mux.Handle(path, handler)
@@ -533,11 +481,6 @@
 	}
 	s.clientCallMu.RUnlock()
 
-	// mark all groups completed
-	s.recorder.Complete()
-	// close the recorder so the UI exits
-	err = errors.Join(err, s.recorder.Close())
-	err = errors.Join(err, s.progCleanup())
 	// close the analytics recorder
 	err = errors.Join(err, s.analytics.Close())
 
@@ -577,4 +520,76 @@
 
 		b = bnext
 	}
+}
+
+type chunkedTraceClient struct {
+	w http.ResponseWriter
+	f http.Flusher
+	l sync.Mutex
+}
+
+var _ otlptrace.Client = (*chunkedTraceClient)(nil)
+
+func (h *chunkedTraceClient) Start(ctx context.Context) error {
+	slog.Info("attached to traces; sending initial response")
+	fmt.Fprintf(h.w, "0\n")
+	h.f.Flush()
+	return nil
+}
+
+func (h *chunkedTraceClient) Stop(ctx context.Context) error {
+	return nil
+}
+
+func (h *chunkedTraceClient) UploadTraces(ctx context.Context, protoSpans []*tracepb.ResourceSpans) error {
+	h.l.Lock()
+	defer h.l.Unlock()
+	pbRequest := &coltracepb.ExportTraceServiceRequest{
+		ResourceSpans: protoSpans,
+	}
+	rawRequest, err := proto.Marshal(pbRequest)
+	if err != nil {
+		return err
+	}
+	// TODO hacky length-prefixed encoding
+	fmt.Fprintf(h.w, "%d\n", len(rawRequest))
+	h.w.Write(rawRequest)
+	h.f.Flush()
+	return nil
+}
+
+type chunkedLogsClient struct {
+	w http.ResponseWriter
+	f http.Flusher
+	l sync.Mutex
+}
+
+func (h *chunkedLogsClient) Start(ctx context.Context) error {
+	slog.Info("attached to traces; sending initial response")
+	fmt.Fprintf(h.w, "0\n")
+	h.f.Flush()
+	return nil
+}
+
+var _ sdklog.LogExporter = (*chunkedLogsClient)(nil)
+
+func (h *chunkedLogsClient) ExportLogs(ctx context.Context, logs []*sdklog.LogData) error {
+	h.l.Lock()
+	defer h.l.Unlock()
+	pbRequest := &collogspb.ExportLogsServiceRequest{
+		ResourceLogs: transform.Logs(logs),
+	}
+	rawRequest, err := proto.Marshal(pbRequest)
+	if err != nil {
+		return err
+	}
+	// TODO hacky length-prefixed encoding
+	fmt.Fprintf(h.w, "%d\n", len(rawRequest))
+	h.w.Write(rawRequest)
+	h.f.Flush()
+	return nil
+}
+
+func (h *chunkedLogsClient) Shutdown(ctx context.Context) error {
+	return nil
 }