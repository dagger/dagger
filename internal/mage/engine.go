--- conflicted
+++ resolved
@@ -58,13 +58,8 @@
 exec dumb-init %s
 `, engineEntrypointCommand)
 
-<<<<<<< HEAD
-=======
-var engineToml = fmt.Sprintf("root = %q\n", engineDefaultStateDir)
-
 var publishedEngineArches = []string{"amd64", "arm64"}
 
->>>>>>> 9f1e65e0
 func parseRef(tag string) error {
 	if tag == "main" {
 		return nil
