--- conflicted
+++ resolved
@@ -5,12 +5,8 @@
 	"os"
 	"strconv"
 
-<<<<<<< HEAD
-=======
 	"github.com/magefile/mage/mg"
 
-	"dagger.io/dagger"
->>>>>>> 210aedfb
 	"github.com/dagger/dagger/internal/mage/util"
 )
 
