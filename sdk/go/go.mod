--- conflicted
+++ resolved
@@ -23,10 +23,6 @@
 	github.com/kr/pretty v0.2.1 // indirect
 	github.com/mitchellh/go-homedir v1.1.0
 	github.com/pmezard/go-difflib v1.0.0 // indirect
-<<<<<<< HEAD
-	golang.org/x/sys v0.11.0 // indirect
-=======
 	golang.org/x/sys v0.12.0 // indirect
->>>>>>> 25be91c8
 	gopkg.in/yaml.v3 v3.0.1 // indirect
 )