--- conflicted
+++ resolved
@@ -30,17 +30,12 @@
 	tmpbinPath    string
 }
 
-<<<<<<< HEAD
 func (c *DockerContainer) Connect(ctx context.Context, cfg *engineconn.Config) (engineconn.Dialer, error) {
-	tmpbin, err := os.CreateTemp("", "temp-dagger-sdk-helper-"+c.containerName)
-=======
-func (c *DockerContainer) Connect(ctx context.Context, cfg *engineconn.Config) (*http.Client, error) {
 	tmpbinName := "temp-dagger-engine-session" + c.containerName + "*"
 	if runtime.GOOS == "windows" {
 		tmpbinName += ".exe"
 	}
 	tmpbin, err := os.CreateTemp("", tmpbinName)
->>>>>>> a37b64e6
 	if err != nil {
 		return nil, err
 	}
