--- conflicted
+++ resolved
@@ -29,15 +29,11 @@
 	}, nil
 }
 
-<<<<<<< HEAD
-func (c *Embedded) Connect(ctx context.Context, cfg *engineconn.Config) (engineconn.Dialer, error) {
-=======
 func (c *Embedded) Addr() string {
 	return "http://dagger"
 }
 
-func (c *Embedded) Connect(ctx context.Context, cfg *engineconn.Config) (*http.Client, error) {
->>>>>>> f026be50
+func (c *Embedded) Connect(ctx context.Context, cfg *engineconn.Config) (engineconn.Dialer, error) {
 	started := make(chan struct{})
 	var dialer engineconn.Dialer
 
