--- conflicted
+++ resolved
@@ -30,34 +30,9 @@
 	GraphQLMarshallerID     = "XXX_GraphQLID"
 )
 
-<<<<<<< HEAD
-var (
-	gqlMarshaller reflect.Type
-
-	// Taken from codegen/generator/functions.go
-	customScalar = map[string]struct{}{
-		// IDs
-		"ContainerID":     {},
-		"FileID":          {},
-		"DirectoryID":     {},
-		"SecretID":        {},
-		"SocketID":        {},
-		"CacheID":         {},
-		"ModuleID":        {},
-		"FunctionID":      {},
-		"TypeDefID":       {},
-		"GeneratedCodeID": {},
-		"ServiceID":       {},
-		// Others
-		"Platform": {},
-		"JSON":     {},
-	}
-)
-=======
 type enum interface {
 	IsEnum()
 }
->>>>>>> 54ea87e7
 
 var (
 	gqlMarshaller = reflect.TypeOf((*GraphQLMarshaller)(nil)).Elem()
