package querybuilder

import (
	"bytes"
	"context"
	"encoding/json"
	"fmt"
	"reflect"
	"strings"

	gqlgen "github.com/99designs/gqlgen/graphql"
	"golang.org/x/exp/slices"
	"golang.org/x/sync/errgroup"
)

// GraphQLMarshaller is an internal interface for marshalling an object into GraphQL.
type GraphQLMarshaller interface {
	// XXX_GraphQLType is an internal function. It returns the native GraphQL type name
	XXX_GraphQLType() string
	// XXX_GraphQLIDType is an internal function. It returns the native GraphQL type name for the ID of this object
	XXX_GraphQLIDType() string
	// XXX_GraphqlID is an internal function. It returns the underlying type ID
	XXX_GraphQLID(ctx context.Context) (string, error)
	json.Marshaler
}

const (
	GraphQLMarshallerType   = "XXX_GraphQLType"
	GraphQLMarshallerIDType = "XXX_GraphQLIDType"
	GraphQLMarshallerID     = "XXX_GraphQLID"
)

var (
	gqlMarshaller reflect.Type

	// Taken from codegen/generator/functions.go
	customScalar = map[string]struct{}{
<<<<<<< HEAD
		"ContainerID":      {},
		"FileID":           {},
		"DirectoryID":      {},
		"SecretID":         {},
		"SocketID":         {},
		"CacheID":          {},
		"Platform":         {},
		"ProjectID":        {},
		"ProjectCommandID": {},
		"ServiceID":        {},
=======
		// IDs
		"ContainerID":     {},
		"FileID":          {},
		"DirectoryID":     {},
		"SecretID":        {},
		"SocketID":        {},
		"CacheID":         {},
		"ModuleID":        {},
		"FunctionID":      {},
		"TypeDefID":       {},
		"GeneratedCodeID": {},
		// Others
		"Platform": {},
		"JSON":     {},
>>>>>>> b9163d1b
	}
)

func init() {
	gqlMarshaller = reflect.TypeOf((*GraphQLMarshaller)(nil)).Elem()
}

func MarshalGQL(ctx context.Context, v any) (string, error) {
	return marshalValue(ctx, reflect.ValueOf(v))
}

func marshalValue(ctx context.Context, v reflect.Value) (string, error) {
	t := v.Type()

	if t.Implements(gqlMarshaller) {
		return marshalCustom(ctx, v)
	}

	switch t.Kind() {
	case reflect.Bool:
		return fmt.Sprintf("%t", v.Bool()), nil
	case reflect.Int:
		return fmt.Sprintf("%d", v.Int()), nil
	case reflect.String:
		name := t.Name()
		// escape strings following graphQL spec
		// https://github.com/graphql/graphql-spec/blob/main/spec/Section%202%20--%20Language.md#string-value
		var buf bytes.Buffer
		gqlgen.MarshalString(v.String()).MarshalGQL(&buf)

		// distinguish enum const values and customScalars from string type
		// GraphQL complains if you try to put a string literal in place of an enum: FOO vs "FOO"
		// Enums do not follow the unicode escape
		_, found := customScalar[t.Name()]
		if name != "string" && !found {
			return v.String(), nil //nolint:gosimple,staticcheck
		}
		return buf.String(), nil //nolint:gosimple,staticcheck
	case reflect.Pointer:
		if v.IsNil() {
			return "null", nil
		}
		return marshalValue(ctx, v.Elem())
	case reflect.Slice:
		n := v.Len()
		elems := make([]string, n)
		eg, gctx := errgroup.WithContext(ctx)
		for i := 0; i < n; i++ {
			i := i
			eg.Go(func() error {
				m, err := marshalValue(gctx, v.Index(i))
				if err != nil {
					return err
				}
				elems[i] = m
				return nil
			})
		}
		if err := eg.Wait(); err != nil {
			return "", err
		}
		return fmt.Sprintf("[%s]", strings.Join(elems, ",")), nil
	case reflect.Struct:
		n := v.NumField()
		elems := make([]string, n)
		eg, gctx := errgroup.WithContext(ctx)
		for i := 0; i < n; i++ {
			i := i
			eg.Go(func() error {
				f := t.Field(i)
				fv := v.Field(i)
				name := f.Name
				jsonTag := strings.Split(f.Tag.Get("json"), ",")
				if jsonTag[0] != "" {
					name = jsonTag[0]
				}
				isOptional := slices.Contains(jsonTag[1:], "omitempty")
				if isOptional && IsZeroValue(fv.Interface()) {
					return nil
				}
				m, err := marshalValue(gctx, fv)
				if err != nil {
					return err
				}
				if m != `""` && m != "null" {
					elems[i] = fmt.Sprintf("%s:%s", name, m)
				}
				return nil
			})
		}
		if err := eg.Wait(); err != nil {
			return "", err
		}
		nonNullElems := make([]string, 0, n)
		for _, elem := range elems {
			if elem != "" {
				nonNullElems = append(nonNullElems, elem)
			}
		}
		return fmt.Sprintf("{%s}", strings.Join(nonNullElems, ",")), nil
	default:
		panic(fmt.Errorf("unsupported argument of kind %s", t.Kind()))
	}
}

func marshalCustom(ctx context.Context, v reflect.Value) (string, error) {
	result := v.MethodByName(GraphQLMarshallerID).Call([]reflect.Value{
		reflect.ValueOf(ctx),
	})
	if len(result) != 2 {
		panic(result)
	}
	err := result[1].Interface()
	if err != nil {
		return "", err.(error)
	}

	return fmt.Sprintf("%q", result[0].String()), nil
}

func IsZeroValue(value any) bool {
	v := reflect.ValueOf(value)
	kind := v.Type().Kind()
	switch kind {
	case reflect.Pointer:
		return v.IsNil()
	case reflect.Slice, reflect.Array:
		return v.Len() == 0
	default:
		return v.IsZero()
	}
}<|MERGE_RESOLUTION|>--- conflicted
+++ resolved
@@ -35,18 +35,6 @@
 
 	// Taken from codegen/generator/functions.go
 	customScalar = map[string]struct{}{
-<<<<<<< HEAD
-		"ContainerID":      {},
-		"FileID":           {},
-		"DirectoryID":      {},
-		"SecretID":         {},
-		"SocketID":         {},
-		"CacheID":          {},
-		"Platform":         {},
-		"ProjectID":        {},
-		"ProjectCommandID": {},
-		"ServiceID":        {},
-=======
 		// IDs
 		"ContainerID":     {},
 		"FileID":          {},
@@ -58,10 +46,10 @@
 		"FunctionID":      {},
 		"TypeDefID":       {},
 		"GeneratedCodeID": {},
+		"ServiceID":       {},
 		// Others
 		"Platform": {},
 		"JSON":     {},
->>>>>>> b9163d1b
 	}
 )
 
