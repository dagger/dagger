--- conflicted
+++ resolved
@@ -1,11 +1,8 @@
 package telemetry
 
 import (
-<<<<<<< HEAD
 	"context"
-=======
 	"errors"
->>>>>>> 6873b3a3
 	"fmt"
 	"log/slog"
 	"time"
@@ -947,7 +944,6 @@
 	return av
 }
 
-<<<<<<< HEAD
 func ReexportLogsFromPB(ctx context.Context, exp sdklog.Exporter, req *collogspb.ExportLogsServiceRequest) error {
 	processor := &collectLogProcessor{}
 
@@ -1009,7 +1005,8 @@
 
 func (p *collectLogProcessor) ForceFlush(ctx context.Context) error {
 	return nil
-=======
+}
+
 func ResourceMetricsFromPB(pbResourceMetrics *otlpmetricsv1.ResourceMetrics) (*metricdata.ResourceMetrics, error) {
 	resourceMetrics := &metricdata.ResourceMetrics{
 		Resource: ResourceFromPB(pbResourceMetrics.GetSchemaUrl(), pbResourceMetrics.GetResource()),
@@ -1497,5 +1494,4 @@
 		out = append(out, quantile)
 	}
 	return out
->>>>>>> 6873b3a3
 }