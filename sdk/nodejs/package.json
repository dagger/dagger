--- conflicted
+++ resolved
@@ -42,13 +42,8 @@
     "@types/node": "~16",
     "@types/tar": "^6.1.3",
     "@typescript-eslint/eslint-plugin": "^5.48.2",
-<<<<<<< HEAD
-    "@typescript-eslint/parser": "^5.48.1",
+    "@typescript-eslint/parser": "^5.48.2",
     "eslint": "^8.32.0",
-=======
-    "@typescript-eslint/parser": "^5.48.2",
-    "eslint": "^8.31.0",
->>>>>>> 724b4536
     "eslint-config-prettier": "^8.6.0",
     "eslint-plugin-prettier": "^4.2.1",
     "mocha": "^10.2.0",
