{
  "name": "@dagger.io/dagger",
  "version": "0.0.0",
  "author": "hello@dagger.io",
  "license": "Apache-2.0",
  "types": "./dist/index.d.ts",
  "type": "module",
  "files": [
    "dist/"
  ],
  "exports": {
    ".": "./dist/index.js"
  },
  "engines": {
    "node": ">=16"
  },
  "main": "dist/index.js",
  "dependencies": {
    "@lifeomic/axios-fetch": "^3.0.1",
    "axios": "^1.2.1",
    "execa": "^6.1.0",
    "graphql": "^16.5.0",
    "graphql-request": "^5.0.0",
    "graphql-tag": "^2.12.6",
    "node-color-log": "^10.0.2",
    "node-fetch": "^3.3.0",
    "tar": "^6.1.13"
  },
  "scripts": {
    "build": "tsc",
    "test": "mocha",
    "lint": "yarn eslint --max-warnings=0 .",
    "fmt": "yarn eslint --fix"
  },
  "devDependencies": {
    "@types/mocha": "latest",
    "@types/node": "~16",
<<<<<<< HEAD
    "@typescript-eslint/eslint-plugin": "^5.46.1",
=======
    "@types/tar": "^6.1.3",
    "@typescript-eslint/eslint-plugin": "^5.46.0",
>>>>>>> 6f89d303
    "@typescript-eslint/parser": "^5.46.0",
    "eslint": "^8.29.0",
    "eslint-config-prettier": "^8.5.0",
    "eslint-plugin-prettier": "^4.2.1",
    "mocha": "^10.1.0",
    "prettier": "^2.8.1",
    "ts-node": "^10.9.1",
    "typescript": "^4.9.3"
  }
}<|MERGE_RESOLUTION|>--- conflicted
+++ resolved
@@ -35,12 +35,8 @@
   "devDependencies": {
     "@types/mocha": "latest",
     "@types/node": "~16",
-<<<<<<< HEAD
     "@typescript-eslint/eslint-plugin": "^5.46.1",
-=======
     "@types/tar": "^6.1.3",
-    "@typescript-eslint/eslint-plugin": "^5.46.0",
->>>>>>> 6f89d303
     "@typescript-eslint/parser": "^5.46.0",
     "eslint": "^8.29.0",
     "eslint-config-prettier": "^8.5.0",
