--- conflicted
+++ resolved
@@ -64,60 +64,6 @@
 [tool.hatch.build.targets.wheel]
 packages = ["src/dagger"]
 
-<<<<<<< HEAD
-[tool.hatch.envs.default]
-dependencies = [
-    "black>=22.3.0",
-    "ruff>=0.0.218",
-    "aiohttp>=3.8.6",
-    "pytest>=7.2.0",
-    "pytest-mock>=3.10.0",
-    "pytest-subprocess>=1.4.2",
-    "pytest-lazy-fixture>=0.6.3",
-    "pytest-httpx>=0.21.3",
-]
-
-[tool.hatch.envs.default.scripts]
-fmt = [
-    "ruff --fix-only -e {args:. ../../docs/current_docs}",
-    "black {args:. ../../docs/current_docs}",
-]
-lint = [
-    "ruff check --diff {args:. ../../docs/current_docs}",
-    "black --check --diff {args:. ../../docs/current_docs}",
-]
-test = "pytest -W default"
-testunit = "pytest -m 'not slow'"
-
-# Lock dependencies for CI, otherwise we could get failing checks on
-# unrelated PRs but not needed locally because it can help catch issues
-# early from dependency updates.
-lock = "hatch dep show requirements --all | pip-compile --annotate --resolver=backtracking -U -o requirements.txt -"
-
-[tool.hatch.envs.default.env-vars]
-CUSTOM_COMPILE_COMMAND = "hatch run lock"
-
-[tool.hatch.envs.typing]
-extra-dependencies = ["mypy>=0.942"]
-scripts = {check = "mypy {args:src/dagger tests}"}
-
-[tool.hatch.envs.docs]
-template = "docs"
-dependencies = [
-    "sphinx>=5.3.0",
-    "sphinx-rtd-theme~=1.3.0",
-]
-
-[tool.hatch.envs.docs.scripts]
-build = "sphinx-build -v docs docs/_build"
-server = "python -m http.server -d docs/_build"
-preview = [
-    "build",
-    "server",
-]
-
-=======
->>>>>>> a06c4a01
 [tool.pytest.ini_options]
 testpaths = ["tests/"]
 addopts = [
