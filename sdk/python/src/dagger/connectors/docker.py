--- conflicted
+++ resolved
@@ -60,50 +60,6 @@
 
         os_, arch = get_platform()
 
-<<<<<<< HEAD
-        if not helper_bin_path.exists():
-            tmp_bin = tempfile.NamedTemporaryFile(
-                prefix=f"temp-{HELPER_BINARY_PREFIX}",
-                dir=cache_dir,
-                delete=False,
-            )
-            docker_cp_args = [
-                "docker",
-                "cp",
-                f"{container_name}:/usr/bin/{HELPER_BINARY_PREFIX}{os_}-{arch}",
-                tmp_bin.name,
-            ]
-            try:
-                subprocess.run(
-                    docker_cp_args,
-                    stdout=subprocess.PIPE,
-                    stderr=subprocess.STDOUT,
-                    encoding="utf-8",
-                    check=True,
-                )
-            except subprocess.CalledProcessError as e:
-                tmp_bin.close()
-                os.unlink(tmp_bin.name)
-                raise ProvisionError(f"Failed to copy helper binary: {e.stdout}")
-
-            tmp_bin_path = Path(tmp_bin.name)
-            tmp_bin_path.chmod(0o700)
-
-            helper_bin_path = (
-                tmp_bin_path.rename(helper_bin_path)
-                if image.is_pinned
-                else tmp_bin_path
-            )
-
-        # garbage collection of old helper binaries
-        for bin in cache_dir.glob(f"{HELPER_BINARY_PREFIX}*"):
-            if bin != helper_bin_path:
-                bin.unlink()
-
-        buildkit_host = f"docker-container://{container_name}"
-
-        helper_args = [helper_bin_path, "--remote", buildkit_host]
-=======
         image = ImageRef(self.cfg.host.hostname + self.cfg.host.path)
         engine_session_bin_path = (
             cache_dir / f"{ENGINE_SESSION_BINARY_PREFIX}{image.id}"
@@ -155,15 +111,6 @@
         remote = f"docker-image://{image.ref}"
 
         engine_session_args = [engine_session_bin_path, "--remote", remote]
-        if self.cfg.workdir:
-            engine_session_args.extend(
-                ["--workdir", str(Path(self.cfg.workdir).absolute())]
-            )
-        if self.cfg.config_path:
-            engine_session_args.extend(
-                ["--project", str(Path(self.cfg.config_path).absolute())]
-            )
->>>>>>> a37b64e6
 
         self._proc = subprocess.Popen(
             engine_session_args,
