# ruff: noqa: BLE001
import dataclasses
import enum
import inspect
import json
import logging
import os
import textwrap
import typing
from collections.abc import Awaitable, Callable, Mapping
from typing import Any, TypeVar, cast

import anyio
import anyio.to_thread
import cattrs
import cattrs.gen
from rich.console import Console
from typing_extensions import Self, dataclass_transform, overload

import dagger
from dagger import dag
from dagger.mod._arguments import Parameter
from dagger.mod._converter import make_converter, to_typedef
from dagger.mod._exceptions import (
    ConversionError,
    FatalError,
    FunctionError,
    InternalError,
    UserError,
)
from dagger.mod._resolver import (
    Constructor,
    Field,
    Func,
    Function,
    ObjectType,
    P,
    R,
)
from dagger.mod._types import APIName, FieldDefinition, FunctionDefinition, PythonName
from dagger.mod._utils import (
    asyncify,
    await_maybe,
    get_doc,
    get_parent_module_doc,
    is_annotated,
    to_pascal_case,
)

errors = Console(stderr=True, style="bold red")
logger = logging.getLogger(__name__)

OBJECT_DEF_KEY: typing.Final[str] = "__dagger_object__"
FIELD_DEF_KEY: typing.Final[str] = "__dagger_field__"
FUNCTION_DEF_KEY: typing.Final[str] = "__dagger_function__"

T = TypeVar("T", bound=type)


class Module:
    """Builder for a :py:class:`dagger.Module`."""

    def __init__(self, name: str = os.getenv("DAGGER_MODULE_NAME", "")):
        self.name: str = name
        self._converter: cattrs.Converter = make_converter()
        self._objects: dict[str, ObjectType] = {}
        self._enums: dict[str, type[enum.Enum]] = {}
        self._main: ObjectType | None = None

    def is_main(self, other: ObjectType) -> bool:
        """Check if the given object is the main object of the module."""
        assert self._main is not None
        return self._main.cls is other.cls

    def __call__(self) -> None:
        anyio.run(self._run)

    async def _run(self):
        async with await dagger.connect():
            await self.serve()

    async def serve(self):
        self.name = await dag.current_module().name()
        self._main = self.get_object(to_pascal_case(self.name))

<<<<<<< HEAD
        try:
            result = await fn(mod_name)
        except FunctionError as e:
            logger.exception("Error while executing function")
            await self._fn_call.return_error(dag.error(str(e)))
            raise SystemExit(2) from None
=======
        # If parent_name is empty it means we need to register the type definitions.
        if parent_name := await dag.current_function_call().parent_name():
            result = await self._invoke(parent_name)
        else:
            result = await self._register()
>>>>>>> b86c4938

        try:
            output = json.dumps(result)
        except (TypeError, ValueError) as e:
            msg = f"Failed to serialize result: {e}"
            raise InternalError(msg) from e

<<<<<<< HEAD
        logger.debug(
            "output => %s",
            textwrap.shorten(repr(output), 144),
        )
        await self._fn_call.return_value(dagger.JSON(output))
=======
        if logger.isEnabledFor(logging.DEBUG):
            logger.debug(
                "output => %s",
                textwrap.shorten(repr(output), 144),
            )

        await dag.current_function_call().return_value(dagger.JSON(output))
>>>>>>> b86c4938

    async def _register(self) -> dagger.ModuleID:  # noqa: C901
        """Register the module and its types with the Dagger API."""
        mod = dag.module()

        # Object types
        for obj_name, obj_type in self._objects.items():
            if self.is_main(obj_type):
                # Only the main object's constructor is needed.
                # It's the entrypoint to the module.
                obj_type.add_constructor()

                # Module description from main object's parent module
                if desc := get_parent_module_doc(obj_type.cls):
                    mod = mod.with_description(desc)

            # Object type
            type_def = dag.type_def().with_object(
                obj_name,
                description=get_doc(obj_type.cls),
            )

            # Object fields
            if obj_type.fields:
                types = typing.get_type_hints(obj_type.cls)

                for field_name, field in obj_type.fields.items():
                    type_def = type_def.with_field(
                        field_name,
                        to_typedef(types[field.original_name]),
                        description=get_doc(field.return_type),
                    )

            # Object functions
            for func_name, func in obj_type.functions.items():
                func_def = dag.function(
                    func_name,
                    to_typedef(
                        obj_type.cls if func.return_type is Self else func.return_type
                    ),
                )

                if doc := func.doc:
                    func_def = func_def.with_description(doc)

                for param in func.parameters.values():
                    arg_def = to_typedef(param.resolved_type)

                    if param.is_nullable:
                        arg_def = arg_def.with_optional(True)

                    func_def = func_def.with_arg(
                        param.name,
                        arg_def,
                        description=param.doc,
                        default_value=param.default_value,
                        default_path=param.default_path,
                        ignore=param.ignore,
                    )

                type_def = (
                    type_def.with_constructor(func_def)
                    if func_name == ""
                    else type_def.with_function(func_def)
                )

            # Add object to module
            mod = mod.with_object(type_def)

        # Enum types
        for name, cls in self._enums.items():
            enum_def = dag.type_def().with_enum(name, description=get_doc(cls))
            for member in cls:
                enum_def = enum_def.with_enum_value(
                    str(member.value),
                    description=getattr(member, "description", None),
                )
            mod = mod.with_enum(enum_def)

        return await mod.id()

    async def _invoke(self, parent_name: str) -> Any:
        """Invoke a function and return its result.

        This includes getting the call context from the API and deserializing data.
        """
        fn_call = dag.current_function_call()
        name = await fn_call.name()
        parent_json = await fn_call.parent()
        input_args = await fn_call.input_args()

        parent_state: dict[str, Any] = {}
        if parent_json.strip():
            try:
                parent_state = json.loads(parent_json) or {}
            except ValueError as e:
                msg = f"Unable to decode parent value `{parent_json}`: {e}"
                raise FatalError(msg) from e

        inputs = {}
        for arg in input_args:
            # NB: These are already loaded by `input_args`,
            # the await just returns the cached value.
            arg_name = await arg.name()
            arg_value = await arg.value()
            try:
                # Cattrs can decode JSON strings but use `json` directly
                # for more granular control over the error.
                inputs[arg_name] = json.loads(arg_value)
            except ValueError as e:
                msg = f"Unable to decode input argument `{arg_name}`: {e}"
                raise InternalError(msg) from e

        if logger.isEnabledFor(logging.DEBUG):
            logger.debug(
                "invoke => %s",
                {
                    "parent_name": parent_name,
                    "parent_json": textwrap.shorten(parent_json, 144),
                    "name": name,
                    "input_args": textwrap.shorten(repr(inputs), 144),
                },
            )

        result = await self.get_result(
            parent_name,
            parent_state,
            name,
            inputs,
        )

        if logger.isEnabledFor(logging.DEBUG):
            logger.debug(
                "result => %s",
                textwrap.shorten(repr(result), 144),
            )

        return result

    async def get_result(
        self,
        parent_name: str,
        parent_state: Mapping[str, Any],
        name: str,
        raw_inputs: Mapping[str, Any],
    ) -> Any:
        """Execute a function and return its result as a primitive value."""
        obj_type = self.get_object(parent_name)

        if name == "":
            fn = obj_type.get_constructor()
        else:
            parent = await self._get_parent_instance(obj_type.cls, parent_state)

            # NB: fields are not executed by the SDK, they're returned directly by
            # the engine, but this is still useful for testing.
            if name in obj_type.fields:
                f = obj_type.fields[name]
                result = getattr(parent, f.original_name)
                return await self.unstructure(result, f.return_type)

            fn = obj_type.get_bound_function(parent, name)

        inputs = await self._convert_inputs(fn.parameters, raw_inputs)
        bound = fn.bind_arguments(inputs)

        if logger.isEnabledFor(logging.DEBUG):
            logger.debug("func => %s", repr(fn.signature))
            logger.debug("input args => %s", repr(raw_inputs))
            logger.debug("bound args => %s", repr(bound.arguments))

        try:
            result = await self.call(fn.wrapped, *bound.args, **bound.kwargs)
        except Exception as e:
            raise FunctionError(e) from e

        if inspect.iscoroutine(result):
            msg = "Result is a coroutine. Did you forget to add async/await?"
            raise UserError(msg)

        return_type = obj_type.cls if fn.return_type is Self else fn.return_type
        return await self.unstructure(result, return_type)

    async def call(self, func: Func[P, R], *args: P.args, **kwargs: P.kwargs) -> R:
        """Call a function and return its result."""
        return await await_maybe(func(*args, **kwargs))

    async def structure(self, obj: Any, cl: type[T], origin: Any | None = None) -> T:
        """Convert a primitive value to the expected type."""
        try:
            return await asyncify(self._converter.structure, obj, cl)
        except Exception as e:
            raise ConversionError(e, origin=origin) from e

    async def unstructure(self, obj: Any, unstructure_as: Any) -> Awaitable[Any]:
        """Convert a result to primitive values."""
        try:
            return await asyncify(self._converter.unstructure, obj, unstructure_as)
        except Exception as e:
            msg = "Failed to convert result to primitive values"
            raise ConversionError(e).as_user(msg) from e

    def get_object(self, name: str) -> ObjectType:
        """Get the object type definition for the given name."""
        try:
            return self._objects[name]
        except KeyError as e:
            msg = f"No `@dagger.object_type` decorated class named {name} was found"
            raise UserError(msg) from e

    async def _get_parent_instance(self, cls: type[T], state: Mapping[str, Any]) -> T:
        """Instantiate the parent object from its state."""
        try:
            return await self.structure(state, cls)
        except ConversionError as e:
            msg = f"Failed to instantiate {cls.__name__}"
            raise e.as_user(msg) from e

    async def _convert_inputs(
        self,
        params: Mapping[PythonName, Parameter],
        inputs: Mapping[APIName, Any],
    ) -> Mapping[PythonName, Any]:
        """Convert arguments from lower level primitives to the expected types."""
        kwargs = {}

        # Convert arguments to the expected type.
        for python_name, param in params.items():
            if param.name not in inputs:
                if not param.is_optional:
                    msg = f"Missing required argument: {python_name}"
                    raise UserError(msg)

                if param.has_default:
                    continue

            # If the argument is optional and has no default, it's a nullable type.
            # According to GraphQL spec, null is a valid value in case it's omitted.
            value = inputs.get(param.name)
            type_ = param.resolved_type

            try:
                kwargs[python_name] = await self.structure(value, type_)
            except ConversionError as e:
                msg = f"Invalid argument `{param.name}`"
                raise e.as_user(msg) from e

        if logger.isEnabledFor(logging.DEBUG):
            logger.debug("structured args => %s", repr(kwargs))

        return kwargs

    def field(
        self,
        *,
        default: Callable[[], Any] | object = ...,
        name: APIName | None = None,
        init: bool = True,
    ) -> Any:
        """Exposes an attribute as a :py:class:`dagger.FieldTypeDef`.

        Should be used in a class decorated with :py:meth:`object_type`.

        Example usage::

            @object_type
            class Foo:
                bar: str = field(default="foobar")
                args: list[str] = field(default=list)


        Parameters
        ----------
        default:
            The default value for the field or a 0-argument callable to
            initialize a field's value.
        name:
            An alternative name for the API. Useful to avoid conflicts with
            reserved words.
        init:
            Whether the field should be included in the constructor.
            Defaults to `True`.
        """
        kwargs = {}
        optional = False

        if default is not ...:
            optional = True
            kwargs["default_factory" if callable(default) else "default"] = default

        return dataclasses.field(
            metadata={FIELD_DEF_KEY: FieldDefinition(name, optional)},
            kw_only=True,
            init=init,
            repr=init,  # default repr shows field as an __init__ argument
            **kwargs,
        )

    @overload
    def function(
        self,
        func: Func[P, R],
        *,
        name: APIName | None = None,
        doc: str | None = None,
    ) -> Func[P, R]: ...

    @overload
    def function(
        self,
        *,
        name: APIName | None = None,
        doc: str | None = None,
    ) -> Callable[[Func[P, R]], Func[P, R]]: ...

    def function(
        self,
        func: Func[P, R] | None = None,
        *,
        name: APIName | None = None,
        doc: str | None = None,
    ) -> Func[P, R] | Callable[[Func[P, R]], Func[P, R]]:
        """Exposes a Python function as a :py:class:`dagger.Function`.

        Example usage::

            @object_type
            class Foo:
                @function
                def bar(self) -> str:
                    return "foobar"


        Parameters
        ----------
        func:
            Should be an instance method in a class decorated with
            :py:meth:`object_type`. Can be an async function or a class,
            to use it's constructor.
        name:
            An alternative name for the API. Useful to avoid conflicts with
            reserved words.
        doc:
            An alternative description for the API. Useful to use the
            docstring for other purposes.
        """

        # TODO: Wrap appropriately
        def wrapper(func: Func[P, R]) -> Func[P, R]:
            # TODO: Use beartype to validate
            assert callable(func), f"Expected a callable, got {type(func)}."

            meta = FunctionDefinition(name, doc)

            if inspect.isclass(func):
                return Constructor(func, meta)

            setattr(func, FUNCTION_DEF_KEY, meta)

            return func

        return wrapper(func) if func else wrapper

    @overload
    @dataclass_transform(
        kw_only_default=True,
        field_specifiers=(function, dataclasses.field, dataclasses.Field),
    )
    def object_type(self, cls: T) -> T: ...

    @overload
    @dataclass_transform(
        kw_only_default=True,
        field_specifiers=(function, dataclasses.field, dataclasses.Field),
    )
    def object_type(self) -> Callable[[T], T]: ...

    def object_type(self, cls: T | None = None) -> T | Callable[[T], T]:
        """Exposes a Python class as a :py:class:`dagger.ObjectTypeDef`.

        Used with :py:meth:`field` and :py:meth:`function` to expose
        the object's members.

        Example usage::

            @object_type
            class Foo:
                @function
                def bar(self) -> str:
                    return "foobar"
        """

        def wrapper(cls: T) -> T:
            if not inspect.isclass(cls):
                msg = f"Expected a class, got {type(cls)}"
                raise UserError(msg)

            # Check for InitVar inside Annotated
            # TODO: Maybe try to transform field automatically, but check
            # with community first on how this is usually handled.
            fields = inspect.get_annotations(cls)
            for name, t in fields.items():
                if is_annotated(t) and isinstance(t.__origin__, dataclasses.InitVar):
                    # Pytohn 3.10 doesn't support `*meta*  syntax
                    # in Annotated[init_t.type, *meta]
                    t.__origin__ = t.__origin__.type
                    msg = (
                        f"Field `{name}` is an InitVar wrapped in Annotated. "
                        f"The correct syntax is: InitVar[{t}]"
                    )
                    raise UserError(msg)

            wrapped = dataclasses.dataclass(kw_only=True)(cls)
            return self._process_type(wrapped)

        return wrapper(cls) if cls else wrapper

    def _process_type(self, cls: T) -> T:
        cls.__dagger_module__ = self

        obj_def = self._objects.setdefault(cls.__name__, ObjectType(cls))

        # Find all constructors from other objects, decorated with `@mod.function`
        def _is_constructor(fn) -> typing.TypeGuard[Constructor]:
            return isinstance(fn, Constructor)

        for _, fn in inspect.getmembers(cls, _is_constructor):
            obj_def.functions[fn.name] = fn

        # Find all methods decorated with `@mod.function`
        def _is_function(fn) -> typing.TypeGuard[Func]:
            return hasattr(fn, FUNCTION_DEF_KEY)

        for _, meth in inspect.getmembers(cls, _is_function):
            fn = Function(meth, getattr(meth, FUNCTION_DEF_KEY))
            obj_def.functions[fn.name] = fn

        # Register hooks for renaming field names in `mod.field()`.
        attr_overrides = {}

        # Find all fields exposed with `mod.field()`.
        for field in dataclasses.fields(cls):
            field_def: FieldDefinition | None
            if field_def := field.metadata.get(FIELD_DEF_KEY, None):
                r = Field(
                    meta=field_def,
                    original_name=field.name,
                    return_type=field.type,
                )

                if r.name != r.original_name:
                    attr_overrides[r.original_name] = cattrs.gen.override(rename=r.name)

                obj_def.fields[r.name] = r

        # Include fields that are excluded from the constructor.
        self._converter.register_unstructure_hook(
            cls,
            cattrs.gen.make_dict_unstructure_fn(
                cls,
                self._converter,
                _cattrs_include_init_false=True,
                **attr_overrides,
            ),
        )
        self._converter.register_structure_hook(
            cls,
            cattrs.gen.make_dict_structure_fn(
                cls,
                self._converter,
                _cattrs_include_init_false=True,
                **attr_overrides,
            ),
        )

        return cls

    @overload
    def enum_type(self, cls: T) -> T: ...

    @overload
    def enum_type(self) -> Callable[[T], T]: ...

    def enum_type(self, cls: T | None = None) -> T | Callable[[T], T]:
        """Exposes a Python :py:class:`enum.Enum` as a :py:class:`dagger.EnumTypeDef`.

        The Dagger Python SDK looks for a ``description`` attribute in the enum
        member. There's a convenience base class :py:class:`dagger.Enum` that
        makes it easy to specify those descriptions as a second value.

        Examples
        --------
        Basic usage::

            import enum
            import dagger


            @dagger.enum_type
            class Options(enum.Enum):
                ONE = "ONE"
                TWO = "TWO"


        Using convenience base class for descriptions::

            import dagger


            @dagger.enum_type
            class Options(dagger.Enum):
                ONE = "ONE", "The first value"
                TWO = "TWO", "The second value"


        .. note::
            Only the values and their descriptions are reported to the
            Dagger API. The member's name is only used in Python.
        """

        def wrapper(cls: T) -> T:
            if not inspect.isclass(cls):
                msg = f"Expected an enum, got {type(cls)}"
                raise UserError(msg)

            if not issubclass(cls, enum.Enum):
                msg = f"Class {cls.__name__} is not an enum.Enum"
                raise UserError(msg)

            cls = cast(T, enum.unique(cls))
            self._enums.setdefault(cls.__name__, cls)

            return cls

        return wrapper(cls) if cls else wrapper<|MERGE_RESOLUTION|>--- conflicted
+++ resolved
@@ -83,20 +83,15 @@
         self.name = await dag.current_module().name()
         self._main = self.get_object(to_pascal_case(self.name))
 
-<<<<<<< HEAD
         try:
-            result = await fn(mod_name)
+            if parent_name := await dag.current_function_call().parent_name():
+                result = await self._invoke(parent_name)
+            else:
+                result = await self._register()
         except FunctionError as e:
             logger.exception("Error while executing function")
-            await self._fn_call.return_error(dag.error(str(e)))
+            await dag.current_function_call().return_error(dag.error(str(e)))
             raise SystemExit(2) from None
-=======
-        # If parent_name is empty it means we need to register the type definitions.
-        if parent_name := await dag.current_function_call().parent_name():
-            result = await self._invoke(parent_name)
-        else:
-            result = await self._register()
->>>>>>> b86c4938
 
         try:
             output = json.dumps(result)
@@ -104,13 +99,6 @@
             msg = f"Failed to serialize result: {e}"
             raise InternalError(msg) from e
 
-<<<<<<< HEAD
-        logger.debug(
-            "output => %s",
-            textwrap.shorten(repr(output), 144),
-        )
-        await self._fn_call.return_value(dagger.JSON(output))
-=======
         if logger.isEnabledFor(logging.DEBUG):
             logger.debug(
                 "output => %s",
@@ -118,7 +106,6 @@
             )
 
         await dag.current_function_call().return_value(dagger.JSON(output))
->>>>>>> b86c4938
 
     async def _register(self) -> dagger.ModuleID:  # noqa: C901
         """Register the module and its types with the Dagger API."""
