use crate::core::graphql_client::DynGraphQLClient;
use crate::errors::DaggerError;
use crate::querybuilder::Selection;
use derive_builder::Builder;
use serde::{Deserialize, Serialize};
use std::sync::Arc;
use tokio::process::Child;

#[derive(Serialize, Deserialize, PartialEq, Debug, Clone)]
pub struct CacheVolumeId(pub String);
impl Into<CacheVolumeId> for &str {
    fn into(self) -> CacheVolumeId {
        CacheVolumeId(self.to_string())
    }
}
impl Into<CacheVolumeId> for String {
    fn into(self) -> CacheVolumeId {
        CacheVolumeId(self.clone())
    }
}
impl CacheVolumeId {
    fn quote(&self) -> String {
        format!("\"{}\"", self.0.clone())
    }
}
#[derive(Serialize, Deserialize, PartialEq, Debug, Clone)]
pub struct ContainerId(pub String);
impl Into<ContainerId> for &str {
    fn into(self) -> ContainerId {
        ContainerId(self.to_string())
    }
}
impl Into<ContainerId> for String {
    fn into(self) -> ContainerId {
        ContainerId(self.clone())
    }
}
impl ContainerId {
    fn quote(&self) -> String {
        format!("\"{}\"", self.0.clone())
    }
}
#[derive(Serialize, Deserialize, PartialEq, Debug, Clone)]
pub struct DirectoryId(pub String);
impl Into<DirectoryId> for &str {
    fn into(self) -> DirectoryId {
        DirectoryId(self.to_string())
    }
}
impl Into<DirectoryId> for String {
    fn into(self) -> DirectoryId {
        DirectoryId(self.clone())
    }
}
impl DirectoryId {
    fn quote(&self) -> String {
        format!("\"{}\"", self.0.clone())
    }
}
#[derive(Serialize, Deserialize, PartialEq, Debug, Clone)]
pub struct EnvVariableId(pub String);
impl Into<EnvVariableId> for &str {
    fn into(self) -> EnvVariableId {
        EnvVariableId(self.to_string())
    }
}
impl Into<EnvVariableId> for String {
    fn into(self) -> EnvVariableId {
        EnvVariableId(self.clone())
    }
}
impl EnvVariableId {
    fn quote(&self) -> String {
        format!("\"{}\"", self.0.clone())
    }
}
#[derive(Serialize, Deserialize, PartialEq, Debug, Clone)]
pub struct FieldTypeDefId(pub String);
impl Into<FieldTypeDefId> for &str {
    fn into(self) -> FieldTypeDefId {
        FieldTypeDefId(self.to_string())
    }
}
impl Into<FieldTypeDefId> for String {
    fn into(self) -> FieldTypeDefId {
        FieldTypeDefId(self.clone())
    }
}
impl FieldTypeDefId {
    fn quote(&self) -> String {
        format!("\"{}\"", self.0.clone())
    }
}
#[derive(Serialize, Deserialize, PartialEq, Debug, Clone)]
pub struct FileId(pub String);
impl Into<FileId> for &str {
    fn into(self) -> FileId {
        FileId(self.to_string())
    }
}
impl Into<FileId> for String {
    fn into(self) -> FileId {
        FileId(self.clone())
    }
}
impl FileId {
    fn quote(&self) -> String {
        format!("\"{}\"", self.0.clone())
    }
}
#[derive(Serialize, Deserialize, PartialEq, Debug, Clone)]
pub struct FunctionArgId(pub String);
impl Into<FunctionArgId> for &str {
    fn into(self) -> FunctionArgId {
        FunctionArgId(self.to_string())
    }
}
impl Into<FunctionArgId> for String {
    fn into(self) -> FunctionArgId {
        FunctionArgId(self.clone())
    }
}
impl FunctionArgId {
    fn quote(&self) -> String {
        format!("\"{}\"", self.0.clone())
    }
}
#[derive(Serialize, Deserialize, PartialEq, Debug, Clone)]
pub struct FunctionCallArgValueId(pub String);
impl Into<FunctionCallArgValueId> for &str {
    fn into(self) -> FunctionCallArgValueId {
        FunctionCallArgValueId(self.to_string())
    }
}
impl Into<FunctionCallArgValueId> for String {
    fn into(self) -> FunctionCallArgValueId {
        FunctionCallArgValueId(self.clone())
    }
}
impl FunctionCallArgValueId {
    fn quote(&self) -> String {
        format!("\"{}\"", self.0.clone())
    }
}
#[derive(Serialize, Deserialize, PartialEq, Debug, Clone)]
pub struct FunctionCallId(pub String);
impl Into<FunctionCallId> for &str {
    fn into(self) -> FunctionCallId {
        FunctionCallId(self.to_string())
    }
}
impl Into<FunctionCallId> for String {
    fn into(self) -> FunctionCallId {
        FunctionCallId(self.clone())
    }
}
impl FunctionCallId {
    fn quote(&self) -> String {
        format!("\"{}\"", self.0.clone())
    }
}
#[derive(Serialize, Deserialize, PartialEq, Debug, Clone)]
pub struct FunctionId(pub String);
impl Into<FunctionId> for &str {
    fn into(self) -> FunctionId {
        FunctionId(self.to_string())
    }
}
impl Into<FunctionId> for String {
    fn into(self) -> FunctionId {
        FunctionId(self.clone())
    }
}
impl FunctionId {
    fn quote(&self) -> String {
        format!("\"{}\"", self.0.clone())
    }
}
#[derive(Serialize, Deserialize, PartialEq, Debug, Clone)]
pub struct GeneratedCodeId(pub String);
impl Into<GeneratedCodeId> for &str {
    fn into(self) -> GeneratedCodeId {
        GeneratedCodeId(self.to_string())
    }
}
impl Into<GeneratedCodeId> for String {
    fn into(self) -> GeneratedCodeId {
        GeneratedCodeId(self.clone())
    }
}
impl GeneratedCodeId {
    fn quote(&self) -> String {
        format!("\"{}\"", self.0.clone())
    }
}
#[derive(Serialize, Deserialize, PartialEq, Debug, Clone)]
pub struct GitRefId(pub String);
impl Into<GitRefId> for &str {
    fn into(self) -> GitRefId {
        GitRefId(self.to_string())
    }
}
impl Into<GitRefId> for String {
    fn into(self) -> GitRefId {
        GitRefId(self.clone())
    }
}
impl GitRefId {
    fn quote(&self) -> String {
        format!("\"{}\"", self.0.clone())
    }
}
#[derive(Serialize, Deserialize, PartialEq, Debug, Clone)]
pub struct GitRepositoryId(pub String);
impl Into<GitRepositoryId> for &str {
    fn into(self) -> GitRepositoryId {
        GitRepositoryId(self.to_string())
    }
}
impl Into<GitRepositoryId> for String {
    fn into(self) -> GitRepositoryId {
        GitRepositoryId(self.clone())
    }
}
impl GitRepositoryId {
    fn quote(&self) -> String {
        format!("\"{}\"", self.0.clone())
    }
}
#[derive(Serialize, Deserialize, PartialEq, Debug, Clone)]
pub struct HostId(pub String);
impl Into<HostId> for &str {
    fn into(self) -> HostId {
        HostId(self.to_string())
    }
}
impl Into<HostId> for String {
    fn into(self) -> HostId {
        HostId(self.clone())
    }
}
impl HostId {
    fn quote(&self) -> String {
        format!("\"{}\"", self.0.clone())
    }
}
#[derive(Serialize, Deserialize, PartialEq, Debug, Clone)]
pub struct InputTypeDefId(pub String);
impl Into<InputTypeDefId> for &str {
    fn into(self) -> InputTypeDefId {
        InputTypeDefId(self.to_string())
    }
}
impl Into<InputTypeDefId> for String {
    fn into(self) -> InputTypeDefId {
        InputTypeDefId(self.clone())
    }
}
impl InputTypeDefId {
    fn quote(&self) -> String {
        format!("\"{}\"", self.0.clone())
    }
}
#[derive(Serialize, Deserialize, PartialEq, Debug, Clone)]
pub struct InterfaceTypeDefId(pub String);
impl Into<InterfaceTypeDefId> for &str {
    fn into(self) -> InterfaceTypeDefId {
        InterfaceTypeDefId(self.to_string())
    }
}
impl Into<InterfaceTypeDefId> for String {
    fn into(self) -> InterfaceTypeDefId {
        InterfaceTypeDefId(self.clone())
    }
}
impl InterfaceTypeDefId {
    fn quote(&self) -> String {
        format!("\"{}\"", self.0.clone())
    }
}
#[derive(Serialize, Deserialize, PartialEq, Debug, Clone)]
pub struct Json(pub String);
impl Into<Json> for &str {
    fn into(self) -> Json {
        Json(self.to_string())
    }
}
impl Into<Json> for String {
    fn into(self) -> Json {
        Json(self.clone())
    }
}
impl Json {
    fn quote(&self) -> String {
        format!("\"{}\"", self.0.clone())
    }
}
#[derive(Serialize, Deserialize, PartialEq, Debug, Clone)]
pub struct LabelId(pub String);
impl Into<LabelId> for &str {
    fn into(self) -> LabelId {
        LabelId(self.to_string())
    }
}
impl Into<LabelId> for String {
    fn into(self) -> LabelId {
        LabelId(self.clone())
    }
}
impl LabelId {
    fn quote(&self) -> String {
        format!("\"{}\"", self.0.clone())
    }
}
#[derive(Serialize, Deserialize, PartialEq, Debug, Clone)]
pub struct ListTypeDefId(pub String);
impl Into<ListTypeDefId> for &str {
    fn into(self) -> ListTypeDefId {
        ListTypeDefId(self.to_string())
    }
}
impl Into<ListTypeDefId> for String {
    fn into(self) -> ListTypeDefId {
        ListTypeDefId(self.clone())
    }
}
impl ListTypeDefId {
    fn quote(&self) -> String {
        format!("\"{}\"", self.0.clone())
    }
}
#[derive(Serialize, Deserialize, PartialEq, Debug, Clone)]
pub struct ModuleConfigId(pub String);
impl Into<ModuleConfigId> for &str {
    fn into(self) -> ModuleConfigId {
        ModuleConfigId(self.to_string())
    }
}
impl Into<ModuleConfigId> for String {
    fn into(self) -> ModuleConfigId {
        ModuleConfigId(self.clone())
    }
}
impl ModuleConfigId {
    fn quote(&self) -> String {
        format!("\"{}\"", self.0.clone())
    }
}
#[derive(Serialize, Deserialize, PartialEq, Debug, Clone)]
pub struct ModuleId(pub String);
impl Into<ModuleId> for &str {
    fn into(self) -> ModuleId {
        ModuleId(self.to_string())
    }
}
impl Into<ModuleId> for String {
    fn into(self) -> ModuleId {
        ModuleId(self.clone())
    }
}
impl ModuleId {
    fn quote(&self) -> String {
        format!("\"{}\"", self.0.clone())
    }
}
#[derive(Serialize, Deserialize, PartialEq, Debug, Clone)]
pub struct ObjectTypeDefId(pub String);
impl Into<ObjectTypeDefId> for &str {
    fn into(self) -> ObjectTypeDefId {
        ObjectTypeDefId(self.to_string())
    }
}
impl Into<ObjectTypeDefId> for String {
    fn into(self) -> ObjectTypeDefId {
        ObjectTypeDefId(self.clone())
    }
}
impl ObjectTypeDefId {
    fn quote(&self) -> String {
        format!("\"{}\"", self.0.clone())
    }
}
#[derive(Serialize, Deserialize, PartialEq, Debug, Clone)]
pub struct Platform(pub String);
impl Into<Platform> for &str {
    fn into(self) -> Platform {
        Platform(self.to_string())
    }
}
impl Into<Platform> for String {
    fn into(self) -> Platform {
        Platform(self.clone())
    }
}
impl Platform {
    fn quote(&self) -> String {
        format!("\"{}\"", self.0.clone())
    }
}
#[derive(Serialize, Deserialize, PartialEq, Debug, Clone)]
pub struct PortId(pub String);
impl Into<PortId> for &str {
    fn into(self) -> PortId {
        PortId(self.to_string())
    }
}
impl Into<PortId> for String {
    fn into(self) -> PortId {
        PortId(self.clone())
    }
}
impl PortId {
    fn quote(&self) -> String {
        format!("\"{}\"", self.0.clone())
    }
}
#[derive(Serialize, Deserialize, PartialEq, Debug, Clone)]
pub struct SecretId(pub String);
impl Into<SecretId> for &str {
    fn into(self) -> SecretId {
        SecretId(self.to_string())
    }
}
impl Into<SecretId> for String {
    fn into(self) -> SecretId {
        SecretId(self.clone())
    }
}
impl SecretId {
    fn quote(&self) -> String {
        format!("\"{}\"", self.0.clone())
    }
}
#[derive(Serialize, Deserialize, PartialEq, Debug, Clone)]
pub struct ServiceId(pub String);
impl Into<ServiceId> for &str {
    fn into(self) -> ServiceId {
        ServiceId(self.to_string())
    }
}
impl Into<ServiceId> for String {
    fn into(self) -> ServiceId {
        ServiceId(self.clone())
    }
}
impl ServiceId {
    fn quote(&self) -> String {
        format!("\"{}\"", self.0.clone())
    }
}
#[derive(Serialize, Deserialize, PartialEq, Debug, Clone)]
pub struct SocketId(pub String);
impl Into<SocketId> for &str {
    fn into(self) -> SocketId {
        SocketId(self.to_string())
    }
}
impl Into<SocketId> for String {
    fn into(self) -> SocketId {
        SocketId(self.clone())
    }
}
impl SocketId {
    fn quote(&self) -> String {
        format!("\"{}\"", self.0.clone())
    }
}
#[derive(Serialize, Deserialize, PartialEq, Debug, Clone)]
pub struct TerminalId(pub String);
impl Into<TerminalId> for &str {
    fn into(self) -> TerminalId {
        TerminalId(self.to_string())
    }
}
impl Into<TerminalId> for String {
    fn into(self) -> TerminalId {
        TerminalId(self.clone())
    }
}
impl TerminalId {
    fn quote(&self) -> String {
        format!("\"{}\"", self.0.clone())
    }
}
#[derive(Serialize, Deserialize, PartialEq, Debug, Clone)]
pub struct TypeDefId(pub String);
impl Into<TypeDefId> for &str {
    fn into(self) -> TypeDefId {
        TypeDefId(self.to_string())
    }
}
impl Into<TypeDefId> for String {
    fn into(self) -> TypeDefId {
        TypeDefId(self.clone())
    }
}
impl TypeDefId {
    fn quote(&self) -> String {
        format!("\"{}\"", self.0.clone())
    }
}
#[derive(Serialize, Deserialize, PartialEq, Debug, Clone)]
pub struct Void(pub String);
impl Into<Void> for &str {
    fn into(self) -> Void {
        Void(self.to_string())
    }
}
impl Into<Void> for String {
    fn into(self) -> Void {
        Void(self.clone())
    }
}
impl Void {
    fn quote(&self) -> String {
        format!("\"{}\"", self.0.clone())
    }
}
#[derive(Serialize, Deserialize, Debug, PartialEq, Clone)]
pub struct BuildArg {
    pub name: String,
    pub value: String,
}
#[derive(Serialize, Deserialize, Debug, PartialEq, Clone)]
pub struct PipelineLabel {
    pub name: String,
    pub value: String,
}
#[derive(Serialize, Deserialize, Debug, PartialEq, Clone)]
pub struct PortForward {
    pub backend: isize,
    pub frontend: isize,
    pub protocol: NetworkProtocol,
}
#[derive(Clone)]
pub struct CacheVolume {
    pub proc: Option<Arc<Child>>,
    pub selection: Selection,
    pub graphql_client: DynGraphQLClient,
}
impl CacheVolume {
    /// A unique identifier for this CacheVolume.
    pub async fn id(&self) -> Result<CacheVolumeId, DaggerError> {
        let query = self.selection.select("id");
        query.execute(self.graphql_client.clone()).await
    }
}
#[derive(Clone)]
pub struct Container {
    pub proc: Option<Arc<Child>>,
    pub selection: Selection,
    pub graphql_client: DynGraphQLClient,
}
#[derive(Builder, Debug, PartialEq)]
pub struct ContainerAsTarballOpts {
    /// Force each layer of the image to use the specified compression algorithm.
    /// If this is unset, then if a layer already has a compressed blob in the engine's cache, that will be used (this can result in a mix of compression algorithms for different layers). If this is unset and a layer has no compressed blob in the engine's cache, then it will be compressed using Gzip.
    #[builder(setter(into, strip_option), default)]
    pub forced_compression: Option<ImageLayerCompression>,
    /// Use the specified media types for the image's layers.
    /// Defaults to OCI, which is largely compatible with most recent container runtimes, but Docker may be needed for older runtimes without OCI support.
    #[builder(setter(into, strip_option), default)]
    pub media_types: Option<ImageMediaTypes>,
    /// Identifiers for other platform specific containers.
    /// Used for multi-platform images.
    #[builder(setter(into, strip_option), default)]
    pub platform_variants: Option<Vec<ContainerId>>,
}
#[derive(Builder, Debug, PartialEq)]
pub struct ContainerBuildOpts<'a> {
    /// Additional build arguments.
    #[builder(setter(into, strip_option), default)]
    pub build_args: Option<Vec<BuildArg>>,
    /// Path to the Dockerfile to use.
    #[builder(setter(into, strip_option), default)]
    pub dockerfile: Option<&'a str>,
    /// Secrets to pass to the build.
    /// They will be mounted at /run/secrets/[secret-name] in the build container
    /// They can be accessed in the Dockerfile using the "secret" mount type and mount path /run/secrets/[secret-name], e.g. RUN --mount=type=secret,id=my-secret curl http://example.com?token=$(cat /run/secrets/my-secret)
    #[builder(setter(into, strip_option), default)]
    pub secrets: Option<Vec<SecretId>>,
    /// Target build stage to build.
    #[builder(setter(into, strip_option), default)]
    pub target: Option<&'a str>,
}
#[derive(Builder, Debug, PartialEq)]
pub struct ContainerExportOpts {
    /// Force each layer of the exported image to use the specified compression algorithm.
    /// If this is unset, then if a layer already has a compressed blob in the engine's cache, that will be used (this can result in a mix of compression algorithms for different layers). If this is unset and a layer has no compressed blob in the engine's cache, then it will be compressed using Gzip.
    #[builder(setter(into, strip_option), default)]
    pub forced_compression: Option<ImageLayerCompression>,
    /// Use the specified media types for the exported image's layers.
    /// Defaults to OCI, which is largely compatible with most recent container runtimes, but Docker may be needed for older runtimes without OCI support.
    #[builder(setter(into, strip_option), default)]
    pub media_types: Option<ImageMediaTypes>,
    /// Identifiers for other platform specific containers.
    /// Used for multi-platform image.
    #[builder(setter(into, strip_option), default)]
    pub platform_variants: Option<Vec<ContainerId>>,
}
#[derive(Builder, Debug, PartialEq)]
pub struct ContainerImportOpts<'a> {
    /// Identifies the tag to import from the archive, if the archive bundles multiple tags.
    #[builder(setter(into, strip_option), default)]
    pub tag: Option<&'a str>,
}
#[derive(Builder, Debug, PartialEq)]
pub struct ContainerPipelineOpts<'a> {
    /// Description of the sub-pipeline.
    #[builder(setter(into, strip_option), default)]
    pub description: Option<&'a str>,
    /// Labels to apply to the sub-pipeline.
    #[builder(setter(into, strip_option), default)]
    pub labels: Option<Vec<PipelineLabel>>,
}
#[derive(Builder, Debug, PartialEq)]
pub struct ContainerPublishOpts {
    /// Force each layer of the published image to use the specified compression algorithm.
    /// If this is unset, then if a layer already has a compressed blob in the engine's cache, that will be used (this can result in a mix of compression algorithms for different layers). If this is unset and a layer has no compressed blob in the engine's cache, then it will be compressed using Gzip.
    #[builder(setter(into, strip_option), default)]
    pub forced_compression: Option<ImageLayerCompression>,
    /// Use the specified media types for the published image's layers.
    /// Defaults to OCI, which is largely compatible with most recent registries, but Docker may be needed for older registries without OCI support.
    #[builder(setter(into, strip_option), default)]
    pub media_types: Option<ImageMediaTypes>,
    /// Identifiers for other platform specific containers.
    /// Used for multi-platform image.
    #[builder(setter(into, strip_option), default)]
    pub platform_variants: Option<Vec<ContainerId>>,
}
#[derive(Builder, Debug, PartialEq)]
pub struct ContainerShellOpts<'a> {
    /// If set, override the container's default shell and invoke these arguments instead.
    #[builder(setter(into, strip_option), default)]
    pub args: Option<Vec<&'a str>>,
}
#[derive(Builder, Debug, PartialEq)]
pub struct ContainerWithDirectoryOpts<'a> {
    /// Patterns to exclude in the written directory (e.g. ["node_modules/**", ".gitignore", ".git/"]).
    #[builder(setter(into, strip_option), default)]
    pub exclude: Option<Vec<&'a str>>,
    /// Patterns to include in the written directory (e.g. ["*.go", "go.mod", "go.sum"]).
    #[builder(setter(into, strip_option), default)]
    pub include: Option<Vec<&'a str>>,
    /// A user:group to set for the directory and its contents.
    /// The user and group can either be an ID (1000:1000) or a name (foo:bar).
    /// If the group is omitted, it defaults to the same as the user.
    #[builder(setter(into, strip_option), default)]
    pub owner: Option<&'a str>,
}
#[derive(Builder, Debug, PartialEq)]
pub struct ContainerWithEntrypointOpts {
    /// Don't remove the default arguments when setting the entrypoint.
    #[builder(setter(into, strip_option), default)]
    pub keep_default_args: Option<bool>,
}
#[derive(Builder, Debug, PartialEq)]
pub struct ContainerWithEnvVariableOpts {
    /// Replace `${VAR}` or `$VAR` in the value according to the current environment variables defined in the container (e.g., "/opt/bin:$PATH").
    #[builder(setter(into, strip_option), default)]
    pub expand: Option<bool>,
}
#[derive(Builder, Debug, PartialEq)]
pub struct ContainerWithExecOpts<'a> {
    /// Provides dagger access to the executed command.
    /// Do not use this option unless you trust the command being executed; the command being executed WILL BE GRANTED FULL ACCESS TO YOUR HOST FILESYSTEM.
    #[builder(setter(into, strip_option), default)]
    pub experimental_privileged_nesting: Option<bool>,
    /// Execute the command with all root capabilities. This is similar to running a command with "sudo" or executing "docker run" with the "--privileged" flag. Containerization does not provide any security guarantees when using this option. It should only be used when absolutely necessary and only with trusted commands.
    #[builder(setter(into, strip_option), default)]
    pub insecure_root_capabilities: Option<bool>,
    /// Redirect the command's standard error to a file in the container (e.g., "/tmp/stderr").
    #[builder(setter(into, strip_option), default)]
    pub redirect_stderr: Option<&'a str>,
    /// Redirect the command's standard output to a file in the container (e.g., "/tmp/stdout").
    #[builder(setter(into, strip_option), default)]
    pub redirect_stdout: Option<&'a str>,
    /// If the container has an entrypoint, ignore it for args rather than using it to wrap them.
    #[builder(setter(into, strip_option), default)]
    pub skip_entrypoint: Option<bool>,
    /// Content to write to the command's standard input before closing (e.g., "Hello world").
    #[builder(setter(into, strip_option), default)]
    pub stdin: Option<&'a str>,
}
#[derive(Builder, Debug, PartialEq)]
pub struct ContainerWithExposedPortOpts<'a> {
    /// Optional port description
    #[builder(setter(into, strip_option), default)]
    pub description: Option<&'a str>,
    /// Skip the health check when run as a service.
    #[builder(setter(into, strip_option), default)]
    pub experimental_skip_healthcheck: Option<bool>,
    /// Transport layer network protocol
    #[builder(setter(into, strip_option), default)]
    pub protocol: Option<NetworkProtocol>,
}
#[derive(Builder, Debug, PartialEq)]
pub struct ContainerWithFileOpts<'a> {
    /// A user:group to set for the file.
    /// The user and group can either be an ID (1000:1000) or a name (foo:bar).
    /// If the group is omitted, it defaults to the same as the user.
    #[builder(setter(into, strip_option), default)]
    pub owner: Option<&'a str>,
    /// Permission given to the copied file (e.g., 0600).
    #[builder(setter(into, strip_option), default)]
    pub permissions: Option<isize>,
}
#[derive(Builder, Debug, PartialEq)]
pub struct ContainerWithMountedCacheOpts<'a> {
    /// A user:group to set for the mounted cache directory.
    /// Note that this changes the ownership of the specified mount along with the initial filesystem provided by source (if any). It does not have any effect if/when the cache has already been created.
    /// The user and group can either be an ID (1000:1000) or a name (foo:bar).
    /// If the group is omitted, it defaults to the same as the user.
    #[builder(setter(into, strip_option), default)]
    pub owner: Option<&'a str>,
    /// Sharing mode of the cache volume.
    #[builder(setter(into, strip_option), default)]
    pub sharing: Option<CacheSharingMode>,
    /// Identifier of the directory to use as the cache volume's root.
    #[builder(setter(into, strip_option), default)]
    pub source: Option<DirectoryId>,
}
#[derive(Builder, Debug, PartialEq)]
pub struct ContainerWithMountedDirectoryOpts<'a> {
    /// A user:group to set for the mounted directory and its contents.
    /// The user and group can either be an ID (1000:1000) or a name (foo:bar).
    /// If the group is omitted, it defaults to the same as the user.
    #[builder(setter(into, strip_option), default)]
    pub owner: Option<&'a str>,
}
#[derive(Builder, Debug, PartialEq)]
pub struct ContainerWithMountedFileOpts<'a> {
    /// A user or user:group to set for the mounted file.
    /// The user and group can either be an ID (1000:1000) or a name (foo:bar).
    /// If the group is omitted, it defaults to the same as the user.
    #[builder(setter(into, strip_option), default)]
    pub owner: Option<&'a str>,
}
#[derive(Builder, Debug, PartialEq)]
pub struct ContainerWithMountedSecretOpts<'a> {
    /// Permission given to the mounted secret (e.g., 0600).
    /// This option requires an owner to be set to be active.
    #[builder(setter(into, strip_option), default)]
    pub mode: Option<isize>,
    /// A user:group to set for the mounted secret.
    /// The user and group can either be an ID (1000:1000) or a name (foo:bar).
    /// If the group is omitted, it defaults to the same as the user.
    #[builder(setter(into, strip_option), default)]
    pub owner: Option<&'a str>,
}
#[derive(Builder, Debug, PartialEq)]
pub struct ContainerWithNewFileOpts<'a> {
    /// Content of the file to write (e.g., "Hello world!").
    #[builder(setter(into, strip_option), default)]
    pub contents: Option<&'a str>,
    /// A user:group to set for the file.
    /// The user and group can either be an ID (1000:1000) or a name (foo:bar).
    /// If the group is omitted, it defaults to the same as the user.
    #[builder(setter(into, strip_option), default)]
    pub owner: Option<&'a str>,
    /// Permission given to the written file (e.g., 0600).
    #[builder(setter(into, strip_option), default)]
    pub permissions: Option<isize>,
}
#[derive(Builder, Debug, PartialEq)]
pub struct ContainerWithUnixSocketOpts<'a> {
    /// A user:group to set for the mounted socket.
    /// The user and group can either be an ID (1000:1000) or a name (foo:bar).
    /// If the group is omitted, it defaults to the same as the user.
    #[builder(setter(into, strip_option), default)]
    pub owner: Option<&'a str>,
}
#[derive(Builder, Debug, PartialEq)]
pub struct ContainerWithoutEntrypointOpts {
    /// Don't remove the default arguments when unsetting the entrypoint.
    #[builder(setter(into, strip_option), default)]
    pub keep_default_args: Option<bool>,
}
#[derive(Builder, Debug, PartialEq)]
pub struct ContainerWithoutExposedPortOpts {
    /// Port protocol to unexpose
    #[builder(setter(into, strip_option), default)]
    pub protocol: Option<NetworkProtocol>,
}
impl Container {
    /// Turn the container into a Service.
    /// Be sure to set any exposed ports before this conversion.
    pub fn as_service(&self) -> Service {
        let query = self.selection.select("asService");
        return Service {
            proc: self.proc.clone(),
            selection: query,
            graphql_client: self.graphql_client.clone(),
        };
    }
    /// Returns a File representing the container serialized to a tarball.
    ///
    /// # Arguments
    ///
    /// * `opt` - optional argument, see inner type for documentation, use <func>_opts to use
    pub fn as_tarball(&self) -> File {
        let query = self.selection.select("asTarball");
        return File {
            proc: self.proc.clone(),
            selection: query,
            graphql_client: self.graphql_client.clone(),
        };
    }
    /// Returns a File representing the container serialized to a tarball.
    ///
    /// # Arguments
    ///
    /// * `opt` - optional argument, see inner type for documentation, use <func>_opts to use
    pub fn as_tarball_opts(&self, opts: ContainerAsTarballOpts) -> File {
        let mut query = self.selection.select("asTarball");
        if let Some(platform_variants) = opts.platform_variants {
            query = query.arg("platformVariants", platform_variants);
        }
        if let Some(forced_compression) = opts.forced_compression {
            query = query.arg_enum("forcedCompression", forced_compression);
        }
        if let Some(media_types) = opts.media_types {
            query = query.arg_enum("mediaTypes", media_types);
        }
        return File {
            proc: self.proc.clone(),
            selection: query,
            graphql_client: self.graphql_client.clone(),
        };
    }
    /// Initializes this container from a Dockerfile build.
    ///
    /// # Arguments
    ///
    /// * `context` - Directory context used by the Dockerfile.
    /// * `opt` - optional argument, see inner type for documentation, use <func>_opts to use
    pub fn build(&self, context: Directory) -> Container {
        let mut query = self.selection.select("build");
        query = query.arg_lazy(
            "context",
            Box::new(move || {
                let context = context.clone();
                Box::pin(async move { context.id().await.unwrap().quote() })
            }),
        );
        return Container {
            proc: self.proc.clone(),
            selection: query,
            graphql_client: self.graphql_client.clone(),
        };
    }
    /// Initializes this container from a Dockerfile build.
    ///
    /// # Arguments
    ///
    /// * `context` - Directory context used by the Dockerfile.
    /// * `opt` - optional argument, see inner type for documentation, use <func>_opts to use
    pub fn build_opts<'a>(&self, context: Directory, opts: ContainerBuildOpts<'a>) -> Container {
        let mut query = self.selection.select("build");
        query = query.arg_lazy(
            "context",
            Box::new(move || {
                let context = context.clone();
                Box::pin(async move { context.id().await.unwrap().quote() })
            }),
        );
        if let Some(dockerfile) = opts.dockerfile {
            query = query.arg("dockerfile", dockerfile);
        }
        if let Some(target) = opts.target {
            query = query.arg("target", target);
        }
        if let Some(build_args) = opts.build_args {
            query = query.arg("buildArgs", build_args);
        }
        if let Some(secrets) = opts.secrets {
            query = query.arg("secrets", secrets);
        }
        return Container {
            proc: self.proc.clone(),
            selection: query,
            graphql_client: self.graphql_client.clone(),
        };
    }
    /// Retrieves default arguments for future commands.
    pub async fn default_args(&self) -> Result<Vec<String>, DaggerError> {
        let query = self.selection.select("defaultArgs");
        query.execute(self.graphql_client.clone()).await
    }
    /// Retrieves a directory at the given path.
    /// Mounts are included.
    ///
    /// # Arguments
    ///
    /// * `path` - The path of the directory to retrieve (e.g., "./src").
    pub fn directory(&self, path: impl Into<String>) -> Directory {
        let mut query = self.selection.select("directory");
        query = query.arg("path", path.into());
        return Directory {
            proc: self.proc.clone(),
            selection: query,
            graphql_client: self.graphql_client.clone(),
        };
    }
    /// Retrieves entrypoint to be prepended to the arguments of all commands.
    pub async fn entrypoint(&self) -> Result<Vec<String>, DaggerError> {
        let query = self.selection.select("entrypoint");
        query.execute(self.graphql_client.clone()).await
    }
    /// Retrieves the value of the specified environment variable.
    ///
    /// # Arguments
    ///
    /// * `name` - The name of the environment variable to retrieve (e.g., "PATH").
    pub async fn env_variable(&self, name: impl Into<String>) -> Result<String, DaggerError> {
        let mut query = self.selection.select("envVariable");
        query = query.arg("name", name.into());
        query.execute(self.graphql_client.clone()).await
    }
    /// Retrieves the list of environment variables passed to commands.
    pub fn env_variables(&self) -> Vec<EnvVariable> {
        let query = self.selection.select("envVariables");
        return vec![EnvVariable {
            proc: self.proc.clone(),
            selection: query,
            graphql_client: self.graphql_client.clone(),
        }];
    }
    /// EXPERIMENTAL API! Subject to change/removal at any time.
    /// Configures all available GPUs on the host to be accessible to this container.
    /// This currently works for Nvidia devices only.
    pub fn experimental_with_all_gp_us(&self) -> Container {
        let query = self.selection.select("experimentalWithAllGPUs");
        return Container {
            proc: self.proc.clone(),
            selection: query,
            graphql_client: self.graphql_client.clone(),
        };
    }
    /// EXPERIMENTAL API! Subject to change/removal at any time.
    /// Configures the provided list of devices to be accesible to this container.
    /// This currently works for Nvidia devices only.
    ///
    /// # Arguments
    ///
    /// * `devices` - List of devices to be accessible to this container.
    pub fn experimental_with_gpu(&self, devices: Vec<impl Into<String>>) -> Container {
        let mut query = self.selection.select("experimentalWithGPU");
        query = query.arg(
            "devices",
            devices
                .into_iter()
                .map(|i| i.into())
                .collect::<Vec<String>>(),
        );
        return Container {
            proc: self.proc.clone(),
            selection: query,
            graphql_client: self.graphql_client.clone(),
        };
    }
    /// Writes the container as an OCI tarball to the destination file path on the host.
    /// Return true on success.
    /// It can also export platform variants.
    ///
    /// # Arguments
    ///
    /// * `path` - Host's destination path (e.g., "./tarball").
    ///
    /// Path can be relative to the engine's workdir or absolute.
    /// * `opt` - optional argument, see inner type for documentation, use <func>_opts to use
    pub async fn export(&self, path: impl Into<String>) -> Result<bool, DaggerError> {
        let mut query = self.selection.select("export");
        query = query.arg("path", path.into());
        query.execute(self.graphql_client.clone()).await
    }
    /// Writes the container as an OCI tarball to the destination file path on the host.
    /// Return true on success.
    /// It can also export platform variants.
    ///
    /// # Arguments
    ///
    /// * `path` - Host's destination path (e.g., "./tarball").
    ///
    /// Path can be relative to the engine's workdir or absolute.
    /// * `opt` - optional argument, see inner type for documentation, use <func>_opts to use
    pub async fn export_opts(
        &self,
        path: impl Into<String>,
        opts: ContainerExportOpts,
    ) -> Result<bool, DaggerError> {
        let mut query = self.selection.select("export");
        query = query.arg("path", path.into());
        if let Some(platform_variants) = opts.platform_variants {
            query = query.arg("platformVariants", platform_variants);
        }
        if let Some(forced_compression) = opts.forced_compression {
            query = query.arg_enum("forcedCompression", forced_compression);
        }
        if let Some(media_types) = opts.media_types {
            query = query.arg_enum("mediaTypes", media_types);
        }
        query.execute(self.graphql_client.clone()).await
    }
    /// Retrieves the list of exposed ports.
    /// This includes ports already exposed by the image, even if not explicitly added with dagger.
    pub fn exposed_ports(&self) -> Vec<Port> {
        let query = self.selection.select("exposedPorts");
        return vec![Port {
            proc: self.proc.clone(),
            selection: query,
            graphql_client: self.graphql_client.clone(),
        }];
    }
    /// Retrieves a file at the given path.
    /// Mounts are included.
    ///
    /// # Arguments
    ///
    /// * `path` - The path of the file to retrieve (e.g., "./README.md").
    pub fn file(&self, path: impl Into<String>) -> File {
        let mut query = self.selection.select("file");
        query = query.arg("path", path.into());
        return File {
            proc: self.proc.clone(),
            selection: query,
            graphql_client: self.graphql_client.clone(),
        };
    }
    /// Initializes this container from a pulled base image.
    ///
    /// # Arguments
    ///
    /// * `address` - Image's address from its registry.
    ///
    /// Formatted as [host]/[user]/[repo]:[tag] (e.g., "docker.io/dagger/dagger:main").
    pub fn from(&self, address: impl Into<String>) -> Container {
        let mut query = self.selection.select("from");
        query = query.arg("address", address.into());
        return Container {
            proc: self.proc.clone(),
            selection: query,
            graphql_client: self.graphql_client.clone(),
        };
    }
    /// A unique identifier for this Container.
    pub async fn id(&self) -> Result<ContainerId, DaggerError> {
        let query = self.selection.select("id");
        query.execute(self.graphql_client.clone()).await
    }
    /// The unique image reference which can only be retrieved immediately after the 'Container.From' call.
    pub async fn image_ref(&self) -> Result<String, DaggerError> {
        let query = self.selection.select("imageRef");
        query.execute(self.graphql_client.clone()).await
    }
    /// Reads the container from an OCI tarball.
    ///
    /// # Arguments
    ///
    /// * `source` - File to read the container from.
    /// * `opt` - optional argument, see inner type for documentation, use <func>_opts to use
    pub fn import(&self, source: File) -> Container {
        let mut query = self.selection.select("import");
        query = query.arg_lazy(
            "source",
            Box::new(move || {
                let source = source.clone();
                Box::pin(async move { source.id().await.unwrap().quote() })
            }),
        );
        return Container {
            proc: self.proc.clone(),
            selection: query,
            graphql_client: self.graphql_client.clone(),
        };
    }
    /// Reads the container from an OCI tarball.
    ///
    /// # Arguments
    ///
    /// * `source` - File to read the container from.
    /// * `opt` - optional argument, see inner type for documentation, use <func>_opts to use
    pub fn import_opts<'a>(&self, source: File, opts: ContainerImportOpts<'a>) -> Container {
        let mut query = self.selection.select("import");
        query = query.arg_lazy(
            "source",
            Box::new(move || {
                let source = source.clone();
                Box::pin(async move { source.id().await.unwrap().quote() })
            }),
        );
        if let Some(tag) = opts.tag {
            query = query.arg("tag", tag);
        }
        return Container {
            proc: self.proc.clone(),
            selection: query,
            graphql_client: self.graphql_client.clone(),
        };
    }
    /// Retrieves the value of the specified label.
    ///
    /// # Arguments
    ///
    /// * `name` - The name of the label (e.g., "org.opencontainers.artifact.created").
    pub async fn label(&self, name: impl Into<String>) -> Result<String, DaggerError> {
        let mut query = self.selection.select("label");
        query = query.arg("name", name.into());
        query.execute(self.graphql_client.clone()).await
    }
    /// Retrieves the list of labels passed to container.
    pub fn labels(&self) -> Vec<Label> {
        let query = self.selection.select("labels");
        return vec![Label {
            proc: self.proc.clone(),
            selection: query,
            graphql_client: self.graphql_client.clone(),
        }];
    }
    /// Retrieves the list of paths where a directory is mounted.
    pub async fn mounts(&self) -> Result<Vec<String>, DaggerError> {
        let query = self.selection.select("mounts");
        query.execute(self.graphql_client.clone()).await
    }
    /// Creates a named sub-pipeline.
    ///
    /// # Arguments
    ///
    /// * `name` - Name of the sub-pipeline.
    /// * `opt` - optional argument, see inner type for documentation, use <func>_opts to use
    pub fn pipeline(&self, name: impl Into<String>) -> Container {
        let mut query = self.selection.select("pipeline");
        query = query.arg("name", name.into());
        return Container {
            proc: self.proc.clone(),
            selection: query,
            graphql_client: self.graphql_client.clone(),
        };
    }
    /// Creates a named sub-pipeline.
    ///
    /// # Arguments
    ///
    /// * `name` - Name of the sub-pipeline.
    /// * `opt` - optional argument, see inner type for documentation, use <func>_opts to use
    pub fn pipeline_opts<'a>(
        &self,
        name: impl Into<String>,
        opts: ContainerPipelineOpts<'a>,
    ) -> Container {
        let mut query = self.selection.select("pipeline");
        query = query.arg("name", name.into());
        if let Some(description) = opts.description {
            query = query.arg("description", description);
        }
        if let Some(labels) = opts.labels {
            query = query.arg("labels", labels);
        }
        return Container {
            proc: self.proc.clone(),
            selection: query,
            graphql_client: self.graphql_client.clone(),
        };
    }
    /// The platform this container executes and publishes as.
    pub async fn platform(&self) -> Result<Platform, DaggerError> {
        let query = self.selection.select("platform");
        query.execute(self.graphql_client.clone()).await
    }
    /// Publishes this container as a new image to the specified address.
    /// Publish returns a fully qualified ref.
    /// It can also publish platform variants.
    ///
    /// # Arguments
    ///
    /// * `address` - Registry's address to publish the image to.
    ///
    /// Formatted as [host]/[user]/[repo]:[tag] (e.g. "docker.io/dagger/dagger:main").
    /// * `opt` - optional argument, see inner type for documentation, use <func>_opts to use
    pub async fn publish(&self, address: impl Into<String>) -> Result<String, DaggerError> {
        let mut query = self.selection.select("publish");
        query = query.arg("address", address.into());
        query.execute(self.graphql_client.clone()).await
    }
    /// Publishes this container as a new image to the specified address.
    /// Publish returns a fully qualified ref.
    /// It can also publish platform variants.
    ///
    /// # Arguments
    ///
    /// * `address` - Registry's address to publish the image to.
    ///
    /// Formatted as [host]/[user]/[repo]:[tag] (e.g. "docker.io/dagger/dagger:main").
    /// * `opt` - optional argument, see inner type for documentation, use <func>_opts to use
    pub async fn publish_opts(
        &self,
        address: impl Into<String>,
        opts: ContainerPublishOpts,
    ) -> Result<String, DaggerError> {
        let mut query = self.selection.select("publish");
        query = query.arg("address", address.into());
        if let Some(platform_variants) = opts.platform_variants {
            query = query.arg("platformVariants", platform_variants);
        }
        if let Some(forced_compression) = opts.forced_compression {
            query = query.arg_enum("forcedCompression", forced_compression);
        }
        if let Some(media_types) = opts.media_types {
            query = query.arg_enum("mediaTypes", media_types);
        }
        query.execute(self.graphql_client.clone()).await
    }
    /// Retrieves this container's root filesystem. Mounts are not included.
    pub fn rootfs(&self) -> Directory {
        let query = self.selection.select("rootfs");
        return Directory {
            proc: self.proc.clone(),
            selection: query,
            graphql_client: self.graphql_client.clone(),
        };
    }
    /// Return an interactive terminal for this container using its configured shell if not overridden by args (or sh as a fallback default).
    ///
    /// # Arguments
    ///
    /// * `opt` - optional argument, see inner type for documentation, use <func>_opts to use
    pub fn shell(&self) -> Terminal {
        let query = self.selection.select("shell");
        return Terminal {
            proc: self.proc.clone(),
            selection: query,
            graphql_client: self.graphql_client.clone(),
        };
    }
    /// Return an interactive terminal for this container using its configured shell if not overridden by args (or sh as a fallback default).
    ///
    /// # Arguments
    ///
    /// * `opt` - optional argument, see inner type for documentation, use <func>_opts to use
    pub fn shell_opts<'a>(&self, opts: ContainerShellOpts<'a>) -> Terminal {
        let mut query = self.selection.select("shell");
        if let Some(args) = opts.args {
            query = query.arg("args", args);
        }
        return Terminal {
            proc: self.proc.clone(),
            selection: query,
            graphql_client: self.graphql_client.clone(),
        };
    }
    /// The error stream of the last executed command.
    /// Will execute default command if none is set, or error if there's no default.
    pub async fn stderr(&self) -> Result<String, DaggerError> {
        let query = self.selection.select("stderr");
        query.execute(self.graphql_client.clone()).await
    }
    /// The output stream of the last executed command.
    /// Will execute default command if none is set, or error if there's no default.
    pub async fn stdout(&self) -> Result<String, DaggerError> {
        let query = self.selection.select("stdout");
        query.execute(self.graphql_client.clone()).await
    }
    /// Forces evaluation of the pipeline in the engine.
    /// It doesn't run the default command if no exec has been set.
    pub async fn sync(&self) -> Result<ContainerId, DaggerError> {
        let query = self.selection.select("sync");
        query.execute(self.graphql_client.clone()).await
    }
    /// Retrieves the user to be set for all commands.
    pub async fn user(&self) -> Result<String, DaggerError> {
        let query = self.selection.select("user");
        query.execute(self.graphql_client.clone()).await
    }
    /// Configures default arguments for future commands.
    ///
    /// # Arguments
    ///
    /// * `args` - Arguments to prepend to future executions (e.g., ["-v", "--no-cache"]).
    pub fn with_default_args(&self, args: Vec<impl Into<String>>) -> Container {
        let mut query = self.selection.select("withDefaultArgs");
        query = query.arg(
            "args",
            args.into_iter().map(|i| i.into()).collect::<Vec<String>>(),
        );
        return Container {
            proc: self.proc.clone(),
            selection: query,
            graphql_client: self.graphql_client.clone(),
        };
    }
    /// Set the default command to invoke for the "shell" API.
    ///
    /// # Arguments
    ///
    /// * `args` - The args of the command to set the default shell to.
    pub fn with_default_shell(&self, args: Vec<impl Into<String>>) -> Container {
        let mut query = self.selection.select("withDefaultShell");
        query = query.arg(
            "args",
            args.into_iter().map(|i| i.into()).collect::<Vec<String>>(),
        );
        return Container {
            proc: self.proc.clone(),
            selection: query,
            graphql_client: self.graphql_client.clone(),
        };
    }
    /// Retrieves this container plus a directory written at the given path.
    ///
    /// # Arguments
    ///
    /// * `path` - Location of the written directory (e.g., "/tmp/directory").
    /// * `directory` - Identifier of the directory to write
    /// * `opt` - optional argument, see inner type for documentation, use <func>_opts to use
    pub fn with_directory(&self, path: impl Into<String>, directory: Directory) -> Container {
        let mut query = self.selection.select("withDirectory");
        query = query.arg("path", path.into());
        query = query.arg_lazy(
            "directory",
            Box::new(move || {
                let directory = directory.clone();
                Box::pin(async move { directory.id().await.unwrap().quote() })
            }),
        );
        return Container {
            proc: self.proc.clone(),
            selection: query,
            graphql_client: self.graphql_client.clone(),
        };
    }
    /// Retrieves this container plus a directory written at the given path.
    ///
    /// # Arguments
    ///
    /// * `path` - Location of the written directory (e.g., "/tmp/directory").
    /// * `directory` - Identifier of the directory to write
    /// * `opt` - optional argument, see inner type for documentation, use <func>_opts to use
    pub fn with_directory_opts<'a>(
        &self,
        path: impl Into<String>,
        directory: Directory,
        opts: ContainerWithDirectoryOpts<'a>,
    ) -> Container {
        let mut query = self.selection.select("withDirectory");
        query = query.arg("path", path.into());
        query = query.arg_lazy(
            "directory",
            Box::new(move || {
                let directory = directory.clone();
                Box::pin(async move { directory.id().await.unwrap().quote() })
            }),
        );
        if let Some(exclude) = opts.exclude {
            query = query.arg("exclude", exclude);
        }
        if let Some(include) = opts.include {
            query = query.arg("include", include);
        }
        if let Some(owner) = opts.owner {
            query = query.arg("owner", owner);
        }
        return Container {
            proc: self.proc.clone(),
            selection: query,
            graphql_client: self.graphql_client.clone(),
        };
    }
    /// Retrieves this container but with a different command entrypoint.
    ///
    /// # Arguments
    ///
    /// * `args` - Entrypoint to use for future executions (e.g., ["go", "run"]).
    /// * `opt` - optional argument, see inner type for documentation, use <func>_opts to use
    pub fn with_entrypoint(&self, args: Vec<impl Into<String>>) -> Container {
        let mut query = self.selection.select("withEntrypoint");
        query = query.arg(
            "args",
            args.into_iter().map(|i| i.into()).collect::<Vec<String>>(),
        );
        return Container {
            proc: self.proc.clone(),
            selection: query,
            graphql_client: self.graphql_client.clone(),
        };
    }
    /// Retrieves this container but with a different command entrypoint.
    ///
    /// # Arguments
    ///
    /// * `args` - Entrypoint to use for future executions (e.g., ["go", "run"]).
    /// * `opt` - optional argument, see inner type for documentation, use <func>_opts to use
    pub fn with_entrypoint_opts(
        &self,
        args: Vec<impl Into<String>>,
        opts: ContainerWithEntrypointOpts,
    ) -> Container {
        let mut query = self.selection.select("withEntrypoint");
        query = query.arg(
            "args",
            args.into_iter().map(|i| i.into()).collect::<Vec<String>>(),
        );
        if let Some(keep_default_args) = opts.keep_default_args {
            query = query.arg("keepDefaultArgs", keep_default_args);
        }
        return Container {
            proc: self.proc.clone(),
            selection: query,
            graphql_client: self.graphql_client.clone(),
        };
    }
    /// Retrieves this container plus the given environment variable.
    ///
    /// # Arguments
    ///
    /// * `name` - The name of the environment variable (e.g., "HOST").
    /// * `value` - The value of the environment variable. (e.g., "localhost").
    /// * `opt` - optional argument, see inner type for documentation, use <func>_opts to use
    pub fn with_env_variable(
        &self,
        name: impl Into<String>,
        value: impl Into<String>,
    ) -> Container {
        let mut query = self.selection.select("withEnvVariable");
        query = query.arg("name", name.into());
        query = query.arg("value", value.into());
        return Container {
            proc: self.proc.clone(),
            selection: query,
            graphql_client: self.graphql_client.clone(),
        };
    }
    /// Retrieves this container plus the given environment variable.
    ///
    /// # Arguments
    ///
    /// * `name` - The name of the environment variable (e.g., "HOST").
    /// * `value` - The value of the environment variable. (e.g., "localhost").
    /// * `opt` - optional argument, see inner type for documentation, use <func>_opts to use
    pub fn with_env_variable_opts(
        &self,
        name: impl Into<String>,
        value: impl Into<String>,
        opts: ContainerWithEnvVariableOpts,
    ) -> Container {
        let mut query = self.selection.select("withEnvVariable");
        query = query.arg("name", name.into());
        query = query.arg("value", value.into());
        if let Some(expand) = opts.expand {
            query = query.arg("expand", expand);
        }
        return Container {
            proc: self.proc.clone(),
            selection: query,
            graphql_client: self.graphql_client.clone(),
        };
    }
    /// Retrieves this container after executing the specified command inside it.
    ///
    /// # Arguments
    ///
    /// * `args` - Command to run instead of the container's default command (e.g., ["run", "main.go"]).
    ///
    /// If empty, the container's default command is used.
    /// * `opt` - optional argument, see inner type for documentation, use <func>_opts to use
    pub fn with_exec(&self, args: Vec<impl Into<String>>) -> Container {
        let mut query = self.selection.select("withExec");
        query = query.arg(
            "args",
            args.into_iter().map(|i| i.into()).collect::<Vec<String>>(),
        );
        return Container {
            proc: self.proc.clone(),
            selection: query,
            graphql_client: self.graphql_client.clone(),
        };
    }
    /// Retrieves this container after executing the specified command inside it.
    ///
    /// # Arguments
    ///
    /// * `args` - Command to run instead of the container's default command (e.g., ["run", "main.go"]).
    ///
    /// If empty, the container's default command is used.
    /// * `opt` - optional argument, see inner type for documentation, use <func>_opts to use
    pub fn with_exec_opts<'a>(
        &self,
        args: Vec<impl Into<String>>,
        opts: ContainerWithExecOpts<'a>,
    ) -> Container {
        let mut query = self.selection.select("withExec");
        query = query.arg(
            "args",
            args.into_iter().map(|i| i.into()).collect::<Vec<String>>(),
        );
        if let Some(skip_entrypoint) = opts.skip_entrypoint {
            query = query.arg("skipEntrypoint", skip_entrypoint);
        }
        if let Some(stdin) = opts.stdin {
            query = query.arg("stdin", stdin);
        }
        if let Some(redirect_stdout) = opts.redirect_stdout {
            query = query.arg("redirectStdout", redirect_stdout);
        }
        if let Some(redirect_stderr) = opts.redirect_stderr {
            query = query.arg("redirectStderr", redirect_stderr);
        }
        if let Some(experimental_privileged_nesting) = opts.experimental_privileged_nesting {
            query = query.arg(
                "experimentalPrivilegedNesting",
                experimental_privileged_nesting,
            );
        }
        if let Some(insecure_root_capabilities) = opts.insecure_root_capabilities {
            query = query.arg("insecureRootCapabilities", insecure_root_capabilities);
        }
        return Container {
            proc: self.proc.clone(),
            selection: query,
            graphql_client: self.graphql_client.clone(),
        };
    }
    /// Expose a network port.
    /// Exposed ports serve two purposes:
    /// - For health checks and introspection, when running services
    /// - For setting the EXPOSE OCI field when publishing the container
    ///
    /// # Arguments
    ///
    /// * `port` - Port number to expose
    /// * `opt` - optional argument, see inner type for documentation, use <func>_opts to use
    pub fn with_exposed_port(&self, port: isize) -> Container {
        let mut query = self.selection.select("withExposedPort");
        query = query.arg("port", port);
        return Container {
            proc: self.proc.clone(),
            selection: query,
            graphql_client: self.graphql_client.clone(),
        };
    }
    /// Expose a network port.
    /// Exposed ports serve two purposes:
    /// - For health checks and introspection, when running services
    /// - For setting the EXPOSE OCI field when publishing the container
    ///
    /// # Arguments
    ///
    /// * `port` - Port number to expose
    /// * `opt` - optional argument, see inner type for documentation, use <func>_opts to use
    pub fn with_exposed_port_opts<'a>(
        &self,
        port: isize,
        opts: ContainerWithExposedPortOpts<'a>,
    ) -> Container {
        let mut query = self.selection.select("withExposedPort");
        query = query.arg("port", port);
        if let Some(protocol) = opts.protocol {
            query = query.arg_enum("protocol", protocol);
        }
        if let Some(description) = opts.description {
            query = query.arg("description", description);
        }
        if let Some(experimental_skip_healthcheck) = opts.experimental_skip_healthcheck {
            query = query.arg("experimentalSkipHealthcheck", experimental_skip_healthcheck);
        }
        return Container {
            proc: self.proc.clone(),
            selection: query,
            graphql_client: self.graphql_client.clone(),
        };
    }
    /// Retrieves this container plus the contents of the given file copied to the given path.
    ///
    /// # Arguments
    ///
    /// * `path` - Location of the copied file (e.g., "/tmp/file.txt").
    /// * `source` - Identifier of the file to copy.
    /// * `opt` - optional argument, see inner type for documentation, use <func>_opts to use
    pub fn with_file(&self, path: impl Into<String>, source: File) -> Container {
        let mut query = self.selection.select("withFile");
        query = query.arg("path", path.into());
        query = query.arg_lazy(
            "source",
            Box::new(move || {
                let source = source.clone();
                Box::pin(async move { source.id().await.unwrap().quote() })
            }),
        );
        return Container {
            proc: self.proc.clone(),
            selection: query,
            graphql_client: self.graphql_client.clone(),
        };
    }
    /// Retrieves this container plus the contents of the given file copied to the given path.
    ///
    /// # Arguments
    ///
    /// * `path` - Location of the copied file (e.g., "/tmp/file.txt").
    /// * `source` - Identifier of the file to copy.
    /// * `opt` - optional argument, see inner type for documentation, use <func>_opts to use
    pub fn with_file_opts<'a>(
        &self,
        path: impl Into<String>,
        source: File,
        opts: ContainerWithFileOpts<'a>,
    ) -> Container {
        let mut query = self.selection.select("withFile");
        query = query.arg("path", path.into());
        query = query.arg_lazy(
            "source",
            Box::new(move || {
                let source = source.clone();
                Box::pin(async move { source.id().await.unwrap().quote() })
            }),
        );
        if let Some(permissions) = opts.permissions {
            query = query.arg("permissions", permissions);
        }
        if let Some(owner) = opts.owner {
            query = query.arg("owner", owner);
        }
        return Container {
            proc: self.proc.clone(),
            selection: query,
            graphql_client: self.graphql_client.clone(),
        };
    }
    /// Indicate that subsequent operations should be featured more prominently in the UI.
    pub fn with_focus(&self) -> Container {
        let query = self.selection.select("withFocus");
        return Container {
            proc: self.proc.clone(),
            selection: query,
            graphql_client: self.graphql_client.clone(),
        };
    }
    /// Retrieves this container plus the given label.
    ///
    /// # Arguments
    ///
    /// * `name` - The name of the label (e.g., "org.opencontainers.artifact.created").
    /// * `value` - The value of the label (e.g., "2023-01-01T00:00:00Z").
    pub fn with_label(&self, name: impl Into<String>, value: impl Into<String>) -> Container {
        let mut query = self.selection.select("withLabel");
        query = query.arg("name", name.into());
        query = query.arg("value", value.into());
        return Container {
            proc: self.proc.clone(),
            selection: query,
            graphql_client: self.graphql_client.clone(),
        };
    }
    /// Retrieves this container plus a cache volume mounted at the given path.
    ///
    /// # Arguments
    ///
    /// * `path` - Location of the cache directory (e.g., "/cache/node_modules").
    /// * `cache` - Identifier of the cache volume to mount.
    /// * `opt` - optional argument, see inner type for documentation, use <func>_opts to use
    pub fn with_mounted_cache(&self, path: impl Into<String>, cache: CacheVolume) -> Container {
        let mut query = self.selection.select("withMountedCache");
        query = query.arg("path", path.into());
        query = query.arg_lazy(
            "cache",
            Box::new(move || {
                let cache = cache.clone();
                Box::pin(async move { cache.id().await.unwrap().quote() })
            }),
        );
        return Container {
            proc: self.proc.clone(),
            selection: query,
            graphql_client: self.graphql_client.clone(),
        };
    }
    /// Retrieves this container plus a cache volume mounted at the given path.
    ///
    /// # Arguments
    ///
    /// * `path` - Location of the cache directory (e.g., "/cache/node_modules").
    /// * `cache` - Identifier of the cache volume to mount.
    /// * `opt` - optional argument, see inner type for documentation, use <func>_opts to use
    pub fn with_mounted_cache_opts<'a>(
        &self,
        path: impl Into<String>,
        cache: CacheVolume,
        opts: ContainerWithMountedCacheOpts<'a>,
    ) -> Container {
        let mut query = self.selection.select("withMountedCache");
        query = query.arg("path", path.into());
        query = query.arg_lazy(
            "cache",
            Box::new(move || {
                let cache = cache.clone();
                Box::pin(async move { cache.id().await.unwrap().quote() })
            }),
        );
        if let Some(source) = opts.source {
            query = query.arg("source", source);
        }
        if let Some(sharing) = opts.sharing {
            query = query.arg_enum("sharing", sharing);
        }
        if let Some(owner) = opts.owner {
            query = query.arg("owner", owner);
        }
        return Container {
            proc: self.proc.clone(),
            selection: query,
            graphql_client: self.graphql_client.clone(),
        };
    }
    /// Retrieves this container plus a directory mounted at the given path.
    ///
    /// # Arguments
    ///
    /// * `path` - Location of the mounted directory (e.g., "/mnt/directory").
    /// * `source` - Identifier of the mounted directory.
    /// * `opt` - optional argument, see inner type for documentation, use <func>_opts to use
    pub fn with_mounted_directory(&self, path: impl Into<String>, source: Directory) -> Container {
        let mut query = self.selection.select("withMountedDirectory");
        query = query.arg("path", path.into());
        query = query.arg_lazy(
            "source",
            Box::new(move || {
                let source = source.clone();
                Box::pin(async move { source.id().await.unwrap().quote() })
            }),
        );
        return Container {
            proc: self.proc.clone(),
            selection: query,
            graphql_client: self.graphql_client.clone(),
        };
    }
    /// Retrieves this container plus a directory mounted at the given path.
    ///
    /// # Arguments
    ///
    /// * `path` - Location of the mounted directory (e.g., "/mnt/directory").
    /// * `source` - Identifier of the mounted directory.
    /// * `opt` - optional argument, see inner type for documentation, use <func>_opts to use
    pub fn with_mounted_directory_opts<'a>(
        &self,
        path: impl Into<String>,
        source: Directory,
        opts: ContainerWithMountedDirectoryOpts<'a>,
    ) -> Container {
        let mut query = self.selection.select("withMountedDirectory");
        query = query.arg("path", path.into());
        query = query.arg_lazy(
            "source",
            Box::new(move || {
                let source = source.clone();
                Box::pin(async move { source.id().await.unwrap().quote() })
            }),
        );
        if let Some(owner) = opts.owner {
            query = query.arg("owner", owner);
        }
        return Container {
            proc: self.proc.clone(),
            selection: query,
            graphql_client: self.graphql_client.clone(),
        };
    }
    /// Retrieves this container plus a file mounted at the given path.
    ///
    /// # Arguments
    ///
    /// * `path` - Location of the mounted file (e.g., "/tmp/file.txt").
    /// * `source` - Identifier of the mounted file.
    /// * `opt` - optional argument, see inner type for documentation, use <func>_opts to use
    pub fn with_mounted_file(&self, path: impl Into<String>, source: File) -> Container {
        let mut query = self.selection.select("withMountedFile");
        query = query.arg("path", path.into());
        query = query.arg_lazy(
            "source",
            Box::new(move || {
                let source = source.clone();
                Box::pin(async move { source.id().await.unwrap().quote() })
            }),
        );
        return Container {
            proc: self.proc.clone(),
            selection: query,
            graphql_client: self.graphql_client.clone(),
        };
    }
    /// Retrieves this container plus a file mounted at the given path.
    ///
    /// # Arguments
    ///
    /// * `path` - Location of the mounted file (e.g., "/tmp/file.txt").
    /// * `source` - Identifier of the mounted file.
    /// * `opt` - optional argument, see inner type for documentation, use <func>_opts to use
    pub fn with_mounted_file_opts<'a>(
        &self,
        path: impl Into<String>,
        source: File,
        opts: ContainerWithMountedFileOpts<'a>,
    ) -> Container {
        let mut query = self.selection.select("withMountedFile");
        query = query.arg("path", path.into());
        query = query.arg_lazy(
            "source",
            Box::new(move || {
                let source = source.clone();
                Box::pin(async move { source.id().await.unwrap().quote() })
            }),
        );
        if let Some(owner) = opts.owner {
            query = query.arg("owner", owner);
        }
        return Container {
            proc: self.proc.clone(),
            selection: query,
            graphql_client: self.graphql_client.clone(),
        };
    }
    /// Retrieves this container plus a secret mounted into a file at the given path.
    ///
    /// # Arguments
    ///
    /// * `path` - Location of the secret file (e.g., "/tmp/secret.txt").
    /// * `source` - Identifier of the secret to mount.
    /// * `opt` - optional argument, see inner type for documentation, use <func>_opts to use
    pub fn with_mounted_secret(&self, path: impl Into<String>, source: Secret) -> Container {
        let mut query = self.selection.select("withMountedSecret");
        query = query.arg("path", path.into());
        query = query.arg_lazy(
            "source",
            Box::new(move || {
                let source = source.clone();
                Box::pin(async move { source.id().await.unwrap().quote() })
            }),
        );
        return Container {
            proc: self.proc.clone(),
            selection: query,
            graphql_client: self.graphql_client.clone(),
        };
    }
    /// Retrieves this container plus a secret mounted into a file at the given path.
    ///
    /// # Arguments
    ///
    /// * `path` - Location of the secret file (e.g., "/tmp/secret.txt").
    /// * `source` - Identifier of the secret to mount.
    /// * `opt` - optional argument, see inner type for documentation, use <func>_opts to use
    pub fn with_mounted_secret_opts<'a>(
        &self,
        path: impl Into<String>,
        source: Secret,
        opts: ContainerWithMountedSecretOpts<'a>,
    ) -> Container {
        let mut query = self.selection.select("withMountedSecret");
        query = query.arg("path", path.into());
        query = query.arg_lazy(
            "source",
            Box::new(move || {
                let source = source.clone();
                Box::pin(async move { source.id().await.unwrap().quote() })
            }),
        );
        if let Some(owner) = opts.owner {
            query = query.arg("owner", owner);
        }
        if let Some(mode) = opts.mode {
            query = query.arg("mode", mode);
        }
        return Container {
            proc: self.proc.clone(),
            selection: query,
            graphql_client: self.graphql_client.clone(),
        };
    }
    /// Retrieves this container plus a temporary directory mounted at the given path.
    ///
    /// # Arguments
    ///
    /// * `path` - Location of the temporary directory (e.g., "/tmp/temp_dir").
    pub fn with_mounted_temp(&self, path: impl Into<String>) -> Container {
        let mut query = self.selection.select("withMountedTemp");
        query = query.arg("path", path.into());
        return Container {
            proc: self.proc.clone(),
            selection: query,
            graphql_client: self.graphql_client.clone(),
        };
    }
    /// Retrieves this container plus a new file written at the given path.
    ///
    /// # Arguments
    ///
    /// * `path` - Location of the written file (e.g., "/tmp/file.txt").
    /// * `opt` - optional argument, see inner type for documentation, use <func>_opts to use
    pub fn with_new_file(&self, path: impl Into<String>) -> Container {
        let mut query = self.selection.select("withNewFile");
        query = query.arg("path", path.into());
        return Container {
            proc: self.proc.clone(),
            selection: query,
            graphql_client: self.graphql_client.clone(),
        };
    }
    /// Retrieves this container plus a new file written at the given path.
    ///
    /// # Arguments
    ///
    /// * `path` - Location of the written file (e.g., "/tmp/file.txt").
    /// * `opt` - optional argument, see inner type for documentation, use <func>_opts to use
    pub fn with_new_file_opts<'a>(
        &self,
        path: impl Into<String>,
        opts: ContainerWithNewFileOpts<'a>,
    ) -> Container {
        let mut query = self.selection.select("withNewFile");
        query = query.arg("path", path.into());
        if let Some(contents) = opts.contents {
            query = query.arg("contents", contents);
        }
        if let Some(permissions) = opts.permissions {
            query = query.arg("permissions", permissions);
        }
        if let Some(owner) = opts.owner {
            query = query.arg("owner", owner);
        }
        return Container {
            proc: self.proc.clone(),
            selection: query,
            graphql_client: self.graphql_client.clone(),
        };
    }
    /// Retrieves this container with a registry authentication for a given address.
    ///
    /// # Arguments
    ///
    /// * `address` - Registry's address to bind the authentication to.
    ///
    /// Formatted as [host]/[user]/[repo]:[tag] (e.g. docker.io/dagger/dagger:main).
    /// * `username` - The username of the registry's account (e.g., "Dagger").
    /// * `secret` - The API key, password or token to authenticate to this registry.
    pub fn with_registry_auth(
        &self,
        address: impl Into<String>,
        username: impl Into<String>,
        secret: Secret,
    ) -> Container {
        let mut query = self.selection.select("withRegistryAuth");
        query = query.arg("address", address.into());
        query = query.arg("username", username.into());
        query = query.arg_lazy(
            "secret",
            Box::new(move || {
                let secret = secret.clone();
                Box::pin(async move { secret.id().await.unwrap().quote() })
            }),
        );
        return Container {
            proc: self.proc.clone(),
            selection: query,
            graphql_client: self.graphql_client.clone(),
        };
    }
    /// Retrieves the container with the given directory mounted to /.
    ///
    /// # Arguments
    ///
    /// * `directory` - Directory to mount.
    pub fn with_rootfs(&self, directory: Directory) -> Container {
        let mut query = self.selection.select("withRootfs");
        query = query.arg_lazy(
            "directory",
            Box::new(move || {
                let directory = directory.clone();
                Box::pin(async move { directory.id().await.unwrap().quote() })
            }),
        );
        return Container {
            proc: self.proc.clone(),
            selection: query,
            graphql_client: self.graphql_client.clone(),
        };
    }
    /// Retrieves this container plus an env variable containing the given secret.
    ///
    /// # Arguments
    ///
    /// * `name` - The name of the secret variable (e.g., "API_SECRET").
    /// * `secret` - The identifier of the secret value.
    pub fn with_secret_variable(&self, name: impl Into<String>, secret: Secret) -> Container {
        let mut query = self.selection.select("withSecretVariable");
        query = query.arg("name", name.into());
        query = query.arg_lazy(
            "secret",
            Box::new(move || {
                let secret = secret.clone();
                Box::pin(async move { secret.id().await.unwrap().quote() })
            }),
        );
        return Container {
            proc: self.proc.clone(),
            selection: query,
            graphql_client: self.graphql_client.clone(),
        };
    }
    /// Establish a runtime dependency on a service.
    /// The service will be started automatically when needed and detached when it is no longer needed, executing the default command if none is set.
    /// The service will be reachable from the container via the provided hostname alias.
    /// The service dependency will also convey to any files or directories produced by the container.
    ///
    /// # Arguments
    ///
    /// * `alias` - A name that can be used to reach the service from the container
    /// * `service` - Identifier of the service container
    pub fn with_service_binding(&self, alias: impl Into<String>, service: Service) -> Container {
        let mut query = self.selection.select("withServiceBinding");
        query = query.arg("alias", alias.into());
        query = query.arg_lazy(
            "service",
            Box::new(move || {
                let service = service.clone();
                Box::pin(async move { service.id().await.unwrap().quote() })
            }),
        );
        return Container {
            proc: self.proc.clone(),
            selection: query,
            graphql_client: self.graphql_client.clone(),
        };
    }
    /// Retrieves this container plus a socket forwarded to the given Unix socket path.
    ///
    /// # Arguments
    ///
    /// * `path` - Location of the forwarded Unix socket (e.g., "/tmp/socket").
    /// * `source` - Identifier of the socket to forward.
    /// * `opt` - optional argument, see inner type for documentation, use <func>_opts to use
    pub fn with_unix_socket(&self, path: impl Into<String>, source: Socket) -> Container {
        let mut query = self.selection.select("withUnixSocket");
        query = query.arg("path", path.into());
        query = query.arg_lazy(
            "source",
            Box::new(move || {
                let source = source.clone();
                Box::pin(async move { source.id().await.unwrap().quote() })
            }),
        );
        return Container {
            proc: self.proc.clone(),
            selection: query,
            graphql_client: self.graphql_client.clone(),
        };
    }
    /// Retrieves this container plus a socket forwarded to the given Unix socket path.
    ///
    /// # Arguments
    ///
    /// * `path` - Location of the forwarded Unix socket (e.g., "/tmp/socket").
    /// * `source` - Identifier of the socket to forward.
    /// * `opt` - optional argument, see inner type for documentation, use <func>_opts to use
    pub fn with_unix_socket_opts<'a>(
        &self,
        path: impl Into<String>,
        source: Socket,
        opts: ContainerWithUnixSocketOpts<'a>,
    ) -> Container {
        let mut query = self.selection.select("withUnixSocket");
        query = query.arg("path", path.into());
        query = query.arg_lazy(
            "source",
            Box::new(move || {
                let source = source.clone();
                Box::pin(async move { source.id().await.unwrap().quote() })
            }),
        );
        if let Some(owner) = opts.owner {
            query = query.arg("owner", owner);
        }
        return Container {
            proc: self.proc.clone(),
            selection: query,
            graphql_client: self.graphql_client.clone(),
        };
    }
    /// Retrieves this container with a different command user.
    ///
    /// # Arguments
    ///
    /// * `name` - The user to set (e.g., "root").
    pub fn with_user(&self, name: impl Into<String>) -> Container {
        let mut query = self.selection.select("withUser");
        query = query.arg("name", name.into());
        return Container {
            proc: self.proc.clone(),
            selection: query,
            graphql_client: self.graphql_client.clone(),
        };
    }
    /// Retrieves this container with a different working directory.
    ///
    /// # Arguments
    ///
    /// * `path` - The path to set as the working directory (e.g., "/app").
    pub fn with_workdir(&self, path: impl Into<String>) -> Container {
        let mut query = self.selection.select("withWorkdir");
        query = query.arg("path", path.into());
        return Container {
            proc: self.proc.clone(),
            selection: query,
            graphql_client: self.graphql_client.clone(),
        };
    }
    /// Retrieves this container with unset default arguments for future commands.
    pub fn without_default_args(&self) -> Container {
        let query = self.selection.select("withoutDefaultArgs");
        return Container {
            proc: self.proc.clone(),
            selection: query,
            graphql_client: self.graphql_client.clone(),
        };
    }
    /// Retrieves this container with an unset command entrypoint.
    ///
    /// # Arguments
    ///
    /// * `opt` - optional argument, see inner type for documentation, use <func>_opts to use
    pub fn without_entrypoint(&self) -> Container {
        let query = self.selection.select("withoutEntrypoint");
        return Container {
            proc: self.proc.clone(),
            selection: query,
            graphql_client: self.graphql_client.clone(),
        };
    }
    /// Retrieves this container with an unset command entrypoint.
    ///
    /// # Arguments
    ///
    /// * `opt` - optional argument, see inner type for documentation, use <func>_opts to use
    pub fn without_entrypoint_opts(&self, opts: ContainerWithoutEntrypointOpts) -> Container {
        let mut query = self.selection.select("withoutEntrypoint");
        if let Some(keep_default_args) = opts.keep_default_args {
            query = query.arg("keepDefaultArgs", keep_default_args);
        }
        return Container {
            proc: self.proc.clone(),
            selection: query,
            graphql_client: self.graphql_client.clone(),
        };
    }
    /// Retrieves this container minus the given environment variable.
    ///
    /// # Arguments
    ///
    /// * `name` - The name of the environment variable (e.g., "HOST").
    pub fn without_env_variable(&self, name: impl Into<String>) -> Container {
        let mut query = self.selection.select("withoutEnvVariable");
        query = query.arg("name", name.into());
        return Container {
            proc: self.proc.clone(),
            selection: query,
            graphql_client: self.graphql_client.clone(),
        };
    }
    /// Unexpose a previously exposed port.
    ///
    /// # Arguments
    ///
    /// * `port` - Port number to unexpose
    /// * `opt` - optional argument, see inner type for documentation, use <func>_opts to use
    pub fn without_exposed_port(&self, port: isize) -> Container {
        let mut query = self.selection.select("withoutExposedPort");
        query = query.arg("port", port);
        return Container {
            proc: self.proc.clone(),
            selection: query,
            graphql_client: self.graphql_client.clone(),
        };
    }
    /// Unexpose a previously exposed port.
    ///
    /// # Arguments
    ///
    /// * `port` - Port number to unexpose
    /// * `opt` - optional argument, see inner type for documentation, use <func>_opts to use
    pub fn without_exposed_port_opts(
        &self,
        port: isize,
        opts: ContainerWithoutExposedPortOpts,
    ) -> Container {
        let mut query = self.selection.select("withoutExposedPort");
        query = query.arg("port", port);
        if let Some(protocol) = opts.protocol {
            query = query.arg_enum("protocol", protocol);
        }
        return Container {
            proc: self.proc.clone(),
            selection: query,
            graphql_client: self.graphql_client.clone(),
        };
    }
    /// Indicate that subsequent operations should not be featured more prominently in the UI.
    /// This is the initial state of all containers.
    pub fn without_focus(&self) -> Container {
        let query = self.selection.select("withoutFocus");
        return Container {
            proc: self.proc.clone(),
            selection: query,
            graphql_client: self.graphql_client.clone(),
        };
    }
    /// Retrieves this container minus the given environment label.
    ///
    /// # Arguments
    ///
    /// * `name` - The name of the label to remove (e.g., "org.opencontainers.artifact.created").
    pub fn without_label(&self, name: impl Into<String>) -> Container {
        let mut query = self.selection.select("withoutLabel");
        query = query.arg("name", name.into());
        return Container {
            proc: self.proc.clone(),
            selection: query,
            graphql_client: self.graphql_client.clone(),
        };
    }
    /// Retrieves this container after unmounting everything at the given path.
    ///
    /// # Arguments
    ///
    /// * `path` - Location of the cache directory (e.g., "/cache/node_modules").
    pub fn without_mount(&self, path: impl Into<String>) -> Container {
        let mut query = self.selection.select("withoutMount");
        query = query.arg("path", path.into());
        return Container {
            proc: self.proc.clone(),
            selection: query,
            graphql_client: self.graphql_client.clone(),
        };
    }
    /// Retrieves this container without the registry authentication of a given address.
    ///
    /// # Arguments
    ///
    /// * `address` - Registry's address to remove the authentication from.
    ///
    /// Formatted as [host]/[user]/[repo]:[tag] (e.g. docker.io/dagger/dagger:main).
    pub fn without_registry_auth(&self, address: impl Into<String>) -> Container {
        let mut query = self.selection.select("withoutRegistryAuth");
        query = query.arg("address", address.into());
        return Container {
            proc: self.proc.clone(),
            selection: query,
            graphql_client: self.graphql_client.clone(),
        };
    }
    /// Retrieves this container with a previously added Unix socket removed.
    ///
    /// # Arguments
    ///
    /// * `path` - Location of the socket to remove (e.g., "/tmp/socket").
    pub fn without_unix_socket(&self, path: impl Into<String>) -> Container {
        let mut query = self.selection.select("withoutUnixSocket");
        query = query.arg("path", path.into());
        return Container {
            proc: self.proc.clone(),
            selection: query,
            graphql_client: self.graphql_client.clone(),
        };
    }
    /// Retrieves this container with an unset command user.
    /// Should default to root.
    pub fn without_user(&self) -> Container {
        let query = self.selection.select("withoutUser");
        return Container {
            proc: self.proc.clone(),
            selection: query,
            graphql_client: self.graphql_client.clone(),
        };
    }
    /// Retrieves this container with an unset working directory.
    /// Should default to "/".
    pub fn without_workdir(&self) -> Container {
        let query = self.selection.select("withoutWorkdir");
        return Container {
            proc: self.proc.clone(),
            selection: query,
            graphql_client: self.graphql_client.clone(),
        };
    }
    /// Retrieves the working directory for all commands.
    pub async fn workdir(&self) -> Result<String, DaggerError> {
        let query = self.selection.select("workdir");
        query.execute(self.graphql_client.clone()).await
    }
}
#[derive(Clone)]
pub struct Directory {
    pub proc: Option<Arc<Child>>,
    pub selection: Selection,
    pub graphql_client: DynGraphQLClient,
}
#[derive(Builder, Debug, PartialEq)]
pub struct DirectoryAsModuleOpts<'a> {
    /// An optional subpath of the directory which contains the module's source code.
    /// This is needed when the module code is in a subdirectory but requires parent directories to be loaded in order to execute. For example, the module source code may need a go.mod, project.toml, package.json, etc. file from a parent directory.
    /// If not set, the module source code is loaded from the root of the directory.
    #[builder(setter(into, strip_option), default)]
    pub source_subpath: Option<&'a str>,
}
#[derive(Builder, Debug, PartialEq)]
pub struct DirectoryDockerBuildOpts<'a> {
    /// Build arguments to use in the build.
    #[builder(setter(into, strip_option), default)]
    pub build_args: Option<Vec<BuildArg>>,
    /// Path to the Dockerfile to use (e.g., "frontend.Dockerfile").
    #[builder(setter(into, strip_option), default)]
    pub dockerfile: Option<&'a str>,
    /// The platform to build.
    #[builder(setter(into, strip_option), default)]
    pub platform: Option<Platform>,
    /// Secrets to pass to the build.
    /// They will be mounted at /run/secrets/[secret-name].
    #[builder(setter(into, strip_option), default)]
    pub secrets: Option<Vec<SecretId>>,
    /// Target build stage to build.
    #[builder(setter(into, strip_option), default)]
    pub target: Option<&'a str>,
}
#[derive(Builder, Debug, PartialEq)]
pub struct DirectoryEntriesOpts<'a> {
    /// Location of the directory to look at (e.g., "/src").
    #[builder(setter(into, strip_option), default)]
    pub path: Option<&'a str>,
}
#[derive(Builder, Debug, PartialEq)]
pub struct DirectoryPipelineOpts<'a> {
    /// Description of the sub-pipeline.
    #[builder(setter(into, strip_option), default)]
    pub description: Option<&'a str>,
    /// Labels to apply to the sub-pipeline.
    #[builder(setter(into, strip_option), default)]
    pub labels: Option<Vec<PipelineLabel>>,
}
#[derive(Builder, Debug, PartialEq)]
pub struct DirectoryWithDirectoryOpts<'a> {
    /// Exclude artifacts that match the given pattern (e.g., ["node_modules/", ".git*"]).
    #[builder(setter(into, strip_option), default)]
    pub exclude: Option<Vec<&'a str>>,
    /// Include only artifacts that match the given pattern (e.g., ["app/", "package.*"]).
    #[builder(setter(into, strip_option), default)]
    pub include: Option<Vec<&'a str>>,
}
#[derive(Builder, Debug, PartialEq)]
pub struct DirectoryWithFileOpts {
    /// Permission given to the copied file (e.g., 0600).
    #[builder(setter(into, strip_option), default)]
    pub permissions: Option<isize>,
}
#[derive(Builder, Debug, PartialEq)]
pub struct DirectoryWithNewDirectoryOpts {
    /// Permission granted to the created directory (e.g., 0777).
    #[builder(setter(into, strip_option), default)]
    pub permissions: Option<isize>,
}
#[derive(Builder, Debug, PartialEq)]
pub struct DirectoryWithNewFileOpts {
    /// Permission given to the copied file (e.g., 0600).
    #[builder(setter(into, strip_option), default)]
    pub permissions: Option<isize>,
}
impl Directory {
    /// Load the directory as a Dagger module
    ///
    /// # Arguments
    ///
    /// * `opt` - optional argument, see inner type for documentation, use <func>_opts to use
    pub fn as_module(&self) -> Module {
        let query = self.selection.select("asModule");
        return Module {
            proc: self.proc.clone(),
            selection: query,
            graphql_client: self.graphql_client.clone(),
        };
    }
    /// Load the directory as a Dagger module
    ///
    /// # Arguments
    ///
    /// * `opt` - optional argument, see inner type for documentation, use <func>_opts to use
    pub fn as_module_opts<'a>(&self, opts: DirectoryAsModuleOpts<'a>) -> Module {
        let mut query = self.selection.select("asModule");
        if let Some(source_subpath) = opts.source_subpath {
            query = query.arg("sourceSubpath", source_subpath);
        }
        return Module {
            proc: self.proc.clone(),
            selection: query,
            graphql_client: self.graphql_client.clone(),
        };
    }
    /// Gets the difference between this directory and an another directory.
    ///
    /// # Arguments
    ///
    /// * `other` - Identifier of the directory to compare.
    pub fn diff(&self, other: Directory) -> Directory {
        let mut query = self.selection.select("diff");
        query = query.arg_lazy(
            "other",
            Box::new(move || {
                let other = other.clone();
                Box::pin(async move { other.id().await.unwrap().quote() })
            }),
        );
        return Directory {
            proc: self.proc.clone(),
            selection: query,
            graphql_client: self.graphql_client.clone(),
        };
    }
    /// Retrieves a directory at the given path.
    ///
    /// # Arguments
    ///
    /// * `path` - Location of the directory to retrieve (e.g., "/src").
    pub fn directory(&self, path: impl Into<String>) -> Directory {
        let mut query = self.selection.select("directory");
        query = query.arg("path", path.into());
        return Directory {
            proc: self.proc.clone(),
            selection: query,
            graphql_client: self.graphql_client.clone(),
        };
    }
    /// Builds a new Docker container from this directory.
    ///
    /// # Arguments
    ///
    /// * `opt` - optional argument, see inner type for documentation, use <func>_opts to use
    pub fn docker_build(&self) -> Container {
        let query = self.selection.select("dockerBuild");
        return Container {
            proc: self.proc.clone(),
            selection: query,
            graphql_client: self.graphql_client.clone(),
        };
    }
    /// Builds a new Docker container from this directory.
    ///
    /// # Arguments
    ///
    /// * `opt` - optional argument, see inner type for documentation, use <func>_opts to use
    pub fn docker_build_opts<'a>(&self, opts: DirectoryDockerBuildOpts<'a>) -> Container {
        let mut query = self.selection.select("dockerBuild");
        if let Some(platform) = opts.platform {
            query = query.arg("platform", platform);
        }
        if let Some(dockerfile) = opts.dockerfile {
            query = query.arg("dockerfile", dockerfile);
        }
        if let Some(target) = opts.target {
            query = query.arg("target", target);
        }
        if let Some(build_args) = opts.build_args {
            query = query.arg("buildArgs", build_args);
        }
        if let Some(secrets) = opts.secrets {
            query = query.arg("secrets", secrets);
        }
        return Container {
            proc: self.proc.clone(),
            selection: query,
            graphql_client: self.graphql_client.clone(),
        };
    }
    /// Returns a list of files and directories at the given path.
    ///
    /// # Arguments
    ///
    /// * `opt` - optional argument, see inner type for documentation, use <func>_opts to use
    pub async fn entries(&self) -> Result<Vec<String>, DaggerError> {
        let query = self.selection.select("entries");
        query.execute(self.graphql_client.clone()).await
    }
    /// Returns a list of files and directories at the given path.
    ///
    /// # Arguments
    ///
    /// * `opt` - optional argument, see inner type for documentation, use <func>_opts to use
    pub async fn entries_opts<'a>(
        &self,
        opts: DirectoryEntriesOpts<'a>,
    ) -> Result<Vec<String>, DaggerError> {
        let mut query = self.selection.select("entries");
        if let Some(path) = opts.path {
            query = query.arg("path", path);
        }
        query.execute(self.graphql_client.clone()).await
    }
    /// Writes the contents of the directory to a path on the host.
    ///
    /// # Arguments
    ///
    /// * `path` - Location of the copied directory (e.g., "logs/").
    pub async fn export(&self, path: impl Into<String>) -> Result<bool, DaggerError> {
        let mut query = self.selection.select("export");
        query = query.arg("path", path.into());
        query.execute(self.graphql_client.clone()).await
    }
    /// Retrieves a file at the given path.
    ///
    /// # Arguments
    ///
    /// * `path` - Location of the file to retrieve (e.g., "README.md").
    pub fn file(&self, path: impl Into<String>) -> File {
        let mut query = self.selection.select("file");
        query = query.arg("path", path.into());
        return File {
            proc: self.proc.clone(),
            selection: query,
            graphql_client: self.graphql_client.clone(),
        };
    }
    /// Returns a list of files and directories that matche the given pattern.
    ///
    /// # Arguments
    ///
    /// * `pattern` - Pattern to match (e.g., "*.md").
    pub async fn glob(&self, pattern: impl Into<String>) -> Result<Vec<String>, DaggerError> {
        let mut query = self.selection.select("glob");
        query = query.arg("pattern", pattern.into());
        query.execute(self.graphql_client.clone()).await
    }
    /// A unique identifier for this Directory.
    pub async fn id(&self) -> Result<DirectoryId, DaggerError> {
        let query = self.selection.select("id");
        query.execute(self.graphql_client.clone()).await
    }
    /// Creates a named sub-pipeline.
    ///
    /// # Arguments
    ///
    /// * `name` - Name of the sub-pipeline.
    /// * `opt` - optional argument, see inner type for documentation, use <func>_opts to use
    pub fn pipeline(&self, name: impl Into<String>) -> Directory {
        let mut query = self.selection.select("pipeline");
        query = query.arg("name", name.into());
        return Directory {
            proc: self.proc.clone(),
            selection: query,
            graphql_client: self.graphql_client.clone(),
        };
    }
    /// Creates a named sub-pipeline.
    ///
    /// # Arguments
    ///
    /// * `name` - Name of the sub-pipeline.
    /// * `opt` - optional argument, see inner type for documentation, use <func>_opts to use
    pub fn pipeline_opts<'a>(
        &self,
        name: impl Into<String>,
        opts: DirectoryPipelineOpts<'a>,
    ) -> Directory {
        let mut query = self.selection.select("pipeline");
        query = query.arg("name", name.into());
        if let Some(description) = opts.description {
            query = query.arg("description", description);
        }
        if let Some(labels) = opts.labels {
            query = query.arg("labels", labels);
        }
        return Directory {
            proc: self.proc.clone(),
            selection: query,
            graphql_client: self.graphql_client.clone(),
        };
    }
    /// Force evaluation in the engine.
    pub async fn sync(&self) -> Result<DirectoryId, DaggerError> {
        let query = self.selection.select("sync");
        query.execute(self.graphql_client.clone()).await
    }
    /// Retrieves this directory plus a directory written at the given path.
    ///
    /// # Arguments
    ///
    /// * `path` - Location of the written directory (e.g., "/src/").
    /// * `directory` - Identifier of the directory to copy.
    /// * `opt` - optional argument, see inner type for documentation, use <func>_opts to use
    pub fn with_directory(&self, path: impl Into<String>, directory: Directory) -> Directory {
        let mut query = self.selection.select("withDirectory");
        query = query.arg("path", path.into());
        query = query.arg_lazy(
            "directory",
            Box::new(move || {
                let directory = directory.clone();
                Box::pin(async move { directory.id().await.unwrap().quote() })
            }),
        );
        return Directory {
            proc: self.proc.clone(),
            selection: query,
            graphql_client: self.graphql_client.clone(),
        };
    }
    /// Retrieves this directory plus a directory written at the given path.
    ///
    /// # Arguments
    ///
    /// * `path` - Location of the written directory (e.g., "/src/").
    /// * `directory` - Identifier of the directory to copy.
    /// * `opt` - optional argument, see inner type for documentation, use <func>_opts to use
    pub fn with_directory_opts<'a>(
        &self,
        path: impl Into<String>,
        directory: Directory,
        opts: DirectoryWithDirectoryOpts<'a>,
    ) -> Directory {
        let mut query = self.selection.select("withDirectory");
        query = query.arg("path", path.into());
        query = query.arg_lazy(
            "directory",
            Box::new(move || {
                let directory = directory.clone();
                Box::pin(async move { directory.id().await.unwrap().quote() })
            }),
        );
        if let Some(exclude) = opts.exclude {
            query = query.arg("exclude", exclude);
        }
        if let Some(include) = opts.include {
            query = query.arg("include", include);
        }
        return Directory {
            proc: self.proc.clone(),
            selection: query,
            graphql_client: self.graphql_client.clone(),
        };
    }
    /// Retrieves this directory plus the contents of the given file copied to the given path.
    ///
    /// # Arguments
    ///
    /// * `path` - Location of the copied file (e.g., "/file.txt").
    /// * `source` - Identifier of the file to copy.
    /// * `opt` - optional argument, see inner type for documentation, use <func>_opts to use
    pub fn with_file(&self, path: impl Into<String>, source: File) -> Directory {
        let mut query = self.selection.select("withFile");
        query = query.arg("path", path.into());
        query = query.arg_lazy(
            "source",
            Box::new(move || {
                let source = source.clone();
                Box::pin(async move { source.id().await.unwrap().quote() })
            }),
        );
        return Directory {
            proc: self.proc.clone(),
            selection: query,
            graphql_client: self.graphql_client.clone(),
        };
    }
    /// Retrieves this directory plus the contents of the given file copied to the given path.
    ///
    /// # Arguments
    ///
    /// * `path` - Location of the copied file (e.g., "/file.txt").
    /// * `source` - Identifier of the file to copy.
    /// * `opt` - optional argument, see inner type for documentation, use <func>_opts to use
    pub fn with_file_opts(
        &self,
        path: impl Into<String>,
        source: File,
        opts: DirectoryWithFileOpts,
    ) -> Directory {
        let mut query = self.selection.select("withFile");
        query = query.arg("path", path.into());
        query = query.arg_lazy(
            "source",
            Box::new(move || {
                let source = source.clone();
                Box::pin(async move { source.id().await.unwrap().quote() })
            }),
        );
        if let Some(permissions) = opts.permissions {
            query = query.arg("permissions", permissions);
        }
        return Directory {
            proc: self.proc.clone(),
            selection: query,
            graphql_client: self.graphql_client.clone(),
        };
    }
    /// Retrieves this directory plus a new directory created at the given path.
    ///
    /// # Arguments
    ///
    /// * `path` - Location of the directory created (e.g., "/logs").
    /// * `opt` - optional argument, see inner type for documentation, use <func>_opts to use
    pub fn with_new_directory(&self, path: impl Into<String>) -> Directory {
        let mut query = self.selection.select("withNewDirectory");
        query = query.arg("path", path.into());
        return Directory {
            proc: self.proc.clone(),
            selection: query,
            graphql_client: self.graphql_client.clone(),
        };
    }
    /// Retrieves this directory plus a new directory created at the given path.
    ///
    /// # Arguments
    ///
    /// * `path` - Location of the directory created (e.g., "/logs").
    /// * `opt` - optional argument, see inner type for documentation, use <func>_opts to use
    pub fn with_new_directory_opts(
        &self,
        path: impl Into<String>,
        opts: DirectoryWithNewDirectoryOpts,
    ) -> Directory {
        let mut query = self.selection.select("withNewDirectory");
        query = query.arg("path", path.into());
        if let Some(permissions) = opts.permissions {
            query = query.arg("permissions", permissions);
        }
        return Directory {
            proc: self.proc.clone(),
            selection: query,
            graphql_client: self.graphql_client.clone(),
        };
    }
    /// Retrieves this directory plus a new file written at the given path.
    ///
    /// # Arguments
    ///
    /// * `path` - Location of the written file (e.g., "/file.txt").
    /// * `contents` - Content of the written file (e.g., "Hello world!").
    /// * `opt` - optional argument, see inner type for documentation, use <func>_opts to use
    pub fn with_new_file(&self, path: impl Into<String>, contents: impl Into<String>) -> Directory {
        let mut query = self.selection.select("withNewFile");
        query = query.arg("path", path.into());
        query = query.arg("contents", contents.into());
        return Directory {
            proc: self.proc.clone(),
            selection: query,
            graphql_client: self.graphql_client.clone(),
        };
    }
    /// Retrieves this directory plus a new file written at the given path.
    ///
    /// # Arguments
    ///
    /// * `path` - Location of the written file (e.g., "/file.txt").
    /// * `contents` - Content of the written file (e.g., "Hello world!").
    /// * `opt` - optional argument, see inner type for documentation, use <func>_opts to use
    pub fn with_new_file_opts(
        &self,
        path: impl Into<String>,
        contents: impl Into<String>,
        opts: DirectoryWithNewFileOpts,
    ) -> Directory {
        let mut query = self.selection.select("withNewFile");
        query = query.arg("path", path.into());
        query = query.arg("contents", contents.into());
        if let Some(permissions) = opts.permissions {
            query = query.arg("permissions", permissions);
        }
        return Directory {
            proc: self.proc.clone(),
            selection: query,
            graphql_client: self.graphql_client.clone(),
        };
    }
    /// Retrieves this directory with all file/dir timestamps set to the given time.
    ///
    /// # Arguments
    ///
    /// * `timestamp` - Timestamp to set dir/files in.
    ///
    /// Formatted in seconds following Unix epoch (e.g., 1672531199).
    pub fn with_timestamps(&self, timestamp: isize) -> Directory {
        let mut query = self.selection.select("withTimestamps");
        query = query.arg("timestamp", timestamp);
        return Directory {
            proc: self.proc.clone(),
            selection: query,
            graphql_client: self.graphql_client.clone(),
        };
    }
    /// Retrieves this directory with the directory at the given path removed.
    ///
    /// # Arguments
    ///
    /// * `path` - Location of the directory to remove (e.g., ".github/").
    pub fn without_directory(&self, path: impl Into<String>) -> Directory {
        let mut query = self.selection.select("withoutDirectory");
        query = query.arg("path", path.into());
        return Directory {
            proc: self.proc.clone(),
            selection: query,
            graphql_client: self.graphql_client.clone(),
        };
    }
    /// Retrieves this directory with the file at the given path removed.
    ///
    /// # Arguments
    ///
    /// * `path` - Location of the file to remove (e.g., "/file.txt").
    pub fn without_file(&self, path: impl Into<String>) -> Directory {
        let mut query = self.selection.select("withoutFile");
        query = query.arg("path", path.into());
        return Directory {
            proc: self.proc.clone(),
            selection: query,
            graphql_client: self.graphql_client.clone(),
        };
    }
}
#[derive(Clone)]
pub struct EnvVariable {
    pub proc: Option<Arc<Child>>,
    pub selection: Selection,
    pub graphql_client: DynGraphQLClient,
}
impl EnvVariable {
    /// A unique identifier for this EnvVariable.
    pub async fn id(&self) -> Result<EnvVariableId, DaggerError> {
        let query = self.selection.select("id");
        query.execute(self.graphql_client.clone()).await
    }
    pub async fn name(&self) -> Result<String, DaggerError> {
        let query = self.selection.select("name");
        query.execute(self.graphql_client.clone()).await
    }
    pub async fn value(&self) -> Result<String, DaggerError> {
        let query = self.selection.select("value");
        query.execute(self.graphql_client.clone()).await
    }
}
#[derive(Clone)]
pub struct FieldTypeDef {
    pub proc: Option<Arc<Child>>,
    pub selection: Selection,
    pub graphql_client: DynGraphQLClient,
}
impl FieldTypeDef {
    pub async fn description(&self) -> Result<String, DaggerError> {
        let query = self.selection.select("description");
        query.execute(self.graphql_client.clone()).await
    }
    /// A unique identifier for this FieldTypeDef.
    pub async fn id(&self) -> Result<FieldTypeDefId, DaggerError> {
        let query = self.selection.select("id");
        query.execute(self.graphql_client.clone()).await
    }
    pub async fn name(&self) -> Result<String, DaggerError> {
        let query = self.selection.select("name");
        query.execute(self.graphql_client.clone()).await
    }
    pub fn type_def(&self) -> TypeDef {
        let query = self.selection.select("typeDef");
        return TypeDef {
            proc: self.proc.clone(),
            selection: query,
            graphql_client: self.graphql_client.clone(),
        };
    }
}
#[derive(Clone)]
pub struct File {
    pub proc: Option<Arc<Child>>,
    pub selection: Selection,
    pub graphql_client: DynGraphQLClient,
}
#[derive(Builder, Debug, PartialEq)]
pub struct FileExportOpts {
    /// If allowParentDirPath is true, the path argument can be a directory path, in which case the file will be created in that directory.
    #[builder(setter(into, strip_option), default)]
    pub allow_parent_dir_path: Option<bool>,
}
impl File {
    /// Retrieves the contents of the file.
    pub async fn contents(&self) -> Result<String, DaggerError> {
        let query = self.selection.select("contents");
        query.execute(self.graphql_client.clone()).await
    }
    /// Writes the file to a file path on the host.
    ///
    /// # Arguments
    ///
    /// * `path` - Location of the written directory (e.g., "output.txt").
    /// * `opt` - optional argument, see inner type for documentation, use <func>_opts to use
    pub async fn export(&self, path: impl Into<String>) -> Result<bool, DaggerError> {
        let mut query = self.selection.select("export");
        query = query.arg("path", path.into());
        query.execute(self.graphql_client.clone()).await
    }
    /// Writes the file to a file path on the host.
    ///
    /// # Arguments
    ///
    /// * `path` - Location of the written directory (e.g., "output.txt").
    /// * `opt` - optional argument, see inner type for documentation, use <func>_opts to use
    pub async fn export_opts(
        &self,
        path: impl Into<String>,
        opts: FileExportOpts,
    ) -> Result<bool, DaggerError> {
        let mut query = self.selection.select("export");
        query = query.arg("path", path.into());
        if let Some(allow_parent_dir_path) = opts.allow_parent_dir_path {
            query = query.arg("allowParentDirPath", allow_parent_dir_path);
        }
        query.execute(self.graphql_client.clone()).await
    }
    /// A unique identifier for this File.
    pub async fn id(&self) -> Result<FileId, DaggerError> {
        let query = self.selection.select("id");
        query.execute(self.graphql_client.clone()).await
    }
    /// Retrieves the name of the file.
    pub async fn name(&self) -> Result<String, DaggerError> {
        let query = self.selection.select("name");
        query.execute(self.graphql_client.clone()).await
    }
    /// Retrieves the size of the file, in bytes.
    pub async fn size(&self) -> Result<isize, DaggerError> {
        let query = self.selection.select("size");
        query.execute(self.graphql_client.clone()).await
    }
    /// Force evaluation in the engine.
    pub async fn sync(&self) -> Result<FileId, DaggerError> {
        let query = self.selection.select("sync");
        query.execute(self.graphql_client.clone()).await
    }
    /// Retrieves this file with its created/modified timestamps set to the given time.
    ///
    /// # Arguments
    ///
    /// * `timestamp` - Timestamp to set dir/files in.
    ///
    /// Formatted in seconds following Unix epoch (e.g., 1672531199).
    pub fn with_timestamps(&self, timestamp: isize) -> File {
        let mut query = self.selection.select("withTimestamps");
        query = query.arg("timestamp", timestamp);
        return File {
            proc: self.proc.clone(),
            selection: query,
            graphql_client: self.graphql_client.clone(),
        };
    }
}
#[derive(Clone)]
pub struct Function {
    pub proc: Option<Arc<Child>>,
    pub selection: Selection,
    pub graphql_client: DynGraphQLClient,
}
#[derive(Builder, Debug, PartialEq)]
pub struct FunctionWithArgOpts<'a> {
    /// A default value to use for this argument if not explicitly set by the caller, if any
    #[builder(setter(into, strip_option), default)]
    pub default_value: Option<Json>,
    /// A doc string for the argument, if any
    #[builder(setter(into, strip_option), default)]
    pub description: Option<&'a str>,
}
impl Function {
    pub fn args(&self) -> Vec<FunctionArg> {
        let query = self.selection.select("args");
        return vec![FunctionArg {
            proc: self.proc.clone(),
            selection: query,
            graphql_client: self.graphql_client.clone(),
        }];
    }
    pub async fn description(&self) -> Result<String, DaggerError> {
        let query = self.selection.select("description");
        query.execute(self.graphql_client.clone()).await
    }
    /// A unique identifier for this Function.
    pub async fn id(&self) -> Result<FunctionId, DaggerError> {
        let query = self.selection.select("id");
        query.execute(self.graphql_client.clone()).await
    }
    pub async fn name(&self) -> Result<String, DaggerError> {
        let query = self.selection.select("name");
        query.execute(self.graphql_client.clone()).await
    }
    pub fn return_type(&self) -> TypeDef {
        let query = self.selection.select("returnType");
        return TypeDef {
            proc: self.proc.clone(),
            selection: query,
            graphql_client: self.graphql_client.clone(),
        };
    }
    /// Returns the function with the provided argument
    ///
    /// # Arguments
    ///
    /// * `name` - The name of the argument
    /// * `type_def` - The type of the argument
    /// * `opt` - optional argument, see inner type for documentation, use <func>_opts to use
    pub fn with_arg(&self, name: impl Into<String>, type_def: TypeDef) -> Function {
        let mut query = self.selection.select("withArg");
        query = query.arg("name", name.into());
        query = query.arg_lazy(
            "typeDef",
            Box::new(move || {
                let type_def = type_def.clone();
                Box::pin(async move { type_def.id().await.unwrap().quote() })
            }),
        );
        return Function {
            proc: self.proc.clone(),
            selection: query,
            graphql_client: self.graphql_client.clone(),
        };
    }
    /// Returns the function with the provided argument
    ///
    /// # Arguments
    ///
    /// * `name` - The name of the argument
    /// * `type_def` - The type of the argument
    /// * `opt` - optional argument, see inner type for documentation, use <func>_opts to use
    pub fn with_arg_opts<'a>(
        &self,
        name: impl Into<String>,
        type_def: TypeDef,
        opts: FunctionWithArgOpts<'a>,
    ) -> Function {
        let mut query = self.selection.select("withArg");
        query = query.arg("name", name.into());
        query = query.arg_lazy(
            "typeDef",
            Box::new(move || {
                let type_def = type_def.clone();
                Box::pin(async move { type_def.id().await.unwrap().quote() })
            }),
        );
        if let Some(description) = opts.description {
            query = query.arg("description", description);
        }
        if let Some(default_value) = opts.default_value {
            query = query.arg("defaultValue", default_value);
        }
        return Function {
            proc: self.proc.clone(),
            selection: query,
            graphql_client: self.graphql_client.clone(),
        };
    }
    /// Returns the function with the given doc string.
    ///
    /// # Arguments
    ///
    /// * `description` - The doc string to set.
    pub fn with_description(&self, description: impl Into<String>) -> Function {
        let mut query = self.selection.select("withDescription");
        query = query.arg("description", description.into());
        return Function {
            proc: self.proc.clone(),
            selection: query,
            graphql_client: self.graphql_client.clone(),
        };
    }
}
#[derive(Clone)]
pub struct FunctionArg {
    pub proc: Option<Arc<Child>>,
    pub selection: Selection,
    pub graphql_client: DynGraphQLClient,
}
impl FunctionArg {
    pub async fn default_value(&self) -> Result<Json, DaggerError> {
        let query = self.selection.select("defaultValue");
        query.execute(self.graphql_client.clone()).await
    }
    pub async fn description(&self) -> Result<String, DaggerError> {
        let query = self.selection.select("description");
        query.execute(self.graphql_client.clone()).await
    }
    /// A unique identifier for this FunctionArg.
    pub async fn id(&self) -> Result<FunctionArgId, DaggerError> {
        let query = self.selection.select("id");
        query.execute(self.graphql_client.clone()).await
    }
    pub async fn name(&self) -> Result<String, DaggerError> {
        let query = self.selection.select("name");
        query.execute(self.graphql_client.clone()).await
    }
    pub fn type_def(&self) -> TypeDef {
        let query = self.selection.select("typeDef");
        return TypeDef {
            proc: self.proc.clone(),
            selection: query,
            graphql_client: self.graphql_client.clone(),
        };
    }
}
#[derive(Clone)]
pub struct FunctionCall {
    pub proc: Option<Arc<Child>>,
    pub selection: Selection,
    pub graphql_client: DynGraphQLClient,
}
impl FunctionCall {
    /// A unique identifier for this FunctionCall.
    pub async fn id(&self) -> Result<FunctionCallId, DaggerError> {
        let query = self.selection.select("id");
        query.execute(self.graphql_client.clone()).await
    }
    pub fn input_args(&self) -> Vec<FunctionCallArgValue> {
        let query = self.selection.select("inputArgs");
        return vec![FunctionCallArgValue {
            proc: self.proc.clone(),
            selection: query,
            graphql_client: self.graphql_client.clone(),
        }];
    }
    pub async fn name(&self) -> Result<String, DaggerError> {
        let query = self.selection.select("name");
        query.execute(self.graphql_client.clone()).await
    }
    pub async fn parent(&self) -> Result<Json, DaggerError> {
        let query = self.selection.select("parent");
        query.execute(self.graphql_client.clone()).await
    }
    pub async fn parent_name(&self) -> Result<String, DaggerError> {
        let query = self.selection.select("parentName");
        query.execute(self.graphql_client.clone()).await
    }
    /// Set the return value of the function call to the provided value.
    ///
    /// # Arguments
    ///
    /// * `value` - JSON serialization of the return value.
    pub async fn return_value(&self, value: Json) -> Result<Void, DaggerError> {
        let mut query = self.selection.select("returnValue");
        query = query.arg("value", value);
        query.execute(self.graphql_client.clone()).await
    }
}
#[derive(Clone)]
pub struct FunctionCallArgValue {
    pub proc: Option<Arc<Child>>,
    pub selection: Selection,
    pub graphql_client: DynGraphQLClient,
}
impl FunctionCallArgValue {
    /// A unique identifier for this FunctionCallArgValue.
    pub async fn id(&self) -> Result<FunctionCallArgValueId, DaggerError> {
        let query = self.selection.select("id");
        query.execute(self.graphql_client.clone()).await
    }
    pub async fn name(&self) -> Result<String, DaggerError> {
        let query = self.selection.select("name");
        query.execute(self.graphql_client.clone()).await
    }
    pub async fn value(&self) -> Result<Json, DaggerError> {
        let query = self.selection.select("value");
        query.execute(self.graphql_client.clone()).await
    }
}
#[derive(Clone)]
pub struct GeneratedCode {
    pub proc: Option<Arc<Child>>,
    pub selection: Selection,
    pub graphql_client: DynGraphQLClient,
}
impl GeneratedCode {
    pub fn code(&self) -> Directory {
        let query = self.selection.select("code");
        return Directory {
            proc: self.proc.clone(),
            selection: query,
            graphql_client: self.graphql_client.clone(),
        };
    }
    /// A unique identifier for this GeneratedCode.
    pub async fn id(&self) -> Result<GeneratedCodeId, DaggerError> {
        let query = self.selection.select("id");
        query.execute(self.graphql_client.clone()).await
    }
    pub async fn vcs_generated_paths(&self) -> Result<Vec<String>, DaggerError> {
        let query = self.selection.select("vcsGeneratedPaths");
        query.execute(self.graphql_client.clone()).await
    }
    pub async fn vcs_ignored_paths(&self) -> Result<Vec<String>, DaggerError> {
        let query = self.selection.select("vcsIgnoredPaths");
        query.execute(self.graphql_client.clone()).await
    }
    /// Set the list of paths to mark generated in version control.
    pub fn with_vcs_generated_paths(&self, paths: Vec<impl Into<String>>) -> GeneratedCode {
        let mut query = self.selection.select("withVCSGeneratedPaths");
        query = query.arg(
            "paths",
            paths.into_iter().map(|i| i.into()).collect::<Vec<String>>(),
        );
        return GeneratedCode {
            proc: self.proc.clone(),
            selection: query,
            graphql_client: self.graphql_client.clone(),
        };
    }
    /// Set the list of paths to ignore in version control.
    pub fn with_vcs_ignored_paths(&self, paths: Vec<impl Into<String>>) -> GeneratedCode {
        let mut query = self.selection.select("withVCSIgnoredPaths");
        query = query.arg(
            "paths",
            paths.into_iter().map(|i| i.into()).collect::<Vec<String>>(),
        );
        return GeneratedCode {
            proc: self.proc.clone(),
            selection: query,
            graphql_client: self.graphql_client.clone(),
        };
    }
}
#[derive(Clone)]
pub struct GitRef {
    pub proc: Option<Arc<Child>>,
    pub selection: Selection,
    pub graphql_client: DynGraphQLClient,
}
#[derive(Builder, Debug, PartialEq)]
pub struct GitRefTreeOpts<'a> {
    /// DEPRECATED: This option should be passed to `git` instead.
    #[builder(setter(into, strip_option), default)]
    pub ssh_auth_socket: Option<SocketId>,
    /// DEPRECATED: This option should be passed to `git` instead.
    #[builder(setter(into, strip_option), default)]
    pub ssh_known_hosts: Option<&'a str>,
}
impl GitRef {
    /// The resolved commit id at this ref.
    pub async fn commit(&self) -> Result<String, DaggerError> {
        let query = self.selection.select("commit");
        query.execute(self.graphql_client.clone()).await
    }
    /// A unique identifier for this GitRef.
    pub async fn id(&self) -> Result<GitRefId, DaggerError> {
        let query = self.selection.select("id");
        query.execute(self.graphql_client.clone()).await
    }
    /// The filesystem tree at this ref.
    ///
    /// # Arguments
    ///
    /// * `opt` - optional argument, see inner type for documentation, use <func>_opts to use
    pub fn tree(&self) -> Directory {
        let query = self.selection.select("tree");
        return Directory {
            proc: self.proc.clone(),
            selection: query,
            graphql_client: self.graphql_client.clone(),
        };
    }
    /// The filesystem tree at this ref.
    ///
    /// # Arguments
    ///
    /// * `opt` - optional argument, see inner type for documentation, use <func>_opts to use
    pub fn tree_opts<'a>(&self, opts: GitRefTreeOpts<'a>) -> Directory {
        let mut query = self.selection.select("tree");
        if let Some(ssh_known_hosts) = opts.ssh_known_hosts {
            query = query.arg("sshKnownHosts", ssh_known_hosts);
        }
        if let Some(ssh_auth_socket) = opts.ssh_auth_socket {
            query = query.arg("sshAuthSocket", ssh_auth_socket);
        }
        return Directory {
            proc: self.proc.clone(),
            selection: query,
            graphql_client: self.graphql_client.clone(),
        };
    }
}
#[derive(Clone)]
pub struct GitRepository {
    pub proc: Option<Arc<Child>>,
    pub selection: Selection,
    pub graphql_client: DynGraphQLClient,
}
impl GitRepository {
    /// Returns details of a branch.
    ///
    /// # Arguments
    ///
    /// * `name` - Branch's name (e.g., "main").
    pub fn branch(&self, name: impl Into<String>) -> GitRef {
        let mut query = self.selection.select("branch");
        query = query.arg("name", name.into());
        return GitRef {
            proc: self.proc.clone(),
            selection: query,
            graphql_client: self.graphql_client.clone(),
        };
    }
    /// Returns details of a commit.
    ///
    /// # Arguments
    ///
    /// * `id` - Identifier of the commit (e.g., "b6315d8f2810962c601af73f86831f6866ea798b").
    pub fn commit(&self, id: impl Into<String>) -> GitRef {
        let mut query = self.selection.select("commit");
        query = query.arg("id", id.into());
        return GitRef {
            proc: self.proc.clone(),
            selection: query,
            graphql_client: self.graphql_client.clone(),
        };
    }
    /// A unique identifier for this GitRepository.
    pub async fn id(&self) -> Result<GitRepositoryId, DaggerError> {
        let query = self.selection.select("id");
        query.execute(self.graphql_client.clone()).await
    }
    /// Returns details of a tag.
    ///
    /// # Arguments
    ///
    /// * `name` - Tag's name (e.g., "v0.3.9").
    pub fn tag(&self, name: impl Into<String>) -> GitRef {
        let mut query = self.selection.select("tag");
        query = query.arg("name", name.into());
        return GitRef {
            proc: self.proc.clone(),
            selection: query,
            graphql_client: self.graphql_client.clone(),
        };
    }
}
#[derive(Clone)]
pub struct Host {
    pub proc: Option<Arc<Child>>,
    pub selection: Selection,
    pub graphql_client: DynGraphQLClient,
}
#[derive(Builder, Debug, PartialEq)]
pub struct HostDirectoryOpts<'a> {
    /// Exclude artifacts that match the given pattern (e.g., ["node_modules/", ".git*"]).
    #[builder(setter(into, strip_option), default)]
    pub exclude: Option<Vec<&'a str>>,
    /// Include only artifacts that match the given pattern (e.g., ["app/", "package.*"]).
    #[builder(setter(into, strip_option), default)]
    pub include: Option<Vec<&'a str>>,
}
#[derive(Builder, Debug, PartialEq)]
pub struct HostServiceOpts<'a> {
    /// Upstream host to forward traffic to.
    #[builder(setter(into, strip_option), default)]
    pub host: Option<&'a str>,
}
#[derive(Builder, Debug, PartialEq)]
pub struct HostTunnelOpts {
    /// Map each service port to the same port on the host, as if the service were running natively.
    /// Note: enabling may result in port conflicts.
    #[builder(setter(into, strip_option), default)]
    pub native: Option<bool>,
    /// Configure explicit port forwarding rules for the tunnel.
    /// If a port's frontend is unspecified or 0, a random port will be chosen by the host.
    /// If no ports are given, all of the service's ports are forwarded. If native is true, each port maps to the same port on the host. If native is false, each port maps to a random port chosen by the host.
    /// If ports are given and native is true, the ports are additive.
    #[builder(setter(into, strip_option), default)]
    pub ports: Option<Vec<PortForward>>,
}
impl Host {
    /// Accesses a directory on the host.
    ///
    /// # Arguments
    ///
    /// * `path` - Location of the directory to access (e.g., ".").
    /// * `opt` - optional argument, see inner type for documentation, use <func>_opts to use
    pub fn directory(&self, path: impl Into<String>) -> Directory {
        let mut query = self.selection.select("directory");
        query = query.arg("path", path.into());
        return Directory {
            proc: self.proc.clone(),
            selection: query,
            graphql_client: self.graphql_client.clone(),
        };
    }
    /// Accesses a directory on the host.
    ///
    /// # Arguments
    ///
    /// * `path` - Location of the directory to access (e.g., ".").
    /// * `opt` - optional argument, see inner type for documentation, use <func>_opts to use
    pub fn directory_opts<'a>(
        &self,
        path: impl Into<String>,
        opts: HostDirectoryOpts<'a>,
    ) -> Directory {
        let mut query = self.selection.select("directory");
        query = query.arg("path", path.into());
        if let Some(exclude) = opts.exclude {
            query = query.arg("exclude", exclude);
        }
        if let Some(include) = opts.include {
            query = query.arg("include", include);
        }
        return Directory {
            proc: self.proc.clone(),
            selection: query,
            graphql_client: self.graphql_client.clone(),
        };
    }
    /// Accesses a file on the host.
    ///
    /// # Arguments
    ///
    /// * `path` - Location of the file to retrieve (e.g., "README.md").
    pub fn file(&self, path: impl Into<String>) -> File {
        let mut query = self.selection.select("file");
        query = query.arg("path", path.into());
        return File {
            proc: self.proc.clone(),
            selection: query,
            graphql_client: self.graphql_client.clone(),
        };
    }
    /// A unique identifier for this Host.
    pub async fn id(&self) -> Result<HostId, DaggerError> {
        let query = self.selection.select("id");
        query.execute(self.graphql_client.clone()).await
    }
    /// Creates a service that forwards traffic to a specified address via the host.
    ///
    /// # Arguments
    ///
    /// * `ports` - Ports to expose via the service, forwarding through the host network.
    ///
    /// If a port's frontend is unspecified or 0, it defaults to the same as the backend port.
    ///
    /// An empty set of ports is not valid; an error will be returned.
    /// * `opt` - optional argument, see inner type for documentation, use <func>_opts to use
    pub fn service(&self, ports: Vec<PortForward>) -> Service {
        let mut query = self.selection.select("service");
        query = query.arg("ports", ports);
        return Service {
            proc: self.proc.clone(),
            selection: query,
            graphql_client: self.graphql_client.clone(),
        };
    }
    /// Creates a service that forwards traffic to a specified address via the host.
    ///
    /// # Arguments
    ///
    /// * `ports` - Ports to expose via the service, forwarding through the host network.
    ///
    /// If a port's frontend is unspecified or 0, it defaults to the same as the backend port.
    ///
    /// An empty set of ports is not valid; an error will be returned.
    /// * `opt` - optional argument, see inner type for documentation, use <func>_opts to use
    pub fn service_opts<'a>(&self, ports: Vec<PortForward>, opts: HostServiceOpts<'a>) -> Service {
        let mut query = self.selection.select("service");
        query = query.arg("ports", ports);
        if let Some(host) = opts.host {
            query = query.arg("host", host);
        }
        return Service {
            proc: self.proc.clone(),
            selection: query,
            graphql_client: self.graphql_client.clone(),
        };
    }
    /// Sets a secret given a user-defined name and the file path on the host, and returns the secret.
    /// The file is limited to a size of 512000 bytes.
    ///
    /// # Arguments
    ///
    /// * `name` - The user defined name for this secret.
    /// * `path` - Location of the file to set as a secret.
    pub fn set_secret_file(&self, name: impl Into<String>, path: impl Into<String>) -> Secret {
        let mut query = self.selection.select("setSecretFile");
        query = query.arg("name", name.into());
        query = query.arg("path", path.into());
        return Secret {
            proc: self.proc.clone(),
            selection: query,
            graphql_client: self.graphql_client.clone(),
        };
    }
    /// Creates a tunnel that forwards traffic from the host to a service.
    ///
    /// # Arguments
    ///
    /// * `service` - Service to send traffic from the tunnel.
    /// * `opt` - optional argument, see inner type for documentation, use <func>_opts to use
    pub fn tunnel(&self, service: Service) -> Service {
        let mut query = self.selection.select("tunnel");
        query = query.arg_lazy(
            "service",
            Box::new(move || {
                let service = service.clone();
                Box::pin(async move { service.id().await.unwrap().quote() })
            }),
        );
        return Service {
            proc: self.proc.clone(),
            selection: query,
            graphql_client: self.graphql_client.clone(),
        };
    }
    /// Creates a tunnel that forwards traffic from the host to a service.
    ///
    /// # Arguments
    ///
    /// * `service` - Service to send traffic from the tunnel.
    /// * `opt` - optional argument, see inner type for documentation, use <func>_opts to use
    pub fn tunnel_opts(&self, service: Service, opts: HostTunnelOpts) -> Service {
        let mut query = self.selection.select("tunnel");
        query = query.arg_lazy(
            "service",
            Box::new(move || {
                let service = service.clone();
                Box::pin(async move { service.id().await.unwrap().quote() })
            }),
        );
        if let Some(ports) = opts.ports {
            query = query.arg("ports", ports);
        }
        if let Some(native) = opts.native {
            query = query.arg("native", native);
        }
        return Service {
            proc: self.proc.clone(),
            selection: query,
            graphql_client: self.graphql_client.clone(),
        };
    }
    /// Accesses a Unix socket on the host.
    ///
    /// # Arguments
    ///
    /// * `path` - Location of the Unix socket (e.g., "/var/run/docker.sock").
    pub fn unix_socket(&self, path: impl Into<String>) -> Socket {
        let mut query = self.selection.select("unixSocket");
        query = query.arg("path", path.into());
        return Socket {
            proc: self.proc.clone(),
            selection: query,
            graphql_client: self.graphql_client.clone(),
        };
    }
}
#[derive(Clone)]
pub struct InputTypeDef {
    pub proc: Option<Arc<Child>>,
    pub selection: Selection,
    pub graphql_client: DynGraphQLClient,
}
impl InputTypeDef {
    pub fn fields(&self) -> Vec<FieldTypeDef> {
        let query = self.selection.select("fields");
        return vec![FieldTypeDef {
            proc: self.proc.clone(),
            selection: query,
            graphql_client: self.graphql_client.clone(),
        }];
    }
    /// A unique identifier for this InputTypeDef.
    pub async fn id(&self) -> Result<InputTypeDefId, DaggerError> {
        let query = self.selection.select("id");
        query.execute(self.graphql_client.clone()).await
    }
    pub async fn name(&self) -> Result<String, DaggerError> {
        let query = self.selection.select("name");
        query.execute(self.graphql_client.clone()).await
    }
}
#[derive(Clone)]
pub struct InterfaceTypeDef {
    pub proc: Option<Arc<Child>>,
    pub selection: Selection,
    pub graphql_client: DynGraphQLClient,
}
impl InterfaceTypeDef {
    pub async fn description(&self) -> Result<String, DaggerError> {
        let query = self.selection.select("description");
        query.execute(self.graphql_client.clone()).await
    }
    pub fn functions(&self) -> Vec<Function> {
        let query = self.selection.select("functions");
        return vec![Function {
            proc: self.proc.clone(),
            selection: query,
            graphql_client: self.graphql_client.clone(),
        }];
    }
    /// A unique identifier for this InterfaceTypeDef.
    pub async fn id(&self) -> Result<InterfaceTypeDefId, DaggerError> {
        let query = self.selection.select("id");
        query.execute(self.graphql_client.clone()).await
    }
    pub async fn name(&self) -> Result<String, DaggerError> {
        let query = self.selection.select("name");
        query.execute(self.graphql_client.clone()).await
    }
    pub async fn source_module_name(&self) -> Result<String, DaggerError> {
        let query = self.selection.select("sourceModuleName");
        query.execute(self.graphql_client.clone()).await
    }
}
#[derive(Clone)]
pub struct Label {
    pub proc: Option<Arc<Child>>,
    pub selection: Selection,
    pub graphql_client: DynGraphQLClient,
}
impl Label {
    /// A unique identifier for this Label.
    pub async fn id(&self) -> Result<LabelId, DaggerError> {
        let query = self.selection.select("id");
        query.execute(self.graphql_client.clone()).await
    }
    pub async fn name(&self) -> Result<String, DaggerError> {
        let query = self.selection.select("name");
        query.execute(self.graphql_client.clone()).await
    }
    pub async fn value(&self) -> Result<String, DaggerError> {
        let query = self.selection.select("value");
        query.execute(self.graphql_client.clone()).await
    }
}
#[derive(Clone)]
pub struct ListTypeDef {
    pub proc: Option<Arc<Child>>,
    pub selection: Selection,
    pub graphql_client: DynGraphQLClient,
}
impl ListTypeDef {
    pub fn element_type_def(&self) -> TypeDef {
        let query = self.selection.select("elementTypeDef");
        return TypeDef {
            proc: self.proc.clone(),
            selection: query,
            graphql_client: self.graphql_client.clone(),
        };
    }
    /// A unique identifier for this ListTypeDef.
    pub async fn id(&self) -> Result<ListTypeDefId, DaggerError> {
        let query = self.selection.select("id");
        query.execute(self.graphql_client.clone()).await
    }
}
#[derive(Clone)]
pub struct Module {
    pub proc: Option<Arc<Child>>,
    pub selection: Selection,
    pub graphql_client: DynGraphQLClient,
}
#[derive(Builder, Debug, PartialEq)]
pub struct ModuleWithSourceOpts<'a> {
    /// An optional subpath of the directory which contains the module's source code.
    /// This is needed when the module code is in a subdirectory but requires parent directories to be loaded in order to execute. For example, the module source code may need a go.mod, project.toml, package.json, etc. file from a parent directory.
    /// If not set, the module source code is loaded from the root of the directory.
    #[builder(setter(into, strip_option), default)]
    pub subpath: Option<&'a str>,
}
impl Module {
    pub fn dependencies(&self) -> Vec<Module> {
        let query = self.selection.select("dependencies");
        return vec![Module {
            proc: self.proc.clone(),
            selection: query,
            graphql_client: self.graphql_client.clone(),
        }];
    }
    pub async fn dependency_config(&self) -> Result<Vec<String>, DaggerError> {
        let query = self.selection.select("dependencyConfig");
        query.execute(self.graphql_client.clone()).await
    }
    pub async fn description(&self) -> Result<String, DaggerError> {
        let query = self.selection.select("description");
        query.execute(self.graphql_client.clone()).await
    }
    pub fn generated_code(&self) -> GeneratedCode {
        let query = self.selection.select("generatedCode");
        return GeneratedCode {
            proc: self.proc.clone(),
            selection: query,
            graphql_client: self.graphql_client.clone(),
        };
    }
    /// A unique identifier for this Module.
    pub async fn id(&self) -> Result<ModuleId, DaggerError> {
        let query = self.selection.select("id");
        query.execute(self.graphql_client.clone()).await
    }
    /// Retrieves the module with the objects loaded via its SDK.
    pub fn initialize(&self) -> Module {
        let query = self.selection.select("initialize");
        return Module {
            proc: self.proc.clone(),
            selection: query,
            graphql_client: self.graphql_client.clone(),
        };
    }
    pub fn interfaces(&self) -> Vec<TypeDef> {
        let query = self.selection.select("interfaces");
        return vec![TypeDef {
            proc: self.proc.clone(),
            selection: query,
            graphql_client: self.graphql_client.clone(),
        }];
    }
    pub async fn name(&self) -> Result<String, DaggerError> {
        let query = self.selection.select("name");
        query.execute(self.graphql_client.clone()).await
    }
    pub fn objects(&self) -> Vec<TypeDef> {
        let query = self.selection.select("objects");
        return vec![TypeDef {
            proc: self.proc.clone(),
            selection: query,
            graphql_client: self.graphql_client.clone(),
        }];
    }
    pub async fn sdk(&self) -> Result<String, DaggerError> {
        let query = self.selection.select("sdk");
        query.execute(self.graphql_client.clone()).await
    }
    /// Serve a module's API in the current session.
    /// Note: this can only be called once per session. In the future, it could return a stream or service to remove the side effect.
    pub async fn serve(&self) -> Result<Void, DaggerError> {
        let query = self.selection.select("serve");
        query.execute(self.graphql_client.clone()).await
    }
    pub fn source_directory(&self) -> Directory {
        let query = self.selection.select("sourceDirectory");
        return Directory {
            proc: self.proc.clone(),
            selection: query,
            graphql_client: self.graphql_client.clone(),
        };
    }
    pub async fn source_directory_subpath(&self) -> Result<String, DaggerError> {
        let query = self.selection.select("sourceDirectorySubpath");
        query.execute(self.graphql_client.clone()).await
    }
    /// Retrieves the module with the given description
    ///
    /// # Arguments
    ///
    /// * `description` - The description to set
    pub fn with_description(&self, description: impl Into<String>) -> Module {
        let mut query = self.selection.select("withDescription");
        query = query.arg("description", description.into());
        return Module {
            proc: self.proc.clone(),
            selection: query,
            graphql_client: self.graphql_client.clone(),
        };
    }
    /// This module plus the given Interface type and associated functions
    pub fn with_interface(&self, iface: TypeDef) -> Module {
        let mut query = self.selection.select("withInterface");
        query = query.arg_lazy(
            "iface",
            Box::new(move || {
                let iface = iface.clone();
                Box::pin(async move { iface.id().await.unwrap().quote() })
            }),
        );
        return Module {
            proc: self.proc.clone(),
            selection: query,
            graphql_client: self.graphql_client.clone(),
        };
    }
    /// This module plus the given Object type and associated functions.
    pub fn with_object(&self, object: TypeDef) -> Module {
        let mut query = self.selection.select("withObject");
        query = query.arg_lazy(
            "object",
            Box::new(move || {
                let object = object.clone();
                Box::pin(async move { object.id().await.unwrap().quote() })
            }),
        );
        return Module {
            proc: self.proc.clone(),
            selection: query,
            graphql_client: self.graphql_client.clone(),
        };
    }
    /// Retrieves the module with basic configuration loaded, ready for initialization.
    ///
    /// # Arguments
    ///
    /// * `directory` - The directory containing the module's source code.
    /// * `opt` - optional argument, see inner type for documentation, use <func>_opts to use
    pub fn with_source(&self, directory: Directory) -> Module {
        let mut query = self.selection.select("withSource");
        query = query.arg_lazy(
            "directory",
            Box::new(move || {
                let directory = directory.clone();
                Box::pin(async move { directory.id().await.unwrap().quote() })
            }),
        );
        return Module {
            proc: self.proc.clone(),
            selection: query,
            graphql_client: self.graphql_client.clone(),
        };
    }
    /// Retrieves the module with basic configuration loaded, ready for initialization.
    ///
    /// # Arguments
    ///
    /// * `directory` - The directory containing the module's source code.
    /// * `opt` - optional argument, see inner type for documentation, use <func>_opts to use
    pub fn with_source_opts<'a>(
        &self,
        directory: Directory,
        opts: ModuleWithSourceOpts<'a>,
    ) -> Module {
        let mut query = self.selection.select("withSource");
        query = query.arg_lazy(
            "directory",
            Box::new(move || {
                let directory = directory.clone();
                Box::pin(async move { directory.id().await.unwrap().quote() })
            }),
        );
        if let Some(subpath) = opts.subpath {
            query = query.arg("subpath", subpath);
        }
        return Module {
            proc: self.proc.clone(),
            selection: query,
            graphql_client: self.graphql_client.clone(),
        };
    }
}
#[derive(Clone)]
pub struct ModuleConfig {
    pub proc: Option<Arc<Child>>,
    pub selection: Selection,
    pub graphql_client: DynGraphQLClient,
}
impl ModuleConfig {
    pub async fn dependencies(&self) -> Result<Vec<String>, DaggerError> {
        let query = self.selection.select("dependencies");
        query.execute(self.graphql_client.clone()).await
    }
    pub async fn exclude(&self) -> Result<Vec<String>, DaggerError> {
        let query = self.selection.select("exclude");
        query.execute(self.graphql_client.clone()).await
    }
    /// A unique identifier for this ModuleConfig.
    pub async fn id(&self) -> Result<ModuleConfigId, DaggerError> {
        let query = self.selection.select("id");
        query.execute(self.graphql_client.clone()).await
    }
    pub async fn include(&self) -> Result<Vec<String>, DaggerError> {
        let query = self.selection.select("include");
        query.execute(self.graphql_client.clone()).await
    }
    pub async fn name(&self) -> Result<String, DaggerError> {
        let query = self.selection.select("name");
        query.execute(self.graphql_client.clone()).await
    }
    pub async fn root(&self) -> Result<String, DaggerError> {
        let query = self.selection.select("root");
        query.execute(self.graphql_client.clone()).await
    }
    pub async fn sdk(&self) -> Result<String, DaggerError> {
        let query = self.selection.select("sdk");
        query.execute(self.graphql_client.clone()).await
    }
}
#[derive(Clone)]
pub struct ObjectTypeDef {
    pub proc: Option<Arc<Child>>,
    pub selection: Selection,
    pub graphql_client: DynGraphQLClient,
}
impl ObjectTypeDef {
    pub fn constructor(&self) -> Function {
        let query = self.selection.select("constructor");
        return Function {
            proc: self.proc.clone(),
            selection: query,
            graphql_client: self.graphql_client.clone(),
        };
    }
    pub async fn description(&self) -> Result<String, DaggerError> {
        let query = self.selection.select("description");
        query.execute(self.graphql_client.clone()).await
    }
    pub fn fields(&self) -> Vec<FieldTypeDef> {
        let query = self.selection.select("fields");
        return vec![FieldTypeDef {
            proc: self.proc.clone(),
            selection: query,
            graphql_client: self.graphql_client.clone(),
        }];
    }
    pub fn functions(&self) -> Vec<Function> {
        let query = self.selection.select("functions");
        return vec![Function {
            proc: self.proc.clone(),
            selection: query,
            graphql_client: self.graphql_client.clone(),
        }];
    }
    /// A unique identifier for this ObjectTypeDef.
    pub async fn id(&self) -> Result<ObjectTypeDefId, DaggerError> {
        let query = self.selection.select("id");
        query.execute(self.graphql_client.clone()).await
    }
    pub async fn name(&self) -> Result<String, DaggerError> {
        let query = self.selection.select("name");
        query.execute(self.graphql_client.clone()).await
    }
    pub async fn source_module_name(&self) -> Result<String, DaggerError> {
        let query = self.selection.select("sourceModuleName");
        query.execute(self.graphql_client.clone()).await
    }
}
#[derive(Clone)]
pub struct Port {
    pub proc: Option<Arc<Child>>,
    pub selection: Selection,
    pub graphql_client: DynGraphQLClient,
}
impl Port {
    pub async fn description(&self) -> Result<String, DaggerError> {
        let query = self.selection.select("description");
        query.execute(self.graphql_client.clone()).await
    }
    pub async fn experimental_skip_healthcheck(&self) -> Result<bool, DaggerError> {
        let query = self.selection.select("experimentalSkipHealthcheck");
        query.execute(self.graphql_client.clone()).await
    }
    /// A unique identifier for this Port.
    pub async fn id(&self) -> Result<PortId, DaggerError> {
        let query = self.selection.select("id");
        query.execute(self.graphql_client.clone()).await
    }
    pub async fn port(&self) -> Result<isize, DaggerError> {
        let query = self.selection.select("port");
        query.execute(self.graphql_client.clone()).await
    }
    pub async fn protocol(&self) -> Result<NetworkProtocol, DaggerError> {
        let query = self.selection.select("protocol");
        query.execute(self.graphql_client.clone()).await
    }
}
#[derive(Clone)]
pub struct Query {
    pub proc: Option<Arc<Child>>,
    pub selection: Selection,
    pub graphql_client: DynGraphQLClient,
}
#[derive(Builder, Debug, PartialEq)]
pub struct QueryContainerOpts {
    /// DEPRECATED: Use `loadContainerFromID` instead.
    #[builder(setter(into, strip_option), default)]
    pub id: Option<ContainerId>,
    /// Platform to initialize the container with.
    #[builder(setter(into, strip_option), default)]
    pub platform: Option<Platform>,
}
#[derive(Builder, Debug, PartialEq)]
pub struct QueryDirectoryOpts {
    /// DEPRECATED: Use `loadDirectoryFromID` isntead.
    #[builder(setter(into, strip_option), default)]
    pub id: Option<DirectoryId>,
}
#[derive(Builder, Debug, PartialEq)]
pub struct QueryGitOpts<'a> {
    /// A service which must be started before the repo is fetched.
    #[builder(setter(into, strip_option), default)]
    pub experimental_service_host: Option<ServiceId>,
    /// Set to true to keep .git directory.
    #[builder(setter(into, strip_option), default)]
    pub keep_git_dir: Option<bool>,
    /// Set SSH auth socket
    #[builder(setter(into, strip_option), default)]
    pub ssh_auth_socket: Option<SocketId>,
    /// Set SSH known hosts
    #[builder(setter(into, strip_option), default)]
    pub ssh_known_hosts: Option<&'a str>,
}
#[derive(Builder, Debug, PartialEq)]
pub struct QueryHttpOpts {
    /// A service which must be started before the URL is fetched.
    #[builder(setter(into, strip_option), default)]
    pub experimental_service_host: Option<ServiceId>,
}
#[derive(Builder, Debug, PartialEq)]
pub struct QueryModuleConfigOpts<'a> {
    #[builder(setter(into, strip_option), default)]
    pub subpath: Option<&'a str>,
}
#[derive(Builder, Debug, PartialEq)]
pub struct QueryPipelineOpts<'a> {
    /// Description of the sub-pipeline.
    #[builder(setter(into, strip_option), default)]
    pub description: Option<&'a str>,
    /// Labels to apply to the sub-pipeline.
    #[builder(setter(into, strip_option), default)]
    pub labels: Option<Vec<PipelineLabel>>,
}
impl Query {
    /// Retrieves a content-addressed blob.
    ///
    /// # Arguments
    ///
    /// * `digest` - Digest of the blob
    /// * `size` - Size of the blob
    /// * `media_type` - Media type of the blob
    /// * `uncompressed` - Digest of the uncompressed blob
    pub fn blob(
        &self,
        digest: impl Into<String>,
        size: isize,
        media_type: impl Into<String>,
        uncompressed: impl Into<String>,
    ) -> Directory {
        let mut query = self.selection.select("blob");
        query = query.arg("digest", digest.into());
        query = query.arg("size", size);
        query = query.arg("mediaType", media_type.into());
        query = query.arg("uncompressed", uncompressed.into());
        return Directory {
            proc: self.proc.clone(),
            selection: query,
            graphql_client: self.graphql_client.clone(),
        };
    }
    /// Constructs a cache volume for a given cache key.
    ///
    /// # Arguments
    ///
    /// * `key` - A string identifier to target this cache volume (e.g., "modules-cache").
    pub fn cache_volume(&self, key: impl Into<String>) -> CacheVolume {
        let mut query = self.selection.select("cacheVolume");
        query = query.arg("key", key.into());
        return CacheVolume {
            proc: self.proc.clone(),
            selection: query,
            graphql_client: self.graphql_client.clone(),
        };
    }
    /// Checks if the current Dagger Engine is compatible with an SDK's required version.
    ///
    /// # Arguments
    ///
    /// * `version` - Version required by the SDK.
    pub async fn check_version_compatibility(
        &self,
        version: impl Into<String>,
    ) -> Result<bool, DaggerError> {
        let mut query = self.selection.select("checkVersionCompatibility");
        query = query.arg("version", version.into());
        query.execute(self.graphql_client.clone()).await
    }
    /// Creates a scratch container.
    /// Optional platform argument initializes new containers to execute and publish as that platform. Platform defaults to that of the builder's host.
    ///
    /// # Arguments
    ///
    /// * `opt` - optional argument, see inner type for documentation, use <func>_opts to use
    pub fn container(&self) -> Container {
        let query = self.selection.select("container");
        return Container {
            proc: self.proc.clone(),
            selection: query,
            graphql_client: self.graphql_client.clone(),
        };
    }
    /// Creates a scratch container.
    /// Optional platform argument initializes new containers to execute and publish as that platform. Platform defaults to that of the builder's host.
    ///
    /// # Arguments
    ///
    /// * `opt` - optional argument, see inner type for documentation, use <func>_opts to use
    pub fn container_opts(&self, opts: QueryContainerOpts) -> Container {
        let mut query = self.selection.select("container");
        if let Some(id) = opts.id {
            query = query.arg("id", id);
        }
        if let Some(platform) = opts.platform {
            query = query.arg("platform", platform);
        }
        return Container {
            proc: self.proc.clone(),
            selection: query,
            graphql_client: self.graphql_client.clone(),
        };
    }
    /// The FunctionCall context that the SDK caller is currently executing in.
    /// If the caller is not currently executing in a function, this will return an error.
    pub fn current_function_call(&self) -> FunctionCall {
        let query = self.selection.select("currentFunctionCall");
        return FunctionCall {
            proc: self.proc.clone(),
            selection: query,
            graphql_client: self.graphql_client.clone(),
        };
    }
    /// The module currently being served in the session, if any.
    pub fn current_module(&self) -> Module {
        let query = self.selection.select("currentModule");
        return Module {
            proc: self.proc.clone(),
            selection: query,
            graphql_client: self.graphql_client.clone(),
        };
    }
    /// The TypeDef representations of the objects currently being served in the session.
    pub fn current_type_defs(&self) -> Vec<TypeDef> {
        let query = self.selection.select("currentTypeDefs");
        return vec![TypeDef {
            proc: self.proc.clone(),
            selection: query,
            graphql_client: self.graphql_client.clone(),
        }];
    }
    /// The default platform of the engine.
    pub async fn default_platform(&self) -> Result<Platform, DaggerError> {
        let query = self.selection.select("defaultPlatform");
        query.execute(self.graphql_client.clone()).await
    }
    /// Creates an empty directory.
    ///
    /// # Arguments
    ///
    /// * `opt` - optional argument, see inner type for documentation, use <func>_opts to use
    pub fn directory(&self) -> Directory {
        let query = self.selection.select("directory");
        return Directory {
            proc: self.proc.clone(),
            selection: query,
            graphql_client: self.graphql_client.clone(),
        };
    }
    /// Creates an empty directory.
    ///
    /// # Arguments
    ///
    /// * `opt` - optional argument, see inner type for documentation, use <func>_opts to use
    pub fn directory_opts(&self, opts: QueryDirectoryOpts) -> Directory {
        let mut query = self.selection.select("directory");
        if let Some(id) = opts.id {
            query = query.arg("id", id);
        }
        return Directory {
            proc: self.proc.clone(),
            selection: query,
            graphql_client: self.graphql_client.clone(),
        };
    }
    pub fn file(&self, id: File) -> File {
        let mut query = self.selection.select("file");
        query = query.arg_lazy(
            "id",
            Box::new(move || {
                let id = id.clone();
                Box::pin(async move { id.id().await.unwrap().quote() })
            }),
        );
        return File {
            proc: self.proc.clone(),
            selection: query,
            graphql_client: self.graphql_client.clone(),
        };
    }
    /// Creates a function.
    ///
    /// # Arguments
    ///
    /// * `name` - Name of the function, in its original format from the implementation language.
    /// * `return_type` - Return type of the function.
    pub fn function(&self, name: impl Into<String>, return_type: TypeDef) -> Function {
        let mut query = self.selection.select("function");
        query = query.arg("name", name.into());
        query = query.arg_lazy(
            "returnType",
            Box::new(move || {
                let return_type = return_type.clone();
                Box::pin(async move { return_type.id().await.unwrap().quote() })
            }),
        );
        return Function {
            proc: self.proc.clone(),
            selection: query,
            graphql_client: self.graphql_client.clone(),
        };
    }
    /// Create a code generation result, given a directory containing the generated code.
    pub fn generated_code(&self, code: Directory) -> GeneratedCode {
        let mut query = self.selection.select("generatedCode");
        query = query.arg_lazy(
            "code",
            Box::new(move || {
                let code = code.clone();
                Box::pin(async move { code.id().await.unwrap().quote() })
            }),
        );
        return GeneratedCode {
            proc: self.proc.clone(),
            selection: query,
            graphql_client: self.graphql_client.clone(),
        };
    }
    /// Queries a Git repository.
    ///
    /// # Arguments
    ///
    /// * `url` - URL of the git repository.
    ///
    /// Can be formatted as `https://{host}/{owner}/{repo}`, `git@{host}:{owner}/{repo}`.
    ///
    /// Suffix ".git" is optional.
    /// * `opt` - optional argument, see inner type for documentation, use <func>_opts to use
    pub fn git(&self, url: impl Into<String>) -> GitRepository {
        let mut query = self.selection.select("git");
        query = query.arg("url", url.into());
        return GitRepository {
            proc: self.proc.clone(),
            selection: query,
            graphql_client: self.graphql_client.clone(),
        };
    }
    /// Queries a Git repository.
    ///
    /// # Arguments
    ///
    /// * `url` - URL of the git repository.
    ///
    /// Can be formatted as `https://{host}/{owner}/{repo}`, `git@{host}:{owner}/{repo}`.
    ///
    /// Suffix ".git" is optional.
    /// * `opt` - optional argument, see inner type for documentation, use <func>_opts to use
    pub fn git_opts<'a>(&self, url: impl Into<String>, opts: QueryGitOpts<'a>) -> GitRepository {
        let mut query = self.selection.select("git");
        query = query.arg("url", url.into());
        if let Some(keep_git_dir) = opts.keep_git_dir {
            query = query.arg("keepGitDir", keep_git_dir);
        }
        if let Some(experimental_service_host) = opts.experimental_service_host {
            query = query.arg("experimentalServiceHost", experimental_service_host);
        }
        if let Some(ssh_known_hosts) = opts.ssh_known_hosts {
            query = query.arg("sshKnownHosts", ssh_known_hosts);
        }
        if let Some(ssh_auth_socket) = opts.ssh_auth_socket {
            query = query.arg("sshAuthSocket", ssh_auth_socket);
        }
        return GitRepository {
            proc: self.proc.clone(),
            selection: query,
            graphql_client: self.graphql_client.clone(),
        };
    }
    /// Queries the host environment.
    pub fn host(&self) -> Host {
        let query = self.selection.select("host");
        return Host {
            proc: self.proc.clone(),
            selection: query,
            graphql_client: self.graphql_client.clone(),
        };
    }
    /// Returns a file containing an http remote url content.
    ///
    /// # Arguments
    ///
    /// * `url` - HTTP url to get the content from (e.g., "https://docs.dagger.io").
    /// * `opt` - optional argument, see inner type for documentation, use <func>_opts to use
    pub fn http(&self, url: impl Into<String>) -> File {
        let mut query = self.selection.select("http");
        query = query.arg("url", url.into());
        return File {
            proc: self.proc.clone(),
            selection: query,
            graphql_client: self.graphql_client.clone(),
        };
    }
    /// Returns a file containing an http remote url content.
    ///
    /// # Arguments
    ///
    /// * `url` - HTTP url to get the content from (e.g., "https://docs.dagger.io").
    /// * `opt` - optional argument, see inner type for documentation, use <func>_opts to use
    pub fn http_opts(&self, url: impl Into<String>, opts: QueryHttpOpts) -> File {
        let mut query = self.selection.select("http");
        query = query.arg("url", url.into());
        if let Some(experimental_service_host) = opts.experimental_service_host {
            query = query.arg("experimentalServiceHost", experimental_service_host);
        }
        return File {
            proc: self.proc.clone(),
            selection: query,
            graphql_client: self.graphql_client.clone(),
        };
    }
    /// Load a CacheVolume from its ID.
    pub fn load_cache_volume_from_id(&self, id: CacheVolume) -> CacheVolume {
        let mut query = self.selection.select("loadCacheVolumeFromID");
        query = query.arg_lazy(
            "id",
            Box::new(move || {
                let id = id.clone();
                Box::pin(async move { id.id().await.unwrap().quote() })
            }),
        );
        return CacheVolume {
            proc: self.proc.clone(),
            selection: query,
            graphql_client: self.graphql_client.clone(),
        };
    }
    /// Load a Container from its ID.
    pub fn load_container_from_id(&self, id: Container) -> Container {
        let mut query = self.selection.select("loadContainerFromID");
        query = query.arg_lazy(
            "id",
            Box::new(move || {
                let id = id.clone();
                Box::pin(async move { id.id().await.unwrap().quote() })
            }),
        );
        return Container {
            proc: self.proc.clone(),
            selection: query,
            graphql_client: self.graphql_client.clone(),
        };
    }
    /// Load a Directory from its ID.
    pub fn load_directory_from_id(&self, id: Directory) -> Directory {
        let mut query = self.selection.select("loadDirectoryFromID");
        query = query.arg_lazy(
            "id",
            Box::new(move || {
                let id = id.clone();
                Box::pin(async move { id.id().await.unwrap().quote() })
            }),
        );
        return Directory {
            proc: self.proc.clone(),
            selection: query,
            graphql_client: self.graphql_client.clone(),
        };
    }
    /// Load a EnvVariable from its ID.
    pub fn load_env_variable_from_id(&self, id: EnvVariable) -> EnvVariable {
        let mut query = self.selection.select("loadEnvVariableFromID");
        query = query.arg_lazy(
            "id",
            Box::new(move || {
                let id = id.clone();
                Box::pin(async move { id.id().await.unwrap().quote() })
            }),
        );
        return EnvVariable {
            proc: self.proc.clone(),
            selection: query,
            graphql_client: self.graphql_client.clone(),
        };
    }
    /// Load a FieldTypeDef from its ID.
    pub fn load_field_type_def_from_id(&self, id: FieldTypeDef) -> FieldTypeDef {
        let mut query = self.selection.select("loadFieldTypeDefFromID");
        query = query.arg_lazy(
            "id",
            Box::new(move || {
                let id = id.clone();
                Box::pin(async move { id.id().await.unwrap().quote() })
            }),
        );
        return FieldTypeDef {
            proc: self.proc.clone(),
            selection: query,
            graphql_client: self.graphql_client.clone(),
        };
    }
    /// Load a File from its ID.
    pub fn load_file_from_id(&self, id: File) -> File {
        let mut query = self.selection.select("loadFileFromID");
        query = query.arg_lazy(
            "id",
            Box::new(move || {
                let id = id.clone();
                Box::pin(async move { id.id().await.unwrap().quote() })
            }),
        );
        return File {
            proc: self.proc.clone(),
            selection: query,
            graphql_client: self.graphql_client.clone(),
        };
    }
    /// Load a FunctionArg from its ID.
    pub fn load_function_arg_from_id(&self, id: FunctionArg) -> FunctionArg {
        let mut query = self.selection.select("loadFunctionArgFromID");
        query = query.arg_lazy(
            "id",
            Box::new(move || {
                let id = id.clone();
                Box::pin(async move { id.id().await.unwrap().quote() })
            }),
        );
        return FunctionArg {
            proc: self.proc.clone(),
            selection: query,
            graphql_client: self.graphql_client.clone(),
        };
    }
    /// Load a FunctionCallArgValue from its ID.
    pub fn load_function_call_arg_value_from_id(
        &self,
        id: FunctionCallArgValue,
    ) -> FunctionCallArgValue {
        let mut query = self.selection.select("loadFunctionCallArgValueFromID");
        query = query.arg_lazy(
            "id",
            Box::new(move || {
                let id = id.clone();
                Box::pin(async move { id.id().await.unwrap().quote() })
            }),
        );
        return FunctionCallArgValue {
            proc: self.proc.clone(),
            selection: query,
            graphql_client: self.graphql_client.clone(),
        };
    }
    /// Load a FunctionCall from its ID.
    pub fn load_function_call_from_id(&self, id: FunctionCall) -> FunctionCall {
        let mut query = self.selection.select("loadFunctionCallFromID");
        query = query.arg_lazy(
            "id",
            Box::new(move || {
                let id = id.clone();
                Box::pin(async move { id.id().await.unwrap().quote() })
            }),
        );
        return FunctionCall {
            proc: self.proc.clone(),
            selection: query,
            graphql_client: self.graphql_client.clone(),
        };
    }
    /// Load a Function from its ID.
    pub fn load_function_from_id(&self, id: Function) -> Function {
        let mut query = self.selection.select("loadFunctionFromID");
        query = query.arg_lazy(
            "id",
            Box::new(move || {
                let id = id.clone();
                Box::pin(async move { id.id().await.unwrap().quote() })
            }),
        );
        return Function {
            proc: self.proc.clone(),
            selection: query,
            graphql_client: self.graphql_client.clone(),
        };
    }
    /// Load a GeneratedCode from its ID.
    pub fn load_generated_code_from_id(&self, id: GeneratedCode) -> GeneratedCode {
        let mut query = self.selection.select("loadGeneratedCodeFromID");
        query = query.arg_lazy(
            "id",
            Box::new(move || {
                let id = id.clone();
                Box::pin(async move { id.id().await.unwrap().quote() })
            }),
        );
        return GeneratedCode {
            proc: self.proc.clone(),
            selection: query,
            graphql_client: self.graphql_client.clone(),
        };
    }
    /// Load a GitRef from its ID.
    pub fn load_git_ref_from_id(&self, id: GitRef) -> GitRef {
        let mut query = self.selection.select("loadGitRefFromID");
        query = query.arg_lazy(
            "id",
            Box::new(move || {
                let id = id.clone();
                Box::pin(async move { id.id().await.unwrap().quote() })
            }),
        );
        return GitRef {
            proc: self.proc.clone(),
            selection: query,
            graphql_client: self.graphql_client.clone(),
        };
    }
    /// Load a GitRepository from its ID.
    pub fn load_git_repository_from_id(&self, id: GitRepository) -> GitRepository {
        let mut query = self.selection.select("loadGitRepositoryFromID");
        query = query.arg_lazy(
            "id",
            Box::new(move || {
                let id = id.clone();
                Box::pin(async move { id.id().await.unwrap().quote() })
            }),
        );
        return GitRepository {
            proc: self.proc.clone(),
            selection: query,
            graphql_client: self.graphql_client.clone(),
        };
    }
    /// Load a Host from its ID.
    pub fn load_host_from_id(&self, id: Host) -> Host {
        let mut query = self.selection.select("loadHostFromID");
        query = query.arg_lazy(
            "id",
            Box::new(move || {
                let id = id.clone();
                Box::pin(async move { id.id().await.unwrap().quote() })
            }),
        );
        return Host {
            proc: self.proc.clone(),
            selection: query,
            graphql_client: self.graphql_client.clone(),
        };
    }
    /// Load a InputTypeDef from its ID.
    pub fn load_input_type_def_from_id(&self, id: InputTypeDef) -> InputTypeDef {
        let mut query = self.selection.select("loadInputTypeDefFromID");
        query = query.arg_lazy(
            "id",
            Box::new(move || {
                let id = id.clone();
                Box::pin(async move { id.id().await.unwrap().quote() })
            }),
        );
        return InputTypeDef {
            proc: self.proc.clone(),
            selection: query,
            graphql_client: self.graphql_client.clone(),
        };
    }
    /// Load a InterfaceTypeDef from its ID.
    pub fn load_interface_type_def_from_id(&self, id: InterfaceTypeDef) -> InterfaceTypeDef {
        let mut query = self.selection.select("loadInterfaceTypeDefFromID");
        query = query.arg_lazy(
            "id",
            Box::new(move || {
                let id = id.clone();
                Box::pin(async move { id.id().await.unwrap().quote() })
            }),
        );
        return InterfaceTypeDef {
            proc: self.proc.clone(),
            selection: query,
            graphql_client: self.graphql_client.clone(),
        };
    }
    /// Load a Label from its ID.
    pub fn load_label_from_id(&self, id: Label) -> Label {
        let mut query = self.selection.select("loadLabelFromID");
        query = query.arg_lazy(
            "id",
            Box::new(move || {
                let id = id.clone();
                Box::pin(async move { id.id().await.unwrap().quote() })
            }),
        );
        return Label {
            proc: self.proc.clone(),
            selection: query,
            graphql_client: self.graphql_client.clone(),
        };
    }
    /// Load a ListTypeDef from its ID.
    pub fn load_list_type_def_from_id(&self, id: ListTypeDef) -> ListTypeDef {
        let mut query = self.selection.select("loadListTypeDefFromID");
        query = query.arg_lazy(
            "id",
            Box::new(move || {
                let id = id.clone();
                Box::pin(async move { id.id().await.unwrap().quote() })
            }),
        );
        return ListTypeDef {
            proc: self.proc.clone(),
            selection: query,
            graphql_client: self.graphql_client.clone(),
        };
    }
    /// Load a ModuleConfig from its ID.
    pub fn load_module_config_from_id(&self, id: ModuleConfig) -> ModuleConfig {
        let mut query = self.selection.select("loadModuleConfigFromID");
        query = query.arg_lazy(
            "id",
            Box::new(move || {
                let id = id.clone();
                Box::pin(async move { id.id().await.unwrap().quote() })
            }),
        );
        return ModuleConfig {
            proc: self.proc.clone(),
            selection: query,
            graphql_client: self.graphql_client.clone(),
        };
    }
    /// Load a Module from its ID.
    pub fn load_module_from_id(&self, id: Module) -> Module {
        let mut query = self.selection.select("loadModuleFromID");
        query = query.arg_lazy(
            "id",
            Box::new(move || {
                let id = id.clone();
                Box::pin(async move { id.id().await.unwrap().quote() })
            }),
        );
        return Module {
            proc: self.proc.clone(),
            selection: query,
            graphql_client: self.graphql_client.clone(),
        };
    }
    /// Load a ObjectTypeDef from its ID.
    pub fn load_object_type_def_from_id(&self, id: ObjectTypeDef) -> ObjectTypeDef {
        let mut query = self.selection.select("loadObjectTypeDefFromID");
        query = query.arg_lazy(
            "id",
            Box::new(move || {
                let id = id.clone();
                Box::pin(async move { id.id().await.unwrap().quote() })
            }),
        );
        return ObjectTypeDef {
            proc: self.proc.clone(),
            selection: query,
            graphql_client: self.graphql_client.clone(),
        };
    }
    /// Load a Port from its ID.
    pub fn load_port_from_id(&self, id: Port) -> Port {
        let mut query = self.selection.select("loadPortFromID");
        query = query.arg_lazy(
            "id",
            Box::new(move || {
                let id = id.clone();
                Box::pin(async move { id.id().await.unwrap().quote() })
            }),
        );
        return Port {
            proc: self.proc.clone(),
            selection: query,
            graphql_client: self.graphql_client.clone(),
        };
    }
    /// Load a Secret from its ID.
    pub fn load_secret_from_id(&self, id: Secret) -> Secret {
        let mut query = self.selection.select("loadSecretFromID");
        query = query.arg_lazy(
            "id",
            Box::new(move || {
                let id = id.clone();
                Box::pin(async move { id.id().await.unwrap().quote() })
            }),
        );
        return Secret {
            proc: self.proc.clone(),
            selection: query,
            graphql_client: self.graphql_client.clone(),
        };
    }
    /// Load a Service from its ID.
    pub fn load_service_from_id(&self, id: Service) -> Service {
        let mut query = self.selection.select("loadServiceFromID");
        query = query.arg_lazy(
            "id",
            Box::new(move || {
                let id = id.clone();
                Box::pin(async move { id.id().await.unwrap().quote() })
            }),
        );
        return Service {
            proc: self.proc.clone(),
            selection: query,
            graphql_client: self.graphql_client.clone(),
        };
    }
    /// Load a Socket from its ID.
    pub fn load_socket_from_id(&self, id: Socket) -> Socket {
        let mut query = self.selection.select("loadSocketFromID");
        query = query.arg_lazy(
            "id",
            Box::new(move || {
                let id = id.clone();
                Box::pin(async move { id.id().await.unwrap().quote() })
            }),
        );
        return Socket {
            proc: self.proc.clone(),
            selection: query,
            graphql_client: self.graphql_client.clone(),
        };
    }
    /// Load a Terminal from its ID.
    pub fn load_terminal_from_id(&self, id: Terminal) -> Terminal {
        let mut query = self.selection.select("loadTerminalFromID");
        query = query.arg_lazy(
            "id",
            Box::new(move || {
                let id = id.clone();
                Box::pin(async move { id.id().await.unwrap().quote() })
            }),
        );
        return Terminal {
            proc: self.proc.clone(),
            selection: query,
            graphql_client: self.graphql_client.clone(),
        };
    }
    /// Load a TypeDef from its ID.
    pub fn load_type_def_from_id(&self, id: TypeDef) -> TypeDef {
        let mut query = self.selection.select("loadTypeDefFromID");
        query = query.arg_lazy(
            "id",
            Box::new(move || {
                let id = id.clone();
                Box::pin(async move { id.id().await.unwrap().quote() })
            }),
        );
        return TypeDef {
            proc: self.proc.clone(),
            selection: query,
            graphql_client: self.graphql_client.clone(),
        };
    }
    /// Create a new module.
    pub fn module(&self) -> Module {
        let query = self.selection.select("module");
        return Module {
            proc: self.proc.clone(),
            selection: query,
            graphql_client: self.graphql_client.clone(),
        };
    }
    /// Load the static configuration for a module from the given source directory and optional subpath.
    ///
    /// # Arguments
    ///
    /// * `opt` - optional argument, see inner type for documentation, use <func>_opts to use
    pub fn module_config(&self, source_directory: Directory) -> ModuleConfig {
        let mut query = self.selection.select("moduleConfig");
        query = query.arg_lazy(
            "sourceDirectory",
            Box::new(move || {
                let source_directory = source_directory.clone();
                Box::pin(async move { source_directory.id().await.unwrap().quote() })
            }),
        );
        return ModuleConfig {
            proc: self.proc.clone(),
            selection: query,
            graphql_client: self.graphql_client.clone(),
        };
    }
    /// Load the static configuration for a module from the given source directory and optional subpath.
    ///
    /// # Arguments
    ///
    /// * `opt` - optional argument, see inner type for documentation, use <func>_opts to use
    pub fn module_config_opts<'a>(
        &self,
        source_directory: Directory,
        opts: QueryModuleConfigOpts<'a>,
    ) -> ModuleConfig {
        let mut query = self.selection.select("moduleConfig");
        query = query.arg_lazy(
            "sourceDirectory",
            Box::new(move || {
                let source_directory = source_directory.clone();
                Box::pin(async move { source_directory.id().await.unwrap().quote() })
            }),
        );
        if let Some(subpath) = opts.subpath {
            query = query.arg("subpath", subpath);
        }
        return ModuleConfig {
            proc: self.proc.clone(),
            selection: query,
            graphql_client: self.graphql_client.clone(),
        };
    }
    /// Creates a named sub-pipeline.
    ///
    /// # Arguments
    ///
    /// * `name` - Name of the sub-pipeline.
    /// * `opt` - optional argument, see inner type for documentation, use <func>_opts to use
    pub fn pipeline(&self, name: impl Into<String>) -> Query {
        let mut query = self.selection.select("pipeline");
        query = query.arg("name", name.into());
        return Query {
            proc: self.proc.clone(),
            selection: query,
            graphql_client: self.graphql_client.clone(),
        };
    }
    /// Creates a named sub-pipeline.
    ///
    /// # Arguments
    ///
    /// * `name` - Name of the sub-pipeline.
    /// * `opt` - optional argument, see inner type for documentation, use <func>_opts to use
    pub fn pipeline_opts<'a>(&self, name: impl Into<String>, opts: QueryPipelineOpts<'a>) -> Query {
        let mut query = self.selection.select("pipeline");
        query = query.arg("name", name.into());
        if let Some(description) = opts.description {
            query = query.arg("description", description);
        }
        if let Some(labels) = opts.labels {
            query = query.arg("labels", labels);
        }
        return Query {
            proc: self.proc.clone(),
            selection: query,
            graphql_client: self.graphql_client.clone(),
        };
    }
    /// Reference a secret by name.
    pub fn secret(&self, name: impl Into<String>) -> Secret {
        let mut query = self.selection.select("secret");
        query = query.arg("name", name.into());
        return Secret {
            proc: self.proc.clone(),
            selection: query,
            graphql_client: self.graphql_client.clone(),
        };
    }
    /// Sets a secret given a user defined name to its plaintext and returns the secret.
    /// The plaintext value is limited to a size of 128000 bytes.
    ///
    /// # Arguments
    ///
    /// * `name` - The user defined name for this secret
    /// * `plaintext` - The plaintext of the secret
    pub fn set_secret(&self, name: impl Into<String>, plaintext: impl Into<String>) -> Secret {
        let mut query = self.selection.select("setSecret");
        query = query.arg("name", name.into());
        query = query.arg("plaintext", plaintext.into());
        return Secret {
            proc: self.proc.clone(),
            selection: query,
            graphql_client: self.graphql_client.clone(),
        };
    }
    /// Loads a socket by its ID.
    pub fn socket(&self, id: Socket) -> Socket {
        let mut query = self.selection.select("socket");
        query = query.arg_lazy(
            "id",
            Box::new(move || {
                let id = id.clone();
                Box::pin(async move { id.id().await.unwrap().quote() })
            }),
        );
        return Socket {
            proc: self.proc.clone(),
            selection: query,
            graphql_client: self.graphql_client.clone(),
        };
    }
    /// Create a new TypeDef.
    pub fn type_def(&self) -> TypeDef {
        let query = self.selection.select("typeDef");
        return TypeDef {
            proc: self.proc.clone(),
            selection: query,
            graphql_client: self.graphql_client.clone(),
        };
    }
}
#[derive(Clone)]
pub struct Secret {
    pub proc: Option<Arc<Child>>,
    pub selection: Selection,
    pub graphql_client: DynGraphQLClient,
}
impl Secret {
    /// A unique identifier for this Secret.
    pub async fn id(&self) -> Result<SecretId, DaggerError> {
        let query = self.selection.select("id");
        query.execute(self.graphql_client.clone()).await
    }
    /// The value of this secret.
    pub async fn plaintext(&self) -> Result<String, DaggerError> {
        let query = self.selection.select("plaintext");
        query.execute(self.graphql_client.clone()).await
    }
}
#[derive(Clone)]
pub struct Service {
    pub proc: Option<Arc<Child>>,
    pub selection: Selection,
    pub graphql_client: DynGraphQLClient,
}
#[derive(Builder, Debug, PartialEq)]
pub struct ServiceEndpointOpts<'a> {
    /// The exposed port number for the endpoint
    #[builder(setter(into, strip_option), default)]
    pub port: Option<isize>,
    /// Return a URL with the given scheme, eg. http for http://
    #[builder(setter(into, strip_option), default)]
    pub scheme: Option<&'a str>,
}
#[derive(Builder, Debug, PartialEq)]
<<<<<<< HEAD
pub struct ServiceStopOpts {
    /// Immediately kill the service without waiting for a graceful exit
    #[builder(setter(into, strip_option), default)]
    pub kill: Option<bool>,
=======
pub struct ServiceUpOpts {
    #[builder(setter(into, strip_option), default)]
    pub native: Option<bool>,
    #[builder(setter(into, strip_option), default)]
    pub ports: Option<Vec<PortForward>>,
>>>>>>> 53179a06
}
impl Service {
    /// Retrieves an endpoint that clients can use to reach this container.
    /// If no port is specified, the first exposed port is used. If none exist an error is returned.
    /// If a scheme is specified, a URL is returned. Otherwise, a host:port pair is returned.
    ///
    /// # Arguments
    ///
    /// * `opt` - optional argument, see inner type for documentation, use <func>_opts to use
    pub async fn endpoint(&self) -> Result<String, DaggerError> {
        let query = self.selection.select("endpoint");
        query.execute(self.graphql_client.clone()).await
    }
    /// Retrieves an endpoint that clients can use to reach this container.
    /// If no port is specified, the first exposed port is used. If none exist an error is returned.
    /// If a scheme is specified, a URL is returned. Otherwise, a host:port pair is returned.
    ///
    /// # Arguments
    ///
    /// * `opt` - optional argument, see inner type for documentation, use <func>_opts to use
    pub async fn endpoint_opts<'a>(
        &self,
        opts: ServiceEndpointOpts<'a>,
    ) -> Result<String, DaggerError> {
        let mut query = self.selection.select("endpoint");
        if let Some(port) = opts.port {
            query = query.arg("port", port);
        }
        if let Some(scheme) = opts.scheme {
            query = query.arg("scheme", scheme);
        }
        query.execute(self.graphql_client.clone()).await
    }
    /// Retrieves a hostname which can be used by clients to reach this container.
    pub async fn hostname(&self) -> Result<String, DaggerError> {
        let query = self.selection.select("hostname");
        query.execute(self.graphql_client.clone()).await
    }
    /// A unique identifier for this Service.
    pub async fn id(&self) -> Result<ServiceId, DaggerError> {
        let query = self.selection.select("id");
        query.execute(self.graphql_client.clone()).await
    }
    /// Retrieves the list of ports provided by the service.
    pub fn ports(&self) -> Vec<Port> {
        let query = self.selection.select("ports");
        return vec![Port {
            proc: self.proc.clone(),
            selection: query,
            graphql_client: self.graphql_client.clone(),
        }];
    }
    /// Start the service and wait for its health checks to succeed.
    /// Services bound to a Container do not need to be manually started.
    pub async fn start(&self) -> Result<ServiceId, DaggerError> {
        let query = self.selection.select("start");
        query.execute(self.graphql_client.clone()).await
    }
    /// Stop the service.
    ///
    /// # Arguments
    ///
    /// * `opt` - optional argument, see inner type for documentation, use <func>_opts to use
    pub async fn stop(&self) -> Result<ServiceId, DaggerError> {
        let query = self.selection.select("stop");
        query.execute(self.graphql_client.clone()).await
    }
<<<<<<< HEAD
    /// Stop the service.
=======
    /// Creates a tunnel that forwards traffic from the caller's network to this service.
>>>>>>> 53179a06
    ///
    /// # Arguments
    ///
    /// * `opt` - optional argument, see inner type for documentation, use <func>_opts to use
<<<<<<< HEAD
    pub async fn stop_opts(&self, opts: ServiceStopOpts) -> Result<ServiceId, DaggerError> {
        let mut query = self.selection.select("stop");
        if let Some(kill) = opts.kill {
            query = query.arg("kill", kill);
=======
    pub async fn up(&self) -> Result<Void, DaggerError> {
        let query = self.selection.select("up");
        query.execute(self.graphql_client.clone()).await
    }
    /// Creates a tunnel that forwards traffic from the caller's network to this service.
    ///
    /// # Arguments
    ///
    /// * `opt` - optional argument, see inner type for documentation, use <func>_opts to use
    pub async fn up_opts(&self, opts: ServiceUpOpts) -> Result<Void, DaggerError> {
        let mut query = self.selection.select("up");
        if let Some(ports) = opts.ports {
            query = query.arg("ports", ports);
        }
        if let Some(native) = opts.native {
            query = query.arg("native", native);
>>>>>>> 53179a06
        }
        query.execute(self.graphql_client.clone()).await
    }
}
#[derive(Clone)]
pub struct Socket {
    pub proc: Option<Arc<Child>>,
    pub selection: Selection,
    pub graphql_client: DynGraphQLClient,
}
impl Socket {
    /// A unique identifier for this Socket.
    pub async fn id(&self) -> Result<SocketId, DaggerError> {
        let query = self.selection.select("id");
        query.execute(self.graphql_client.clone()).await
    }
}
#[derive(Clone)]
pub struct Terminal {
    pub proc: Option<Arc<Child>>,
    pub selection: Selection,
    pub graphql_client: DynGraphQLClient,
}
impl Terminal {
    /// A unique identifier for this Terminal.
    pub async fn id(&self) -> Result<TerminalId, DaggerError> {
        let query = self.selection.select("id");
        query.execute(self.graphql_client.clone()).await
    }
    /// An http endpoint at which this terminal can be connected to over a websocket.
    pub async fn websocket_endpoint(&self) -> Result<String, DaggerError> {
        let query = self.selection.select("websocketEndpoint");
        query.execute(self.graphql_client.clone()).await
    }
}
#[derive(Clone)]
pub struct TypeDef {
    pub proc: Option<Arc<Child>>,
    pub selection: Selection,
    pub graphql_client: DynGraphQLClient,
}
#[derive(Builder, Debug, PartialEq)]
pub struct TypeDefWithFieldOpts<'a> {
    /// A doc string for the field, if any
    #[builder(setter(into, strip_option), default)]
    pub description: Option<&'a str>,
}
#[derive(Builder, Debug, PartialEq)]
pub struct TypeDefWithInterfaceOpts<'a> {
    #[builder(setter(into, strip_option), default)]
    pub description: Option<&'a str>,
}
#[derive(Builder, Debug, PartialEq)]
pub struct TypeDefWithObjectOpts<'a> {
    #[builder(setter(into, strip_option), default)]
    pub description: Option<&'a str>,
}
impl TypeDef {
    pub fn as_input(&self) -> InputTypeDef {
        let query = self.selection.select("asInput");
        return InputTypeDef {
            proc: self.proc.clone(),
            selection: query,
            graphql_client: self.graphql_client.clone(),
        };
    }
    pub fn as_interface(&self) -> InterfaceTypeDef {
        let query = self.selection.select("asInterface");
        return InterfaceTypeDef {
            proc: self.proc.clone(),
            selection: query,
            graphql_client: self.graphql_client.clone(),
        };
    }
    pub fn as_list(&self) -> ListTypeDef {
        let query = self.selection.select("asList");
        return ListTypeDef {
            proc: self.proc.clone(),
            selection: query,
            graphql_client: self.graphql_client.clone(),
        };
    }
    pub fn as_object(&self) -> ObjectTypeDef {
        let query = self.selection.select("asObject");
        return ObjectTypeDef {
            proc: self.proc.clone(),
            selection: query,
            graphql_client: self.graphql_client.clone(),
        };
    }
    /// A unique identifier for this TypeDef.
    pub async fn id(&self) -> Result<TypeDefId, DaggerError> {
        let query = self.selection.select("id");
        query.execute(self.graphql_client.clone()).await
    }
    pub async fn kind(&self) -> Result<TypeDefKind, DaggerError> {
        let query = self.selection.select("kind");
        query.execute(self.graphql_client.clone()).await
    }
    pub async fn optional(&self) -> Result<bool, DaggerError> {
        let query = self.selection.select("optional");
        query.execute(self.graphql_client.clone()).await
    }
    /// Adds a function for constructing a new instance of an Object TypeDef, failing if the type is not an object.
    pub fn with_constructor(&self, function: Function) -> TypeDef {
        let mut query = self.selection.select("withConstructor");
        query = query.arg_lazy(
            "function",
            Box::new(move || {
                let function = function.clone();
                Box::pin(async move { function.id().await.unwrap().quote() })
            }),
        );
        return TypeDef {
            proc: self.proc.clone(),
            selection: query,
            graphql_client: self.graphql_client.clone(),
        };
    }
    /// Adds a static field for an Object TypeDef, failing if the type is not an object.
    ///
    /// # Arguments
    ///
    /// * `name` - The name of the field in the object
    /// * `type_def` - The type of the field
    /// * `opt` - optional argument, see inner type for documentation, use <func>_opts to use
    pub fn with_field(&self, name: impl Into<String>, type_def: TypeDef) -> TypeDef {
        let mut query = self.selection.select("withField");
        query = query.arg("name", name.into());
        query = query.arg_lazy(
            "typeDef",
            Box::new(move || {
                let type_def = type_def.clone();
                Box::pin(async move { type_def.id().await.unwrap().quote() })
            }),
        );
        return TypeDef {
            proc: self.proc.clone(),
            selection: query,
            graphql_client: self.graphql_client.clone(),
        };
    }
    /// Adds a static field for an Object TypeDef, failing if the type is not an object.
    ///
    /// # Arguments
    ///
    /// * `name` - The name of the field in the object
    /// * `type_def` - The type of the field
    /// * `opt` - optional argument, see inner type for documentation, use <func>_opts to use
    pub fn with_field_opts<'a>(
        &self,
        name: impl Into<String>,
        type_def: TypeDef,
        opts: TypeDefWithFieldOpts<'a>,
    ) -> TypeDef {
        let mut query = self.selection.select("withField");
        query = query.arg("name", name.into());
        query = query.arg_lazy(
            "typeDef",
            Box::new(move || {
                let type_def = type_def.clone();
                Box::pin(async move { type_def.id().await.unwrap().quote() })
            }),
        );
        if let Some(description) = opts.description {
            query = query.arg("description", description);
        }
        return TypeDef {
            proc: self.proc.clone(),
            selection: query,
            graphql_client: self.graphql_client.clone(),
        };
    }
    /// Adds a function for an Object or Interface TypeDef, failing if the type is not one of those kinds.
    pub fn with_function(&self, function: Function) -> TypeDef {
        let mut query = self.selection.select("withFunction");
        query = query.arg_lazy(
            "function",
            Box::new(move || {
                let function = function.clone();
                Box::pin(async move { function.id().await.unwrap().quote() })
            }),
        );
        return TypeDef {
            proc: self.proc.clone(),
            selection: query,
            graphql_client: self.graphql_client.clone(),
        };
    }
    /// Returns a TypeDef of kind Interface with the provided name.
    ///
    /// # Arguments
    ///
    /// * `opt` - optional argument, see inner type for documentation, use <func>_opts to use
    pub fn with_interface(&self, name: impl Into<String>) -> TypeDef {
        let mut query = self.selection.select("withInterface");
        query = query.arg("name", name.into());
        return TypeDef {
            proc: self.proc.clone(),
            selection: query,
            graphql_client: self.graphql_client.clone(),
        };
    }
    /// Returns a TypeDef of kind Interface with the provided name.
    ///
    /// # Arguments
    ///
    /// * `opt` - optional argument, see inner type for documentation, use <func>_opts to use
    pub fn with_interface_opts<'a>(
        &self,
        name: impl Into<String>,
        opts: TypeDefWithInterfaceOpts<'a>,
    ) -> TypeDef {
        let mut query = self.selection.select("withInterface");
        query = query.arg("name", name.into());
        if let Some(description) = opts.description {
            query = query.arg("description", description);
        }
        return TypeDef {
            proc: self.proc.clone(),
            selection: query,
            graphql_client: self.graphql_client.clone(),
        };
    }
    /// Sets the kind of the type.
    pub fn with_kind(&self, kind: TypeDefKind) -> TypeDef {
        let mut query = self.selection.select("withKind");
        query = query.arg_enum("kind", kind);
        return TypeDef {
            proc: self.proc.clone(),
            selection: query,
            graphql_client: self.graphql_client.clone(),
        };
    }
    /// Returns a TypeDef of kind List with the provided type for its elements.
    pub fn with_list_of(&self, element_type: TypeDef) -> TypeDef {
        let mut query = self.selection.select("withListOf");
        query = query.arg_lazy(
            "elementType",
            Box::new(move || {
                let element_type = element_type.clone();
                Box::pin(async move { element_type.id().await.unwrap().quote() })
            }),
        );
        return TypeDef {
            proc: self.proc.clone(),
            selection: query,
            graphql_client: self.graphql_client.clone(),
        };
    }
    /// Returns a TypeDef of kind Object with the provided name.
    /// Note that an object's fields and functions may be omitted if the intent is only to refer to an object. This is how functions are able to return their own object, or any other circular reference.
    ///
    /// # Arguments
    ///
    /// * `opt` - optional argument, see inner type for documentation, use <func>_opts to use
    pub fn with_object(&self, name: impl Into<String>) -> TypeDef {
        let mut query = self.selection.select("withObject");
        query = query.arg("name", name.into());
        return TypeDef {
            proc: self.proc.clone(),
            selection: query,
            graphql_client: self.graphql_client.clone(),
        };
    }
    /// Returns a TypeDef of kind Object with the provided name.
    /// Note that an object's fields and functions may be omitted if the intent is only to refer to an object. This is how functions are able to return their own object, or any other circular reference.
    ///
    /// # Arguments
    ///
    /// * `opt` - optional argument, see inner type for documentation, use <func>_opts to use
    pub fn with_object_opts<'a>(
        &self,
        name: impl Into<String>,
        opts: TypeDefWithObjectOpts<'a>,
    ) -> TypeDef {
        let mut query = self.selection.select("withObject");
        query = query.arg("name", name.into());
        if let Some(description) = opts.description {
            query = query.arg("description", description);
        }
        return TypeDef {
            proc: self.proc.clone(),
            selection: query,
            graphql_client: self.graphql_client.clone(),
        };
    }
    /// Sets whether this type can be set to null.
    pub fn with_optional(&self, optional: bool) -> TypeDef {
        let mut query = self.selection.select("withOptional");
        query = query.arg("optional", optional);
        return TypeDef {
            proc: self.proc.clone(),
            selection: query,
            graphql_client: self.graphql_client.clone(),
        };
    }
}
#[derive(Serialize, Deserialize, Clone, PartialEq, Debug)]
pub enum CacheSharingMode {
    #[serde(rename = "LOCKED")]
    Locked,
    #[serde(rename = "PRIVATE")]
    Private,
    #[serde(rename = "SHARED")]
    Shared,
}
#[derive(Serialize, Deserialize, Clone, PartialEq, Debug)]
pub enum ImageLayerCompression {
    #[serde(rename = "EStarGZ")]
    EStarGz,
    #[serde(rename = "Gzip")]
    Gzip,
    #[serde(rename = "Uncompressed")]
    Uncompressed,
    #[serde(rename = "Zstd")]
    Zstd,
}
#[derive(Serialize, Deserialize, Clone, PartialEq, Debug)]
pub enum ImageMediaTypes {
    #[serde(rename = "DockerMediaTypes")]
    DockerMediaTypes,
    #[serde(rename = "OCIMediaTypes")]
    OciMediaTypes,
}
#[derive(Serialize, Deserialize, Clone, PartialEq, Debug)]
pub enum NetworkProtocol {
    #[serde(rename = "TCP")]
    Tcp,
    #[serde(rename = "UDP")]
    Udp,
}
#[derive(Serialize, Deserialize, Clone, PartialEq, Debug)]
pub enum TypeDefKind {
    #[serde(rename = "BOOLEAN_KIND")]
    BooleanKind,
    #[serde(rename = "INPUT_KIND")]
    InputKind,
    #[serde(rename = "INTEGER_KIND")]
    IntegerKind,
    #[serde(rename = "INTERFACE_KIND")]
    InterfaceKind,
    #[serde(rename = "LIST_KIND")]
    ListKind,
    #[serde(rename = "OBJECT_KIND")]
    ObjectKind,
    #[serde(rename = "STRING_KIND")]
    StringKind,
    #[serde(rename = "VOID_KIND")]
    VoidKind,
}<|MERGE_RESOLUTION|>--- conflicted
+++ resolved
@@ -4921,18 +4921,17 @@
     pub scheme: Option<&'a str>,
 }
 #[derive(Builder, Debug, PartialEq)]
-<<<<<<< HEAD
 pub struct ServiceStopOpts {
     /// Immediately kill the service without waiting for a graceful exit
     #[builder(setter(into, strip_option), default)]
     pub kill: Option<bool>,
-=======
+}
+#[derive(Builder, Debug, PartialEq)]
 pub struct ServiceUpOpts {
     #[builder(setter(into, strip_option), default)]
     pub native: Option<bool>,
     #[builder(setter(into, strip_option), default)]
     pub ports: Option<Vec<PortForward>>,
->>>>>>> 53179a06
 }
 impl Service {
     /// Retrieves an endpoint that clients can use to reach this container.
@@ -5000,21 +4999,23 @@
         let query = self.selection.select("stop");
         query.execute(self.graphql_client.clone()).await
     }
-<<<<<<< HEAD
     /// Stop the service.
-=======
-    /// Creates a tunnel that forwards traffic from the caller's network to this service.
->>>>>>> 53179a06
-    ///
-    /// # Arguments
-    ///
-    /// * `opt` - optional argument, see inner type for documentation, use <func>_opts to use
-<<<<<<< HEAD
+    ///
+    /// # Arguments
+    ///
+    /// * `opt` - optional argument, see inner type for documentation, use <func>_opts to use
     pub async fn stop_opts(&self, opts: ServiceStopOpts) -> Result<ServiceId, DaggerError> {
         let mut query = self.selection.select("stop");
         if let Some(kill) = opts.kill {
             query = query.arg("kill", kill);
-=======
+        }
+        query.execute(self.graphql_client.clone()).await
+    }
+    /// Creates a tunnel that forwards traffic from the caller's network to this service.
+    ///
+    /// # Arguments
+    ///
+    /// * `opt` - optional argument, see inner type for documentation, use <func>_opts to use
     pub async fn up(&self) -> Result<Void, DaggerError> {
         let query = self.selection.select("up");
         query.execute(self.graphql_client.clone()).await
@@ -5031,7 +5032,6 @@
         }
         if let Some(native) = opts.native {
             query = query.arg("native", native);
->>>>>>> 53179a06
         }
         query.execute(self.graphql_client.clone()).await
     }
