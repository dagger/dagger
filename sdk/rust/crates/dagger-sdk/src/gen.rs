use crate::core::graphql_client::DynGraphQLClient;
use crate::errors::DaggerError;
use crate::querybuilder::Selection;
use derive_builder::Builder;
use serde::{Deserialize, Serialize};
use std::sync::Arc;
use tokio::process::Child;

#[derive(Serialize, Deserialize, PartialEq, Debug, Clone)]
pub struct CacheId(pub String);
impl Into<CacheId> for &str {
    fn into(self) -> CacheId {
        CacheId(self.to_string())
    }
}
impl Into<CacheId> for String {
    fn into(self) -> CacheId {
        CacheId(self.clone())
    }
}
impl CacheId {
    fn quote(&self) -> String {
        format!("\"{}\"", self.0.clone())
    }
}
#[derive(Serialize, Deserialize, PartialEq, Debug, Clone)]
pub struct ContainerId(pub String);
impl Into<ContainerId> for &str {
    fn into(self) -> ContainerId {
        ContainerId(self.to_string())
    }
}
impl Into<ContainerId> for String {
    fn into(self) -> ContainerId {
        ContainerId(self.clone())
    }
}
impl ContainerId {
    fn quote(&self) -> String {
        format!("\"{}\"", self.0.clone())
    }
}
#[derive(Serialize, Deserialize, PartialEq, Debug, Clone)]
pub struct DirectoryId(pub String);
impl Into<DirectoryId> for &str {
    fn into(self) -> DirectoryId {
        DirectoryId(self.to_string())
    }
}
impl Into<DirectoryId> for String {
    fn into(self) -> DirectoryId {
        DirectoryId(self.clone())
    }
}
impl DirectoryId {
    fn quote(&self) -> String {
        format!("\"{}\"", self.0.clone())
    }
}
#[derive(Serialize, Deserialize, PartialEq, Debug, Clone)]
pub struct FileId(pub String);
impl Into<FileId> for &str {
    fn into(self) -> FileId {
        FileId(self.to_string())
    }
}
impl Into<FileId> for String {
    fn into(self) -> FileId {
        FileId(self.clone())
    }
}
impl FileId {
    fn quote(&self) -> String {
        format!("\"{}\"", self.0.clone())
    }
}
#[derive(Serialize, Deserialize, PartialEq, Debug, Clone)]
pub struct FunctionId(pub String);
impl Into<FunctionId> for &str {
    fn into(self) -> FunctionId {
        FunctionId(self.to_string())
    }
}
impl Into<FunctionId> for String {
    fn into(self) -> FunctionId {
        FunctionId(self.clone())
    }
}
impl FunctionId {
    fn quote(&self) -> String {
        format!("\"{}\"", self.0.clone())
    }
}
#[derive(Serialize, Deserialize, PartialEq, Debug, Clone)]
pub struct GeneratedCodeId(pub String);
impl Into<GeneratedCodeId> for &str {
    fn into(self) -> GeneratedCodeId {
        GeneratedCodeId(self.to_string())
    }
}
impl Into<GeneratedCodeId> for String {
    fn into(self) -> GeneratedCodeId {
        GeneratedCodeId(self.clone())
    }
}
impl GeneratedCodeId {
    fn quote(&self) -> String {
        format!("\"{}\"", self.0.clone())
    }
}
#[derive(Serialize, Deserialize, PartialEq, Debug, Clone)]
pub struct Json(pub String);
impl Into<Json> for &str {
    fn into(self) -> Json {
        Json(self.to_string())
    }
}
impl Into<Json> for String {
    fn into(self) -> Json {
        Json(self.clone())
    }
}
impl Json {
    fn quote(&self) -> String {
        format!("\"{}\"", self.0.clone())
    }
}
#[derive(Serialize, Deserialize, PartialEq, Debug, Clone)]
pub struct ModuleId(pub String);
impl Into<ModuleId> for &str {
    fn into(self) -> ModuleId {
        ModuleId(self.to_string())
    }
}
impl Into<ModuleId> for String {
    fn into(self) -> ModuleId {
        ModuleId(self.clone())
    }
}
impl ModuleId {
    fn quote(&self) -> String {
        format!("\"{}\"", self.0.clone())
    }
}
#[derive(Serialize, Deserialize, PartialEq, Debug, Clone)]
pub struct Platform(pub String);
impl Into<Platform> for &str {
    fn into(self) -> Platform {
        Platform(self.to_string())
    }
}
impl Into<Platform> for String {
    fn into(self) -> Platform {
        Platform(self.clone())
    }
}
impl Platform {
    fn quote(&self) -> String {
        format!("\"{}\"", self.0.clone())
    }
}
#[derive(Serialize, Deserialize, PartialEq, Debug, Clone)]
pub struct SecretId(pub String);
impl Into<SecretId> for &str {
    fn into(self) -> SecretId {
        SecretId(self.to_string())
    }
}
impl Into<SecretId> for String {
    fn into(self) -> SecretId {
        SecretId(self.clone())
    }
}
impl SecretId {
    fn quote(&self) -> String {
        format!("\"{}\"", self.0.clone())
    }
}
#[derive(Serialize, Deserialize, PartialEq, Debug, Clone)]
pub struct ServiceId(pub String);
impl Into<ServiceId> for &str {
    fn into(self) -> ServiceId {
        ServiceId(self.to_string())
    }
}
impl Into<ServiceId> for String {
    fn into(self) -> ServiceId {
        ServiceId(self.clone())
    }
}
impl ServiceId {
    fn quote(&self) -> String {
        format!("\"{}\"", self.0.clone())
    }
}
#[derive(Serialize, Deserialize, PartialEq, Debug, Clone)]
pub struct SocketId(pub String);
impl Into<SocketId> for &str {
    fn into(self) -> SocketId {
        SocketId(self.to_string())
    }
}
impl Into<SocketId> for String {
    fn into(self) -> SocketId {
        SocketId(self.clone())
    }
}
impl SocketId {
    fn quote(&self) -> String {
        format!("\"{}\"", self.0.clone())
    }
}
#[derive(Serialize, Deserialize, PartialEq, Debug, Clone)]
pub struct TypeDefId(pub String);
impl Into<TypeDefId> for &str {
    fn into(self) -> TypeDefId {
        TypeDefId(self.to_string())
    }
}
impl Into<TypeDefId> for String {
    fn into(self) -> TypeDefId {
        TypeDefId(self.clone())
    }
}
impl TypeDefId {
    fn quote(&self) -> String {
        format!("\"{}\"", self.0.clone())
    }
}
#[derive(Serialize, Deserialize, PartialEq, Debug, Clone)]
pub struct Void(pub String);
impl Into<Void> for &str {
    fn into(self) -> Void {
        Void(self.to_string())
    }
}
impl Into<Void> for String {
    fn into(self) -> Void {
        Void(self.clone())
    }
}
impl Void {
    fn quote(&self) -> String {
        format!("\"{}\"", self.0.clone())
    }
}
#[derive(Serialize, Deserialize, Debug, PartialEq, Clone)]
pub struct BuildArg {
    pub name: String,
    pub value: String,
}
#[derive(Serialize, Deserialize, Debug, PartialEq, Clone)]
pub struct FunctionCallInput {
    pub name: String,
    pub value: Json,
}
#[derive(Serialize, Deserialize, Debug, PartialEq, Clone)]
pub struct ModuleEnvironmentVariable {
    pub name: String,
    pub value: String,
}
#[derive(Serialize, Deserialize, Debug, PartialEq, Clone)]
pub struct PipelineLabel {
    pub name: String,
    pub value: String,
}
#[derive(Serialize, Deserialize, Debug, PartialEq, Clone)]
pub struct PortForward {
    pub backend: isize,
    pub frontend: isize,
    pub protocol: NetworkProtocol,
}
#[derive(Clone)]
pub struct CacheVolume {
    pub proc: Option<Arc<Child>>,
    pub selection: Selection,
    pub graphql_client: DynGraphQLClient,
}
impl CacheVolume {
    pub async fn id(&self) -> Result<CacheId, DaggerError> {
        let query = self.selection.select("id");
        query.execute(self.graphql_client.clone()).await
    }
}
#[derive(Clone)]
pub struct Container {
    pub proc: Option<Arc<Child>>,
    pub selection: Selection,
    pub graphql_client: DynGraphQLClient,
}
#[derive(Builder, Debug, PartialEq)]
pub struct ContainerBuildOpts<'a> {
    /// Additional build arguments.
    #[builder(setter(into, strip_option), default)]
    pub build_args: Option<Vec<BuildArg>>,
    /// Path to the Dockerfile to use.
    /// Default: './Dockerfile'.
    #[builder(setter(into, strip_option), default)]
    pub dockerfile: Option<&'a str>,
    /// Secrets to pass to the build.
    /// They will be mounted at /run/secrets/[secret-name] in the build container
    /// They can be accessed in the Dockerfile using the "secret" mount type
    /// and mount path /run/secrets/[secret-name]
    /// e.g. RUN --mount=type=secret,id=my-secret curl url?token=$(cat /run/secrets/my-secret)"
    #[builder(setter(into, strip_option), default)]
    pub secrets: Option<Vec<SecretId>>,
    /// Target build stage to build.
    #[builder(setter(into, strip_option), default)]
    pub target: Option<&'a str>,
}
#[derive(Builder, Debug, PartialEq)]
pub struct ContainerExportOpts {
    /// Force each layer of the exported image to use the specified compression algorithm.
    /// If this is unset, then if a layer already has a compressed blob in the engine's
    /// cache, that will be used (this can result in a mix of compression algorithms for
    /// different layers). If this is unset and a layer has no compressed blob in the
    /// engine's cache, then it will be compressed using Gzip.
    #[builder(setter(into, strip_option), default)]
    pub forced_compression: Option<ImageLayerCompression>,
    /// Use the specified media types for the exported image's layers. Defaults to OCI, which
    /// is largely compatible with most recent container runtimes, but Docker may be needed
    /// for older runtimes without OCI support.
    #[builder(setter(into, strip_option), default)]
    pub media_types: Option<ImageMediaTypes>,
    /// Identifiers for other platform specific containers.
    /// Used for multi-platform image.
    #[builder(setter(into, strip_option), default)]
    pub platform_variants: Option<Vec<ContainerId>>,
}
#[derive(Builder, Debug, PartialEq)]
pub struct ContainerImportOpts<'a> {
    /// Identifies the tag to import from the archive, if the archive bundles
    /// multiple tags.
    #[builder(setter(into, strip_option), default)]
    pub tag: Option<&'a str>,
}
#[derive(Builder, Debug, PartialEq)]
pub struct ContainerPipelineOpts<'a> {
    /// Pipeline description.
    #[builder(setter(into, strip_option), default)]
    pub description: Option<&'a str>,
    /// Pipeline labels.
    #[builder(setter(into, strip_option), default)]
    pub labels: Option<Vec<PipelineLabel>>,
}
#[derive(Builder, Debug, PartialEq)]
pub struct ContainerPublishOpts {
    /// Force each layer of the published image to use the specified compression algorithm.
    /// If this is unset, then if a layer already has a compressed blob in the engine's
    /// cache, that will be used (this can result in a mix of compression algorithms for
    /// different layers). If this is unset and a layer has no compressed blob in the
    /// engine's cache, then it will be compressed using Gzip.
    #[builder(setter(into, strip_option), default)]
    pub forced_compression: Option<ImageLayerCompression>,
    /// Use the specified media types for the published image's layers. Defaults to OCI, which
    /// is largely compatible with most recent registries, but Docker may be needed for older
    /// registries without OCI support.
    #[builder(setter(into, strip_option), default)]
    pub media_types: Option<ImageMediaTypes>,
    /// Identifiers for other platform specific containers.
    /// Used for multi-platform image.
    #[builder(setter(into, strip_option), default)]
    pub platform_variants: Option<Vec<ContainerId>>,
}
#[derive(Builder, Debug, PartialEq)]
pub struct ContainerWithDefaultArgsOpts<'a> {
    /// Arguments to prepend to future executions (e.g., ["-v", "--no-cache"]).
    #[builder(setter(into, strip_option), default)]
    pub args: Option<Vec<&'a str>>,
}
#[derive(Builder, Debug, PartialEq)]
pub struct ContainerWithDirectoryOpts<'a> {
    /// Patterns to exclude in the written directory (e.g., ["node_modules/**", ".gitignore", ".git/"]).
    #[builder(setter(into, strip_option), default)]
    pub exclude: Option<Vec<&'a str>>,
    /// Patterns to include in the written directory (e.g., ["*.go", "go.mod", "go.sum"]).
    #[builder(setter(into, strip_option), default)]
    pub include: Option<Vec<&'a str>>,
    /// A user:group to set for the directory and its contents.
    /// The user and group can either be an ID (1000:1000) or a name (foo:bar).
    /// If the group is omitted, it defaults to the same as the user.
    #[builder(setter(into, strip_option), default)]
    pub owner: Option<&'a str>,
}
#[derive(Builder, Debug, PartialEq)]
pub struct ContainerWithEnvVariableOpts {
    /// Replace ${VAR} or $VAR in the value according to the current environment
    /// variables defined in the container (e.g., "/opt/bin:$PATH").
    #[builder(setter(into, strip_option), default)]
    pub expand: Option<bool>,
}
#[derive(Builder, Debug, PartialEq)]
pub struct ContainerWithExecOpts<'a> {
    /// Provides dagger access to the executed command.
    /// Do not use this option unless you trust the command being executed.
    /// The command being executed WILL BE GRANTED FULL ACCESS TO YOUR HOST FILESYSTEM.
    #[builder(setter(into, strip_option), default)]
    pub experimental_privileged_nesting: Option<bool>,
    /// Execute the command with all root capabilities. This is similar to running a command
    /// with "sudo" or executing `docker run` with the `--privileged` flag. Containerization
    /// does not provide any security guarantees when using this option. It should only be used
    /// when absolutely necessary and only with trusted commands.
    #[builder(setter(into, strip_option), default)]
    pub insecure_root_capabilities: Option<bool>,
    /// Redirect the command's standard error to a file in the container (e.g., "/tmp/stderr").
    #[builder(setter(into, strip_option), default)]
    pub redirect_stderr: Option<&'a str>,
    /// Redirect the command's standard output to a file in the container (e.g., "/tmp/stdout").
    #[builder(setter(into, strip_option), default)]
    pub redirect_stdout: Option<&'a str>,
    /// If the container has an entrypoint, ignore it for args rather than using it to wrap them.
    #[builder(setter(into, strip_option), default)]
    pub skip_entrypoint: Option<bool>,
    /// Content to write to the command's standard input before closing (e.g., "Hello world").
    #[builder(setter(into, strip_option), default)]
    pub stdin: Option<&'a str>,
}
#[derive(Builder, Debug, PartialEq)]
pub struct ContainerWithExposedPortOpts<'a> {
    /// Optional port description
    #[builder(setter(into, strip_option), default)]
    pub description: Option<&'a str>,
    /// Transport layer network protocol
    #[builder(setter(into, strip_option), default)]
    pub protocol: Option<NetworkProtocol>,
}
#[derive(Builder, Debug, PartialEq)]
pub struct ContainerWithFileOpts<'a> {
    /// A user:group to set for the file.
    /// The user and group can either be an ID (1000:1000) or a name (foo:bar).
    /// If the group is omitted, it defaults to the same as the user.
    #[builder(setter(into, strip_option), default)]
    pub owner: Option<&'a str>,
    /// Permission given to the copied file (e.g., 0600).
    /// Default: 0644.
    #[builder(setter(into, strip_option), default)]
    pub permissions: Option<isize>,
}
#[derive(Builder, Debug, PartialEq)]
pub struct ContainerWithMountedCacheOpts<'a> {
    /// A user:group to set for the mounted cache directory.
    /// Note that this changes the ownership of the specified mount along with the
    /// initial filesystem provided by source (if any). It does not have any effect
    /// if/when the cache has already been created.
    /// The user and group can either be an ID (1000:1000) or a name (foo:bar).
    /// If the group is omitted, it defaults to the same as the user.
    #[builder(setter(into, strip_option), default)]
    pub owner: Option<&'a str>,
    /// Sharing mode of the cache volume.
    #[builder(setter(into, strip_option), default)]
    pub sharing: Option<CacheSharingMode>,
    /// Identifier of the directory to use as the cache volume's root.
    #[builder(setter(into, strip_option), default)]
    pub source: Option<DirectoryId>,
}
#[derive(Builder, Debug, PartialEq)]
pub struct ContainerWithMountedDirectoryOpts<'a> {
    /// A user:group to set for the mounted directory and its contents.
    /// The user and group can either be an ID (1000:1000) or a name (foo:bar).
    /// If the group is omitted, it defaults to the same as the user.
    #[builder(setter(into, strip_option), default)]
    pub owner: Option<&'a str>,
}
#[derive(Builder, Debug, PartialEq)]
pub struct ContainerWithMountedFileOpts<'a> {
    /// A user or user:group to set for the mounted file.
    /// The user and group can either be an ID (1000:1000) or a name (foo:bar).
    /// If the group is omitted, it defaults to the same as the user.
    #[builder(setter(into, strip_option), default)]
    pub owner: Option<&'a str>,
}
#[derive(Builder, Debug, PartialEq)]
pub struct ContainerWithMountedSecretOpts<'a> {
    /// Permission given to the mounted secret (e.g., 0600).
    /// This option requires an owner to be set to be active.
    /// Default: 0400.
    #[builder(setter(into, strip_option), default)]
    pub mode: Option<isize>,
    /// A user:group to set for the mounted secret.
    /// The user and group can either be an ID (1000:1000) or a name (foo:bar).
    /// If the group is omitted, it defaults to the same as the user.
    #[builder(setter(into, strip_option), default)]
    pub owner: Option<&'a str>,
}
#[derive(Builder, Debug, PartialEq)]
pub struct ContainerWithNewFileOpts<'a> {
    /// Content of the file to write (e.g., "Hello world!").
    #[builder(setter(into, strip_option), default)]
    pub contents: Option<&'a str>,
    /// A user:group to set for the file.
    /// The user and group can either be an ID (1000:1000) or a name (foo:bar).
    /// If the group is omitted, it defaults to the same as the user.
    #[builder(setter(into, strip_option), default)]
    pub owner: Option<&'a str>,
    /// Permission given to the written file (e.g., 0600).
    /// Default: 0644.
    #[builder(setter(into, strip_option), default)]
    pub permissions: Option<isize>,
}
#[derive(Builder, Debug, PartialEq)]
pub struct ContainerWithUnixSocketOpts<'a> {
    /// A user:group to set for the mounted socket.
    /// The user and group can either be an ID (1000:1000) or a name (foo:bar).
    /// If the group is omitted, it defaults to the same as the user.
    #[builder(setter(into, strip_option), default)]
    pub owner: Option<&'a str>,
}
#[derive(Builder, Debug, PartialEq)]
pub struct ContainerWithoutExposedPortOpts {
    /// Port protocol to unexpose
    #[builder(setter(into, strip_option), default)]
    pub protocol: Option<NetworkProtocol>,
}
impl Container {
    /// Initializes this container from a Dockerfile build.
    ///
    /// # Arguments
    ///
    /// * `context` - Directory context used by the Dockerfile.
    /// * `opt` - optional argument, see inner type for documentation, use <func>_opts to use
    pub fn build(&self, context: Directory) -> Container {
        let mut query = self.selection.select("build");
        query = query.arg_lazy(
            "context",
            Box::new(move || {
                let context = context.clone();
                Box::pin(async move { context.id().await.unwrap().quote() })
            }),
        );
        return Container {
            proc: self.proc.clone(),
            selection: query,
            graphql_client: self.graphql_client.clone(),
        };
    }
    /// Initializes this container from a Dockerfile build.
    ///
    /// # Arguments
    ///
    /// * `context` - Directory context used by the Dockerfile.
    /// * `opt` - optional argument, see inner type for documentation, use <func>_opts to use
    pub fn build_opts<'a>(&self, context: Directory, opts: ContainerBuildOpts<'a>) -> Container {
        let mut query = self.selection.select("build");
        query = query.arg_lazy(
            "context",
            Box::new(move || {
                let context = context.clone();
                Box::pin(async move { context.id().await.unwrap().quote() })
            }),
        );
        if let Some(dockerfile) = opts.dockerfile {
            query = query.arg("dockerfile", dockerfile);
        }
        if let Some(build_args) = opts.build_args {
            query = query.arg("buildArgs", build_args);
        }
        if let Some(target) = opts.target {
            query = query.arg("target", target);
        }
        if let Some(secrets) = opts.secrets {
            query = query.arg("secrets", secrets);
        }
        return Container {
            proc: self.proc.clone(),
            selection: query,
            graphql_client: self.graphql_client.clone(),
        };
    }
    /// Retrieves default arguments for future commands.
    pub async fn default_args(&self) -> Result<Vec<String>, DaggerError> {
        let query = self.selection.select("defaultArgs");
        query.execute(self.graphql_client.clone()).await
    }
    /// Retrieves a directory at the given path.
    /// Mounts are included.
    ///
    /// # Arguments
    ///
    /// * `path` - The path of the directory to retrieve (e.g., "./src").
    pub fn directory(&self, path: impl Into<String>) -> Directory {
        let mut query = self.selection.select("directory");
        query = query.arg("path", path.into());
        return Directory {
            proc: self.proc.clone(),
            selection: query,
            graphql_client: self.graphql_client.clone(),
        };
    }
    /// Retrieves entrypoint to be prepended to the arguments of all commands.
    pub async fn entrypoint(&self) -> Result<Vec<String>, DaggerError> {
        let query = self.selection.select("entrypoint");
        query.execute(self.graphql_client.clone()).await
    }
    /// Retrieves the value of the specified environment variable.
    ///
    /// # Arguments
    ///
    /// * `name` - The name of the environment variable to retrieve (e.g., "PATH").
    pub async fn env_variable(&self, name: impl Into<String>) -> Result<String, DaggerError> {
        let mut query = self.selection.select("envVariable");
        query = query.arg("name", name.into());
        query.execute(self.graphql_client.clone()).await
    }
    /// Retrieves the list of environment variables passed to commands.
    pub fn env_variables(&self) -> Vec<EnvVariable> {
        let query = self.selection.select("envVariables");
        return vec![EnvVariable {
            proc: self.proc.clone(),
            selection: query,
            graphql_client: self.graphql_client.clone(),
        }];
    }
    /// Writes the container as an OCI tarball to the destination file path on the host for the specified platform variants.
    /// Return true on success.
    /// It can also publishes platform variants.
    ///
    /// # Arguments
    ///
    /// * `path` - Host's destination path (e.g., "./tarball").
    /// Path can be relative to the engine's workdir or absolute.
    /// * `opt` - optional argument, see inner type for documentation, use <func>_opts to use
    pub async fn export(&self, path: impl Into<String>) -> Result<bool, DaggerError> {
        let mut query = self.selection.select("export");
        query = query.arg("path", path.into());
        query.execute(self.graphql_client.clone()).await
    }
    /// Writes the container as an OCI tarball to the destination file path on the host for the specified platform variants.
    /// Return true on success.
    /// It can also publishes platform variants.
    ///
    /// # Arguments
    ///
    /// * `path` - Host's destination path (e.g., "./tarball").
    /// Path can be relative to the engine's workdir or absolute.
    /// * `opt` - optional argument, see inner type for documentation, use <func>_opts to use
    pub async fn export_opts(
        &self,
        path: impl Into<String>,
        opts: ContainerExportOpts,
    ) -> Result<bool, DaggerError> {
        let mut query = self.selection.select("export");
        query = query.arg("path", path.into());
        if let Some(platform_variants) = opts.platform_variants {
            query = query.arg("platformVariants", platform_variants);
        }
        if let Some(forced_compression) = opts.forced_compression {
            query = query.arg_enum("forcedCompression", forced_compression);
        }
        if let Some(media_types) = opts.media_types {
            query = query.arg_enum("mediaTypes", media_types);
        }
        query.execute(self.graphql_client.clone()).await
    }
    /// Retrieves the list of exposed ports.
    /// This includes ports already exposed by the image, even if not
    /// explicitly added with dagger.
    pub fn exposed_ports(&self) -> Vec<Port> {
        let query = self.selection.select("exposedPorts");
        return vec![Port {
            proc: self.proc.clone(),
            selection: query,
            graphql_client: self.graphql_client.clone(),
        }];
    }
    /// Retrieves a file at the given path.
    /// Mounts are included.
    ///
    /// # Arguments
    ///
    /// * `path` - The path of the file to retrieve (e.g., "./README.md").
    pub fn file(&self, path: impl Into<String>) -> File {
        let mut query = self.selection.select("file");
        query = query.arg("path", path.into());
        return File {
            proc: self.proc.clone(),
            selection: query,
            graphql_client: self.graphql_client.clone(),
        };
    }
    /// Initializes this container from a pulled base image.
    ///
    /// # Arguments
    ///
    /// * `address` - Image's address from its registry.
    ///
    /// Formatted as [host]/[user]/[repo]:[tag] (e.g., "docker.io/dagger/dagger:main").
    pub fn from(&self, address: impl Into<String>) -> Container {
        let mut query = self.selection.select("from");
        query = query.arg("address", address.into());
        return Container {
            proc: self.proc.clone(),
            selection: query,
            graphql_client: self.graphql_client.clone(),
        };
    }
    /// A unique identifier for this container.
    pub async fn id(&self) -> Result<ContainerId, DaggerError> {
        let query = self.selection.select("id");
        query.execute(self.graphql_client.clone()).await
    }
    /// The unique image reference which can only be retrieved immediately after the 'Container.From' call.
    pub async fn image_ref(&self) -> Result<String, DaggerError> {
        let query = self.selection.select("imageRef");
        query.execute(self.graphql_client.clone()).await
    }
    /// Reads the container from an OCI tarball.
    /// NOTE: this involves unpacking the tarball to an OCI store on the host at
    /// $XDG_CACHE_DIR/dagger/oci. This directory can be removed whenever you like.
    ///
    /// # Arguments
    ///
    /// * `source` - File to read the container from.
    /// * `opt` - optional argument, see inner type for documentation, use <func>_opts to use
    pub fn import(&self, source: File) -> Container {
        let mut query = self.selection.select("import");
        query = query.arg_lazy(
            "source",
            Box::new(move || {
                let source = source.clone();
                Box::pin(async move { source.id().await.unwrap().quote() })
            }),
        );
        return Container {
            proc: self.proc.clone(),
            selection: query,
            graphql_client: self.graphql_client.clone(),
        };
    }
    /// Reads the container from an OCI tarball.
    /// NOTE: this involves unpacking the tarball to an OCI store on the host at
    /// $XDG_CACHE_DIR/dagger/oci. This directory can be removed whenever you like.
    ///
    /// # Arguments
    ///
    /// * `source` - File to read the container from.
    /// * `opt` - optional argument, see inner type for documentation, use <func>_opts to use
    pub fn import_opts<'a>(&self, source: File, opts: ContainerImportOpts<'a>) -> Container {
        let mut query = self.selection.select("import");
        query = query.arg_lazy(
            "source",
            Box::new(move || {
                let source = source.clone();
                Box::pin(async move { source.id().await.unwrap().quote() })
            }),
        );
        if let Some(tag) = opts.tag {
            query = query.arg("tag", tag);
        }
        return Container {
            proc: self.proc.clone(),
            selection: query,
            graphql_client: self.graphql_client.clone(),
        };
    }
    /// Retrieves the value of the specified label.
    pub async fn label(&self, name: impl Into<String>) -> Result<String, DaggerError> {
        let mut query = self.selection.select("label");
        query = query.arg("name", name.into());
        query.execute(self.graphql_client.clone()).await
    }
    /// Retrieves the list of labels passed to container.
    pub fn labels(&self) -> Vec<Label> {
        let query = self.selection.select("labels");
        return vec![Label {
            proc: self.proc.clone(),
            selection: query,
            graphql_client: self.graphql_client.clone(),
        }];
    }
    /// Retrieves the list of paths where a directory is mounted.
    pub async fn mounts(&self) -> Result<Vec<String>, DaggerError> {
        let query = self.selection.select("mounts");
        query.execute(self.graphql_client.clone()).await
    }
    /// Creates a named sub-pipeline
    ///
    /// # Arguments
    ///
    /// * `name` - Pipeline name.
    /// * `opt` - optional argument, see inner type for documentation, use <func>_opts to use
    pub fn pipeline(&self, name: impl Into<String>) -> Container {
        let mut query = self.selection.select("pipeline");
        query = query.arg("name", name.into());
        return Container {
            proc: self.proc.clone(),
            selection: query,
            graphql_client: self.graphql_client.clone(),
        };
    }
    /// Creates a named sub-pipeline
    ///
    /// # Arguments
    ///
    /// * `name` - Pipeline name.
    /// * `opt` - optional argument, see inner type for documentation, use <func>_opts to use
    pub fn pipeline_opts<'a>(
        &self,
        name: impl Into<String>,
        opts: ContainerPipelineOpts<'a>,
    ) -> Container {
        let mut query = self.selection.select("pipeline");
        query = query.arg("name", name.into());
        if let Some(description) = opts.description {
            query = query.arg("description", description);
        }
        if let Some(labels) = opts.labels {
            query = query.arg("labels", labels);
        }
        return Container {
            proc: self.proc.clone(),
            selection: query,
            graphql_client: self.graphql_client.clone(),
        };
    }
    /// The platform this container executes and publishes as.
    pub async fn platform(&self) -> Result<Platform, DaggerError> {
        let query = self.selection.select("platform");
        query.execute(self.graphql_client.clone()).await
    }
    /// Publishes this container as a new image to the specified address.
    /// Publish returns a fully qualified ref.
    /// It can also publish platform variants.
    ///
    /// # Arguments
    ///
    /// * `address` - Registry's address to publish the image to.
    ///
    /// Formatted as [host]/[user]/[repo]:[tag] (e.g. "docker.io/dagger/dagger:main").
    /// * `opt` - optional argument, see inner type for documentation, use <func>_opts to use
    pub async fn publish(&self, address: impl Into<String>) -> Result<String, DaggerError> {
        let mut query = self.selection.select("publish");
        query = query.arg("address", address.into());
        query.execute(self.graphql_client.clone()).await
    }
    /// Publishes this container as a new image to the specified address.
    /// Publish returns a fully qualified ref.
    /// It can also publish platform variants.
    ///
    /// # Arguments
    ///
    /// * `address` - Registry's address to publish the image to.
    ///
    /// Formatted as [host]/[user]/[repo]:[tag] (e.g. "docker.io/dagger/dagger:main").
    /// * `opt` - optional argument, see inner type for documentation, use <func>_opts to use
    pub async fn publish_opts(
        &self,
        address: impl Into<String>,
        opts: ContainerPublishOpts,
    ) -> Result<String, DaggerError> {
        let mut query = self.selection.select("publish");
        query = query.arg("address", address.into());
        if let Some(platform_variants) = opts.platform_variants {
            query = query.arg("platformVariants", platform_variants);
        }
        if let Some(forced_compression) = opts.forced_compression {
            query = query.arg_enum("forcedCompression", forced_compression);
        }
        if let Some(media_types) = opts.media_types {
            query = query.arg_enum("mediaTypes", media_types);
        }
        query.execute(self.graphql_client.clone()).await
    }
    /// Retrieves this container's root filesystem. Mounts are not included.
    pub fn rootfs(&self) -> Directory {
        let query = self.selection.select("rootfs");
        return Directory {
            proc: self.proc.clone(),
            selection: query,
            graphql_client: self.graphql_client.clone(),
        };
    }
<<<<<<< HEAD
    /// Retrieves a service that will run the container.
    pub fn service(&self) -> Service {
        let query = self.selection.select("service");
        return Service {
            proc: self.proc.clone(),
            selection: query,
            graphql_client: self.graphql_client.clone(),
        };
=======
    /// Return a websocket endpoint that, if connected to, will start the container with a TTY streamed
    /// over the websocket.
    /// Primarily intended for internal use with the dagger CLI.
    pub async fn shell_endpoint(&self) -> Result<String, DaggerError> {
        let query = self.selection.select("shellEndpoint");
        query.execute(self.graphql_client.clone()).await
>>>>>>> 0a813d18
    }
    /// The error stream of the last executed command.
    /// Will execute default command if none is set, or error if there's no default.
    pub async fn stderr(&self) -> Result<String, DaggerError> {
        let query = self.selection.select("stderr");
        query.execute(self.graphql_client.clone()).await
    }
    /// The output stream of the last executed command.
    /// Will execute default command if none is set, or error if there's no default.
    pub async fn stdout(&self) -> Result<String, DaggerError> {
        let query = self.selection.select("stdout");
        query.execute(self.graphql_client.clone()).await
    }
    /// Forces evaluation of the pipeline in the engine.
    /// It doesn't run the default command if no exec has been set.
    pub async fn sync(&self) -> Result<ContainerId, DaggerError> {
        let query = self.selection.select("sync");
        query.execute(self.graphql_client.clone()).await
    }
    /// Retrieves the user to be set for all commands.
    pub async fn user(&self) -> Result<String, DaggerError> {
        let query = self.selection.select("user");
        query.execute(self.graphql_client.clone()).await
    }
    /// Configures default arguments for future commands.
    ///
    /// # Arguments
    ///
    /// * `opt` - optional argument, see inner type for documentation, use <func>_opts to use
    pub fn with_default_args(&self) -> Container {
        let query = self.selection.select("withDefaultArgs");
        return Container {
            proc: self.proc.clone(),
            selection: query,
            graphql_client: self.graphql_client.clone(),
        };
    }
    /// Configures default arguments for future commands.
    ///
    /// # Arguments
    ///
    /// * `opt` - optional argument, see inner type for documentation, use <func>_opts to use
    pub fn with_default_args_opts<'a>(&self, opts: ContainerWithDefaultArgsOpts<'a>) -> Container {
        let mut query = self.selection.select("withDefaultArgs");
        if let Some(args) = opts.args {
            query = query.arg("args", args);
        }
        return Container {
            proc: self.proc.clone(),
            selection: query,
            graphql_client: self.graphql_client.clone(),
        };
    }
    /// Retrieves this container plus a directory written at the given path.
    ///
    /// # Arguments
    ///
    /// * `path` - Location of the written directory (e.g., "/tmp/directory").
    /// * `directory` - Identifier of the directory to write
    /// * `opt` - optional argument, see inner type for documentation, use <func>_opts to use
    pub fn with_directory(&self, path: impl Into<String>, directory: Directory) -> Container {
        let mut query = self.selection.select("withDirectory");
        query = query.arg("path", path.into());
        query = query.arg_lazy(
            "directory",
            Box::new(move || {
                let directory = directory.clone();
                Box::pin(async move { directory.id().await.unwrap().quote() })
            }),
        );
        return Container {
            proc: self.proc.clone(),
            selection: query,
            graphql_client: self.graphql_client.clone(),
        };
    }
    /// Retrieves this container plus a directory written at the given path.
    ///
    /// # Arguments
    ///
    /// * `path` - Location of the written directory (e.g., "/tmp/directory").
    /// * `directory` - Identifier of the directory to write
    /// * `opt` - optional argument, see inner type for documentation, use <func>_opts to use
    pub fn with_directory_opts<'a>(
        &self,
        path: impl Into<String>,
        directory: Directory,
        opts: ContainerWithDirectoryOpts<'a>,
    ) -> Container {
        let mut query = self.selection.select("withDirectory");
        query = query.arg("path", path.into());
        query = query.arg_lazy(
            "directory",
            Box::new(move || {
                let directory = directory.clone();
                Box::pin(async move { directory.id().await.unwrap().quote() })
            }),
        );
        if let Some(exclude) = opts.exclude {
            query = query.arg("exclude", exclude);
        }
        if let Some(include) = opts.include {
            query = query.arg("include", include);
        }
        if let Some(owner) = opts.owner {
            query = query.arg("owner", owner);
        }
        return Container {
            proc: self.proc.clone(),
            selection: query,
            graphql_client: self.graphql_client.clone(),
        };
    }
    /// Retrieves this container but with a different command entrypoint.
    ///
    /// # Arguments
    ///
    /// * `args` - Entrypoint to use for future executions (e.g., ["go", "run"]).
    pub fn with_entrypoint(&self, args: Vec<impl Into<String>>) -> Container {
        let mut query = self.selection.select("withEntrypoint");
        query = query.arg(
            "args",
            args.into_iter().map(|i| i.into()).collect::<Vec<String>>(),
        );
        return Container {
            proc: self.proc.clone(),
            selection: query,
            graphql_client: self.graphql_client.clone(),
        };
    }
    /// Retrieves this container plus the given environment variable.
    ///
    /// # Arguments
    ///
    /// * `name` - The name of the environment variable (e.g., "HOST").
    /// * `value` - The value of the environment variable. (e.g., "localhost").
    /// * `opt` - optional argument, see inner type for documentation, use <func>_opts to use
    pub fn with_env_variable(
        &self,
        name: impl Into<String>,
        value: impl Into<String>,
    ) -> Container {
        let mut query = self.selection.select("withEnvVariable");
        query = query.arg("name", name.into());
        query = query.arg("value", value.into());
        return Container {
            proc: self.proc.clone(),
            selection: query,
            graphql_client: self.graphql_client.clone(),
        };
    }
    /// Retrieves this container plus the given environment variable.
    ///
    /// # Arguments
    ///
    /// * `name` - The name of the environment variable (e.g., "HOST").
    /// * `value` - The value of the environment variable. (e.g., "localhost").
    /// * `opt` - optional argument, see inner type for documentation, use <func>_opts to use
    pub fn with_env_variable_opts(
        &self,
        name: impl Into<String>,
        value: impl Into<String>,
        opts: ContainerWithEnvVariableOpts,
    ) -> Container {
        let mut query = self.selection.select("withEnvVariable");
        query = query.arg("name", name.into());
        query = query.arg("value", value.into());
        if let Some(expand) = opts.expand {
            query = query.arg("expand", expand);
        }
        return Container {
            proc: self.proc.clone(),
            selection: query,
            graphql_client: self.graphql_client.clone(),
        };
    }
    /// Retrieves this container after executing the specified command inside it.
    ///
    /// # Arguments
    ///
    /// * `args` - Command to run instead of the container's default command (e.g., ["run", "main.go"]).
    ///
    /// If empty, the container's default command is used.
    /// * `opt` - optional argument, see inner type for documentation, use <func>_opts to use
    pub fn with_exec(&self, args: Vec<impl Into<String>>) -> Container {
        let mut query = self.selection.select("withExec");
        query = query.arg(
            "args",
            args.into_iter().map(|i| i.into()).collect::<Vec<String>>(),
        );
        return Container {
            proc: self.proc.clone(),
            selection: query,
            graphql_client: self.graphql_client.clone(),
        };
    }
    /// Retrieves this container after executing the specified command inside it.
    ///
    /// # Arguments
    ///
    /// * `args` - Command to run instead of the container's default command (e.g., ["run", "main.go"]).
    ///
    /// If empty, the container's default command is used.
    /// * `opt` - optional argument, see inner type for documentation, use <func>_opts to use
    pub fn with_exec_opts<'a>(
        &self,
        args: Vec<impl Into<String>>,
        opts: ContainerWithExecOpts<'a>,
    ) -> Container {
        let mut query = self.selection.select("withExec");
        query = query.arg(
            "args",
            args.into_iter().map(|i| i.into()).collect::<Vec<String>>(),
        );
        if let Some(skip_entrypoint) = opts.skip_entrypoint {
            query = query.arg("skipEntrypoint", skip_entrypoint);
        }
        if let Some(stdin) = opts.stdin {
            query = query.arg("stdin", stdin);
        }
        if let Some(redirect_stdout) = opts.redirect_stdout {
            query = query.arg("redirectStdout", redirect_stdout);
        }
        if let Some(redirect_stderr) = opts.redirect_stderr {
            query = query.arg("redirectStderr", redirect_stderr);
        }
        if let Some(experimental_privileged_nesting) = opts.experimental_privileged_nesting {
            query = query.arg(
                "experimentalPrivilegedNesting",
                experimental_privileged_nesting,
            );
        }
        if let Some(insecure_root_capabilities) = opts.insecure_root_capabilities {
            query = query.arg("insecureRootCapabilities", insecure_root_capabilities);
        }
        return Container {
            proc: self.proc.clone(),
            selection: query,
            graphql_client: self.graphql_client.clone(),
        };
    }
    /// Expose a network port.
    /// Exposed ports serve two purposes:
    /// - For health checks and introspection, when running services
    /// - For setting the EXPOSE OCI field when publishing the container
    ///
    /// # Arguments
    ///
    /// * `port` - Port number to expose
    /// * `opt` - optional argument, see inner type for documentation, use <func>_opts to use
    pub fn with_exposed_port(&self, port: isize) -> Container {
        let mut query = self.selection.select("withExposedPort");
        query = query.arg("port", port);
        return Container {
            proc: self.proc.clone(),
            selection: query,
            graphql_client: self.graphql_client.clone(),
        };
    }
    /// Expose a network port.
    /// Exposed ports serve two purposes:
    /// - For health checks and introspection, when running services
    /// - For setting the EXPOSE OCI field when publishing the container
    ///
    /// # Arguments
    ///
    /// * `port` - Port number to expose
    /// * `opt` - optional argument, see inner type for documentation, use <func>_opts to use
    pub fn with_exposed_port_opts<'a>(
        &self,
        port: isize,
        opts: ContainerWithExposedPortOpts<'a>,
    ) -> Container {
        let mut query = self.selection.select("withExposedPort");
        query = query.arg("port", port);
        if let Some(protocol) = opts.protocol {
            query = query.arg_enum("protocol", protocol);
        }
        if let Some(description) = opts.description {
            query = query.arg("description", description);
        }
        return Container {
            proc: self.proc.clone(),
            selection: query,
            graphql_client: self.graphql_client.clone(),
        };
    }
    /// Retrieves this container plus the contents of the given file copied to the given path.
    ///
    /// # Arguments
    ///
    /// * `path` - Location of the copied file (e.g., "/tmp/file.txt").
    /// * `source` - Identifier of the file to copy.
    /// * `opt` - optional argument, see inner type for documentation, use <func>_opts to use
    pub fn with_file(&self, path: impl Into<String>, source: File) -> Container {
        let mut query = self.selection.select("withFile");
        query = query.arg("path", path.into());
        query = query.arg_lazy(
            "source",
            Box::new(move || {
                let source = source.clone();
                Box::pin(async move { source.id().await.unwrap().quote() })
            }),
        );
        return Container {
            proc: self.proc.clone(),
            selection: query,
            graphql_client: self.graphql_client.clone(),
        };
    }
    /// Retrieves this container plus the contents of the given file copied to the given path.
    ///
    /// # Arguments
    ///
    /// * `path` - Location of the copied file (e.g., "/tmp/file.txt").
    /// * `source` - Identifier of the file to copy.
    /// * `opt` - optional argument, see inner type for documentation, use <func>_opts to use
    pub fn with_file_opts<'a>(
        &self,
        path: impl Into<String>,
        source: File,
        opts: ContainerWithFileOpts<'a>,
    ) -> Container {
        let mut query = self.selection.select("withFile");
        query = query.arg("path", path.into());
        query = query.arg_lazy(
            "source",
            Box::new(move || {
                let source = source.clone();
                Box::pin(async move { source.id().await.unwrap().quote() })
            }),
        );
        if let Some(permissions) = opts.permissions {
            query = query.arg("permissions", permissions);
        }
        if let Some(owner) = opts.owner {
            query = query.arg("owner", owner);
        }
        return Container {
            proc: self.proc.clone(),
            selection: query,
            graphql_client: self.graphql_client.clone(),
        };
    }
    /// Indicate that subsequent operations should be featured more prominently in
    /// the UI.
    pub fn with_focus(&self) -> Container {
        let query = self.selection.select("withFocus");
        return Container {
            proc: self.proc.clone(),
            selection: query,
            graphql_client: self.graphql_client.clone(),
        };
    }
    /// Retrieves this container plus the given label.
    ///
    /// # Arguments
    ///
    /// * `name` - The name of the label (e.g., "org.opencontainers.artifact.created").
    /// * `value` - The value of the label (e.g., "2023-01-01T00:00:00Z").
    pub fn with_label(&self, name: impl Into<String>, value: impl Into<String>) -> Container {
        let mut query = self.selection.select("withLabel");
        query = query.arg("name", name.into());
        query = query.arg("value", value.into());
        return Container {
            proc: self.proc.clone(),
            selection: query,
            graphql_client: self.graphql_client.clone(),
        };
    }
    /// Retrieves this container plus a cache volume mounted at the given path.
    ///
    /// # Arguments
    ///
    /// * `path` - Location of the cache directory (e.g., "/cache/node_modules").
    /// * `cache` - Identifier of the cache volume to mount.
    /// * `opt` - optional argument, see inner type for documentation, use <func>_opts to use
    pub fn with_mounted_cache(&self, path: impl Into<String>, cache: CacheVolume) -> Container {
        let mut query = self.selection.select("withMountedCache");
        query = query.arg("path", path.into());
        query = query.arg_lazy(
            "cache",
            Box::new(move || {
                let cache = cache.clone();
                Box::pin(async move { cache.id().await.unwrap().quote() })
            }),
        );
        return Container {
            proc: self.proc.clone(),
            selection: query,
            graphql_client: self.graphql_client.clone(),
        };
    }
    /// Retrieves this container plus a cache volume mounted at the given path.
    ///
    /// # Arguments
    ///
    /// * `path` - Location of the cache directory (e.g., "/cache/node_modules").
    /// * `cache` - Identifier of the cache volume to mount.
    /// * `opt` - optional argument, see inner type for documentation, use <func>_opts to use
    pub fn with_mounted_cache_opts<'a>(
        &self,
        path: impl Into<String>,
        cache: CacheVolume,
        opts: ContainerWithMountedCacheOpts<'a>,
    ) -> Container {
        let mut query = self.selection.select("withMountedCache");
        query = query.arg("path", path.into());
        query = query.arg_lazy(
            "cache",
            Box::new(move || {
                let cache = cache.clone();
                Box::pin(async move { cache.id().await.unwrap().quote() })
            }),
        );
        if let Some(source) = opts.source {
            query = query.arg("source", source);
        }
        if let Some(sharing) = opts.sharing {
            query = query.arg_enum("sharing", sharing);
        }
        if let Some(owner) = opts.owner {
            query = query.arg("owner", owner);
        }
        return Container {
            proc: self.proc.clone(),
            selection: query,
            graphql_client: self.graphql_client.clone(),
        };
    }
    /// Retrieves this container plus a directory mounted at the given path.
    ///
    /// # Arguments
    ///
    /// * `path` - Location of the mounted directory (e.g., "/mnt/directory").
    /// * `source` - Identifier of the mounted directory.
    /// * `opt` - optional argument, see inner type for documentation, use <func>_opts to use
    pub fn with_mounted_directory(&self, path: impl Into<String>, source: Directory) -> Container {
        let mut query = self.selection.select("withMountedDirectory");
        query = query.arg("path", path.into());
        query = query.arg_lazy(
            "source",
            Box::new(move || {
                let source = source.clone();
                Box::pin(async move { source.id().await.unwrap().quote() })
            }),
        );
        return Container {
            proc: self.proc.clone(),
            selection: query,
            graphql_client: self.graphql_client.clone(),
        };
    }
    /// Retrieves this container plus a directory mounted at the given path.
    ///
    /// # Arguments
    ///
    /// * `path` - Location of the mounted directory (e.g., "/mnt/directory").
    /// * `source` - Identifier of the mounted directory.
    /// * `opt` - optional argument, see inner type for documentation, use <func>_opts to use
    pub fn with_mounted_directory_opts<'a>(
        &self,
        path: impl Into<String>,
        source: Directory,
        opts: ContainerWithMountedDirectoryOpts<'a>,
    ) -> Container {
        let mut query = self.selection.select("withMountedDirectory");
        query = query.arg("path", path.into());
        query = query.arg_lazy(
            "source",
            Box::new(move || {
                let source = source.clone();
                Box::pin(async move { source.id().await.unwrap().quote() })
            }),
        );
        if let Some(owner) = opts.owner {
            query = query.arg("owner", owner);
        }
        return Container {
            proc: self.proc.clone(),
            selection: query,
            graphql_client: self.graphql_client.clone(),
        };
    }
    /// Retrieves this container plus a file mounted at the given path.
    ///
    /// # Arguments
    ///
    /// * `path` - Location of the mounted file (e.g., "/tmp/file.txt").
    /// * `source` - Identifier of the mounted file.
    /// * `opt` - optional argument, see inner type for documentation, use <func>_opts to use
    pub fn with_mounted_file(&self, path: impl Into<String>, source: File) -> Container {
        let mut query = self.selection.select("withMountedFile");
        query = query.arg("path", path.into());
        query = query.arg_lazy(
            "source",
            Box::new(move || {
                let source = source.clone();
                Box::pin(async move { source.id().await.unwrap().quote() })
            }),
        );
        return Container {
            proc: self.proc.clone(),
            selection: query,
            graphql_client: self.graphql_client.clone(),
        };
    }
    /// Retrieves this container plus a file mounted at the given path.
    ///
    /// # Arguments
    ///
    /// * `path` - Location of the mounted file (e.g., "/tmp/file.txt").
    /// * `source` - Identifier of the mounted file.
    /// * `opt` - optional argument, see inner type for documentation, use <func>_opts to use
    pub fn with_mounted_file_opts<'a>(
        &self,
        path: impl Into<String>,
        source: File,
        opts: ContainerWithMountedFileOpts<'a>,
    ) -> Container {
        let mut query = self.selection.select("withMountedFile");
        query = query.arg("path", path.into());
        query = query.arg_lazy(
            "source",
            Box::new(move || {
                let source = source.clone();
                Box::pin(async move { source.id().await.unwrap().quote() })
            }),
        );
        if let Some(owner) = opts.owner {
            query = query.arg("owner", owner);
        }
        return Container {
            proc: self.proc.clone(),
            selection: query,
            graphql_client: self.graphql_client.clone(),
        };
    }
    /// Retrieves this container plus a secret mounted into a file at the given path.
    ///
    /// # Arguments
    ///
    /// * `path` - Location of the secret file (e.g., "/tmp/secret.txt").
    /// * `source` - Identifier of the secret to mount.
    /// * `opt` - optional argument, see inner type for documentation, use <func>_opts to use
    pub fn with_mounted_secret(&self, path: impl Into<String>, source: Secret) -> Container {
        let mut query = self.selection.select("withMountedSecret");
        query = query.arg("path", path.into());
        query = query.arg_lazy(
            "source",
            Box::new(move || {
                let source = source.clone();
                Box::pin(async move { source.id().await.unwrap().quote() })
            }),
        );
        return Container {
            proc: self.proc.clone(),
            selection: query,
            graphql_client: self.graphql_client.clone(),
        };
    }
    /// Retrieves this container plus a secret mounted into a file at the given path.
    ///
    /// # Arguments
    ///
    /// * `path` - Location of the secret file (e.g., "/tmp/secret.txt").
    /// * `source` - Identifier of the secret to mount.
    /// * `opt` - optional argument, see inner type for documentation, use <func>_opts to use
    pub fn with_mounted_secret_opts<'a>(
        &self,
        path: impl Into<String>,
        source: Secret,
        opts: ContainerWithMountedSecretOpts<'a>,
    ) -> Container {
        let mut query = self.selection.select("withMountedSecret");
        query = query.arg("path", path.into());
        query = query.arg_lazy(
            "source",
            Box::new(move || {
                let source = source.clone();
                Box::pin(async move { source.id().await.unwrap().quote() })
            }),
        );
        if let Some(owner) = opts.owner {
            query = query.arg("owner", owner);
        }
        if let Some(mode) = opts.mode {
            query = query.arg("mode", mode);
        }
        return Container {
            proc: self.proc.clone(),
            selection: query,
            graphql_client: self.graphql_client.clone(),
        };
    }
    /// Retrieves this container plus a temporary directory mounted at the given path.
    ///
    /// # Arguments
    ///
    /// * `path` - Location of the temporary directory (e.g., "/tmp/temp_dir").
    pub fn with_mounted_temp(&self, path: impl Into<String>) -> Container {
        let mut query = self.selection.select("withMountedTemp");
        query = query.arg("path", path.into());
        return Container {
            proc: self.proc.clone(),
            selection: query,
            graphql_client: self.graphql_client.clone(),
        };
    }
    /// Retrieves this container plus a new file written at the given path.
    ///
    /// # Arguments
    ///
    /// * `path` - Location of the written file (e.g., "/tmp/file.txt").
    /// * `opt` - optional argument, see inner type for documentation, use <func>_opts to use
    pub fn with_new_file(&self, path: impl Into<String>) -> Container {
        let mut query = self.selection.select("withNewFile");
        query = query.arg("path", path.into());
        return Container {
            proc: self.proc.clone(),
            selection: query,
            graphql_client: self.graphql_client.clone(),
        };
    }
    /// Retrieves this container plus a new file written at the given path.
    ///
    /// # Arguments
    ///
    /// * `path` - Location of the written file (e.g., "/tmp/file.txt").
    /// * `opt` - optional argument, see inner type for documentation, use <func>_opts to use
    pub fn with_new_file_opts<'a>(
        &self,
        path: impl Into<String>,
        opts: ContainerWithNewFileOpts<'a>,
    ) -> Container {
        let mut query = self.selection.select("withNewFile");
        query = query.arg("path", path.into());
        if let Some(contents) = opts.contents {
            query = query.arg("contents", contents);
        }
        if let Some(permissions) = opts.permissions {
            query = query.arg("permissions", permissions);
        }
        if let Some(owner) = opts.owner {
            query = query.arg("owner", owner);
        }
        return Container {
            proc: self.proc.clone(),
            selection: query,
            graphql_client: self.graphql_client.clone(),
        };
    }
    /// Retrieves this container with a registry authentication for a given address.
    ///
    /// # Arguments
    ///
    /// * `address` - Registry's address to bind the authentication to.
    /// Formatted as [host]/[user]/[repo]:[tag] (e.g. docker.io/dagger/dagger:main).
    /// * `username` - The username of the registry's account (e.g., "Dagger").
    /// * `secret` - The API key, password or token to authenticate to this registry.
    pub fn with_registry_auth(
        &self,
        address: impl Into<String>,
        username: impl Into<String>,
        secret: Secret,
    ) -> Container {
        let mut query = self.selection.select("withRegistryAuth");
        query = query.arg("address", address.into());
        query = query.arg("username", username.into());
        query = query.arg_lazy(
            "secret",
            Box::new(move || {
                let secret = secret.clone();
                Box::pin(async move { secret.id().await.unwrap().quote() })
            }),
        );
        return Container {
            proc: self.proc.clone(),
            selection: query,
            graphql_client: self.graphql_client.clone(),
        };
    }
    /// Initializes this container from this DirectoryID.
    pub fn with_rootfs(&self, directory: Directory) -> Container {
        let mut query = self.selection.select("withRootfs");
        query = query.arg_lazy(
            "directory",
            Box::new(move || {
                let directory = directory.clone();
                Box::pin(async move { directory.id().await.unwrap().quote() })
            }),
        );
        return Container {
            proc: self.proc.clone(),
            selection: query,
            graphql_client: self.graphql_client.clone(),
        };
    }
    /// Retrieves this container plus an env variable containing the given secret.
    ///
    /// # Arguments
    ///
    /// * `name` - The name of the secret variable (e.g., "API_SECRET").
    /// * `secret` - The identifier of the secret value.
    pub fn with_secret_variable(&self, name: impl Into<String>, secret: Secret) -> Container {
        let mut query = self.selection.select("withSecretVariable");
        query = query.arg("name", name.into());
        query = query.arg_lazy(
            "secret",
            Box::new(move || {
                let secret = secret.clone();
                Box::pin(async move { secret.id().await.unwrap().quote() })
            }),
        );
        return Container {
            proc: self.proc.clone(),
            selection: query,
            graphql_client: self.graphql_client.clone(),
        };
    }
    /// Establish a runtime dependency on a service.
    /// The service will be started automatically when needed and detached when it is
    /// no longer needed, executing the default command if none is set.
    /// The service will be reachable from the container via the provided hostname alias.
    /// The service dependency will also convey to any files or directories produced by the container.
    ///
    /// # Arguments
    ///
    /// * `alias` - A name that can be used to reach the service from the container
    /// * `service` - Identifier of the service container
    pub fn with_service_binding(&self, alias: impl Into<String>, service: Service) -> Container {
        let mut query = self.selection.select("withServiceBinding");
        query = query.arg("alias", alias.into());
        query = query.arg_lazy(
            "service",
            Box::new(move || {
                let service = service.clone();
                Box::pin(async move { service.id().await.unwrap().quote() })
            }),
        );
        return Container {
            proc: self.proc.clone(),
            selection: query,
            graphql_client: self.graphql_client.clone(),
        };
    }
    /// Retrieves this container plus a socket forwarded to the given Unix socket path.
    ///
    /// # Arguments
    ///
    /// * `path` - Location of the forwarded Unix socket (e.g., "/tmp/socket").
    /// * `source` - Identifier of the socket to forward.
    /// * `opt` - optional argument, see inner type for documentation, use <func>_opts to use
    pub fn with_unix_socket(&self, path: impl Into<String>, source: Socket) -> Container {
        let mut query = self.selection.select("withUnixSocket");
        query = query.arg("path", path.into());
        query = query.arg_lazy(
            "source",
            Box::new(move || {
                let source = source.clone();
                Box::pin(async move { source.id().await.unwrap().quote() })
            }),
        );
        return Container {
            proc: self.proc.clone(),
            selection: query,
            graphql_client: self.graphql_client.clone(),
        };
    }
    /// Retrieves this container plus a socket forwarded to the given Unix socket path.
    ///
    /// # Arguments
    ///
    /// * `path` - Location of the forwarded Unix socket (e.g., "/tmp/socket").
    /// * `source` - Identifier of the socket to forward.
    /// * `opt` - optional argument, see inner type for documentation, use <func>_opts to use
    pub fn with_unix_socket_opts<'a>(
        &self,
        path: impl Into<String>,
        source: Socket,
        opts: ContainerWithUnixSocketOpts<'a>,
    ) -> Container {
        let mut query = self.selection.select("withUnixSocket");
        query = query.arg("path", path.into());
        query = query.arg_lazy(
            "source",
            Box::new(move || {
                let source = source.clone();
                Box::pin(async move { source.id().await.unwrap().quote() })
            }),
        );
        if let Some(owner) = opts.owner {
            query = query.arg("owner", owner);
        }
        return Container {
            proc: self.proc.clone(),
            selection: query,
            graphql_client: self.graphql_client.clone(),
        };
    }
    /// Retrieves this container with a different command user.
    ///
    /// # Arguments
    ///
    /// * `name` - The user to set (e.g., "root").
    pub fn with_user(&self, name: impl Into<String>) -> Container {
        let mut query = self.selection.select("withUser");
        query = query.arg("name", name.into());
        return Container {
            proc: self.proc.clone(),
            selection: query,
            graphql_client: self.graphql_client.clone(),
        };
    }
    /// Retrieves this container with a different working directory.
    ///
    /// # Arguments
    ///
    /// * `path` - The path to set as the working directory (e.g., "/app").
    pub fn with_workdir(&self, path: impl Into<String>) -> Container {
        let mut query = self.selection.select("withWorkdir");
        query = query.arg("path", path.into());
        return Container {
            proc: self.proc.clone(),
            selection: query,
            graphql_client: self.graphql_client.clone(),
        };
    }
    /// Retrieves this container minus the given environment variable.
    ///
    /// # Arguments
    ///
    /// * `name` - The name of the environment variable (e.g., "HOST").
    pub fn without_env_variable(&self, name: impl Into<String>) -> Container {
        let mut query = self.selection.select("withoutEnvVariable");
        query = query.arg("name", name.into());
        return Container {
            proc: self.proc.clone(),
            selection: query,
            graphql_client: self.graphql_client.clone(),
        };
    }
    /// Unexpose a previously exposed port.
    ///
    /// # Arguments
    ///
    /// * `port` - Port number to unexpose
    /// * `opt` - optional argument, see inner type for documentation, use <func>_opts to use
    pub fn without_exposed_port(&self, port: isize) -> Container {
        let mut query = self.selection.select("withoutExposedPort");
        query = query.arg("port", port);
        return Container {
            proc: self.proc.clone(),
            selection: query,
            graphql_client: self.graphql_client.clone(),
        };
    }
    /// Unexpose a previously exposed port.
    ///
    /// # Arguments
    ///
    /// * `port` - Port number to unexpose
    /// * `opt` - optional argument, see inner type for documentation, use <func>_opts to use
    pub fn without_exposed_port_opts(
        &self,
        port: isize,
        opts: ContainerWithoutExposedPortOpts,
    ) -> Container {
        let mut query = self.selection.select("withoutExposedPort");
        query = query.arg("port", port);
        if let Some(protocol) = opts.protocol {
            query = query.arg_enum("protocol", protocol);
        }
        return Container {
            proc: self.proc.clone(),
            selection: query,
            graphql_client: self.graphql_client.clone(),
        };
    }
    /// Indicate that subsequent operations should not be featured more prominently
    /// in the UI.
    /// This is the initial state of all containers.
    pub fn without_focus(&self) -> Container {
        let query = self.selection.select("withoutFocus");
        return Container {
            proc: self.proc.clone(),
            selection: query,
            graphql_client: self.graphql_client.clone(),
        };
    }
    /// Retrieves this container minus the given environment label.
    ///
    /// # Arguments
    ///
    /// * `name` - The name of the label to remove (e.g., "org.opencontainers.artifact.created").
    pub fn without_label(&self, name: impl Into<String>) -> Container {
        let mut query = self.selection.select("withoutLabel");
        query = query.arg("name", name.into());
        return Container {
            proc: self.proc.clone(),
            selection: query,
            graphql_client: self.graphql_client.clone(),
        };
    }
    /// Retrieves this container after unmounting everything at the given path.
    ///
    /// # Arguments
    ///
    /// * `path` - Location of the cache directory (e.g., "/cache/node_modules").
    pub fn without_mount(&self, path: impl Into<String>) -> Container {
        let mut query = self.selection.select("withoutMount");
        query = query.arg("path", path.into());
        return Container {
            proc: self.proc.clone(),
            selection: query,
            graphql_client: self.graphql_client.clone(),
        };
    }
    /// Retrieves this container without the registry authentication of a given address.
    ///
    /// # Arguments
    ///
    /// * `address` - Registry's address to remove the authentication from.
    /// Formatted as [host]/[user]/[repo]:[tag] (e.g. docker.io/dagger/dagger:main).
    pub fn without_registry_auth(&self, address: impl Into<String>) -> Container {
        let mut query = self.selection.select("withoutRegistryAuth");
        query = query.arg("address", address.into());
        return Container {
            proc: self.proc.clone(),
            selection: query,
            graphql_client: self.graphql_client.clone(),
        };
    }
    /// Retrieves this container with a previously added Unix socket removed.
    ///
    /// # Arguments
    ///
    /// * `path` - Location of the socket to remove (e.g., "/tmp/socket").
    pub fn without_unix_socket(&self, path: impl Into<String>) -> Container {
        let mut query = self.selection.select("withoutUnixSocket");
        query = query.arg("path", path.into());
        return Container {
            proc: self.proc.clone(),
            selection: query,
            graphql_client: self.graphql_client.clone(),
        };
    }
    /// Retrieves the working directory for all commands.
    pub async fn workdir(&self) -> Result<String, DaggerError> {
        let query = self.selection.select("workdir");
        query.execute(self.graphql_client.clone()).await
    }
}
#[derive(Clone)]
pub struct Directory {
    pub proc: Option<Arc<Child>>,
    pub selection: Selection,
    pub graphql_client: DynGraphQLClient,
}
#[derive(Builder, Debug, PartialEq)]
pub struct DirectoryAsModuleOpts<'a> {
    /// A pre-built runtime container to use instead of building one from the
    /// source code. This is useful for bootstrapping.
    /// You should ignore this unless you're building a Dagger SDK.
    #[builder(setter(into, strip_option), default)]
    pub runtime: Option<ContainerId>,
    /// An optional subpath of the directory which contains the module's source
    /// code.
    /// This is needed when the module code is in a subdirectory but requires
    /// parent directories to be loaded in order to execute. For example, the
    /// module source code may need a go.mod, project.toml, package.json, etc. file
    /// from a parent directory.
    /// If not set, the module source code is loaded from the root of the
    /// directory.
    #[builder(setter(into, strip_option), default)]
    pub source_subpath: Option<&'a str>,
}
#[derive(Builder, Debug, PartialEq)]
pub struct DirectoryDockerBuildOpts<'a> {
    /// Build arguments to use in the build.
    #[builder(setter(into, strip_option), default)]
    pub build_args: Option<Vec<BuildArg>>,
    /// Path to the Dockerfile to use (e.g., "frontend.Dockerfile").
    /// Defaults: './Dockerfile'.
    #[builder(setter(into, strip_option), default)]
    pub dockerfile: Option<&'a str>,
    /// The platform to build.
    #[builder(setter(into, strip_option), default)]
    pub platform: Option<Platform>,
    /// Secrets to pass to the build.
    /// They will be mounted at /run/secrets/[secret-name].
    #[builder(setter(into, strip_option), default)]
    pub secrets: Option<Vec<SecretId>>,
    /// Target build stage to build.
    #[builder(setter(into, strip_option), default)]
    pub target: Option<&'a str>,
}
#[derive(Builder, Debug, PartialEq)]
pub struct DirectoryEntriesOpts<'a> {
    /// Location of the directory to look at (e.g., "/src").
    #[builder(setter(into, strip_option), default)]
    pub path: Option<&'a str>,
}
#[derive(Builder, Debug, PartialEq)]
pub struct DirectoryPipelineOpts<'a> {
    /// Pipeline description.
    #[builder(setter(into, strip_option), default)]
    pub description: Option<&'a str>,
    /// Pipeline labels.
    #[builder(setter(into, strip_option), default)]
    pub labels: Option<Vec<PipelineLabel>>,
}
#[derive(Builder, Debug, PartialEq)]
pub struct DirectoryWithDirectoryOpts<'a> {
    /// Exclude artifacts that match the given pattern (e.g., ["node_modules/", ".git*"]).
    #[builder(setter(into, strip_option), default)]
    pub exclude: Option<Vec<&'a str>>,
    /// Include only artifacts that match the given pattern (e.g., ["app/", "package.*"]).
    #[builder(setter(into, strip_option), default)]
    pub include: Option<Vec<&'a str>>,
}
#[derive(Builder, Debug, PartialEq)]
pub struct DirectoryWithFileOpts {
    /// Permission given to the copied file (e.g., 0600).
    /// Default: 0644.
    #[builder(setter(into, strip_option), default)]
    pub permissions: Option<isize>,
}
#[derive(Builder, Debug, PartialEq)]
pub struct DirectoryWithNewDirectoryOpts {
    /// Permission granted to the created directory (e.g., 0777).
    /// Default: 0755.
    #[builder(setter(into, strip_option), default)]
    pub permissions: Option<isize>,
}
#[derive(Builder, Debug, PartialEq)]
pub struct DirectoryWithNewFileOpts {
    /// Permission given to the copied file (e.g., 0600).
    /// Default: 0644.
    #[builder(setter(into, strip_option), default)]
    pub permissions: Option<isize>,
}
impl Directory {
    /// Load the directory as a Dagger module
    ///
    /// # Arguments
    ///
    /// * `opt` - optional argument, see inner type for documentation, use <func>_opts to use
    pub fn as_module(&self) -> Module {
        let query = self.selection.select("asModule");
        return Module {
            proc: self.proc.clone(),
            selection: query,
            graphql_client: self.graphql_client.clone(),
        };
    }
    /// Load the directory as a Dagger module
    ///
    /// # Arguments
    ///
    /// * `opt` - optional argument, see inner type for documentation, use <func>_opts to use
    pub fn as_module_opts<'a>(&self, opts: DirectoryAsModuleOpts<'a>) -> Module {
        let mut query = self.selection.select("asModule");
        if let Some(source_subpath) = opts.source_subpath {
            query = query.arg("sourceSubpath", source_subpath);
        }
        if let Some(runtime) = opts.runtime {
            query = query.arg("runtime", runtime);
        }
        return Module {
            proc: self.proc.clone(),
            selection: query,
            graphql_client: self.graphql_client.clone(),
        };
    }
    /// Gets the difference between this directory and an another directory.
    ///
    /// # Arguments
    ///
    /// * `other` - Identifier of the directory to compare.
    pub fn diff(&self, other: Directory) -> Directory {
        let mut query = self.selection.select("diff");
        query = query.arg_lazy(
            "other",
            Box::new(move || {
                let other = other.clone();
                Box::pin(async move { other.id().await.unwrap().quote() })
            }),
        );
        return Directory {
            proc: self.proc.clone(),
            selection: query,
            graphql_client: self.graphql_client.clone(),
        };
    }
    /// Retrieves a directory at the given path.
    ///
    /// # Arguments
    ///
    /// * `path` - Location of the directory to retrieve (e.g., "/src").
    pub fn directory(&self, path: impl Into<String>) -> Directory {
        let mut query = self.selection.select("directory");
        query = query.arg("path", path.into());
        return Directory {
            proc: self.proc.clone(),
            selection: query,
            graphql_client: self.graphql_client.clone(),
        };
    }
    /// Builds a new Docker container from this directory.
    ///
    /// # Arguments
    ///
    /// * `opt` - optional argument, see inner type for documentation, use <func>_opts to use
    pub fn docker_build(&self) -> Container {
        let query = self.selection.select("dockerBuild");
        return Container {
            proc: self.proc.clone(),
            selection: query,
            graphql_client: self.graphql_client.clone(),
        };
    }
    /// Builds a new Docker container from this directory.
    ///
    /// # Arguments
    ///
    /// * `opt` - optional argument, see inner type for documentation, use <func>_opts to use
    pub fn docker_build_opts<'a>(&self, opts: DirectoryDockerBuildOpts<'a>) -> Container {
        let mut query = self.selection.select("dockerBuild");
        if let Some(dockerfile) = opts.dockerfile {
            query = query.arg("dockerfile", dockerfile);
        }
        if let Some(platform) = opts.platform {
            query = query.arg("platform", platform);
        }
        if let Some(build_args) = opts.build_args {
            query = query.arg("buildArgs", build_args);
        }
        if let Some(target) = opts.target {
            query = query.arg("target", target);
        }
        if let Some(secrets) = opts.secrets {
            query = query.arg("secrets", secrets);
        }
        return Container {
            proc: self.proc.clone(),
            selection: query,
            graphql_client: self.graphql_client.clone(),
        };
    }
    /// Returns a list of files and directories at the given path.
    ///
    /// # Arguments
    ///
    /// * `opt` - optional argument, see inner type for documentation, use <func>_opts to use
    pub async fn entries(&self) -> Result<Vec<String>, DaggerError> {
        let query = self.selection.select("entries");
        query.execute(self.graphql_client.clone()).await
    }
    /// Returns a list of files and directories at the given path.
    ///
    /// # Arguments
    ///
    /// * `opt` - optional argument, see inner type for documentation, use <func>_opts to use
    pub async fn entries_opts<'a>(
        &self,
        opts: DirectoryEntriesOpts<'a>,
    ) -> Result<Vec<String>, DaggerError> {
        let mut query = self.selection.select("entries");
        if let Some(path) = opts.path {
            query = query.arg("path", path);
        }
        query.execute(self.graphql_client.clone()).await
    }
    /// Writes the contents of the directory to a path on the host.
    ///
    /// # Arguments
    ///
    /// * `path` - Location of the copied directory (e.g., "logs/").
    pub async fn export(&self, path: impl Into<String>) -> Result<bool, DaggerError> {
        let mut query = self.selection.select("export");
        query = query.arg("path", path.into());
        query.execute(self.graphql_client.clone()).await
    }
    /// Retrieves a file at the given path.
    ///
    /// # Arguments
    ///
    /// * `path` - Location of the file to retrieve (e.g., "README.md").
    pub fn file(&self, path: impl Into<String>) -> File {
        let mut query = self.selection.select("file");
        query = query.arg("path", path.into());
        return File {
            proc: self.proc.clone(),
            selection: query,
            graphql_client: self.graphql_client.clone(),
        };
    }
    /// The content-addressed identifier of the directory.
    pub async fn id(&self) -> Result<DirectoryId, DaggerError> {
        let query = self.selection.select("id");
        query.execute(self.graphql_client.clone()).await
    }
    /// Creates a named sub-pipeline
    ///
    /// # Arguments
    ///
    /// * `name` - Pipeline name.
    /// * `opt` - optional argument, see inner type for documentation, use <func>_opts to use
    pub fn pipeline(&self, name: impl Into<String>) -> Directory {
        let mut query = self.selection.select("pipeline");
        query = query.arg("name", name.into());
        return Directory {
            proc: self.proc.clone(),
            selection: query,
            graphql_client: self.graphql_client.clone(),
        };
    }
    /// Creates a named sub-pipeline
    ///
    /// # Arguments
    ///
    /// * `name` - Pipeline name.
    /// * `opt` - optional argument, see inner type for documentation, use <func>_opts to use
    pub fn pipeline_opts<'a>(
        &self,
        name: impl Into<String>,
        opts: DirectoryPipelineOpts<'a>,
    ) -> Directory {
        let mut query = self.selection.select("pipeline");
        query = query.arg("name", name.into());
        if let Some(description) = opts.description {
            query = query.arg("description", description);
        }
        if let Some(labels) = opts.labels {
            query = query.arg("labels", labels);
        }
        return Directory {
            proc: self.proc.clone(),
            selection: query,
            graphql_client: self.graphql_client.clone(),
        };
    }
    /// Force evaluation in the engine.
    pub async fn sync(&self) -> Result<DirectoryId, DaggerError> {
        let query = self.selection.select("sync");
        query.execute(self.graphql_client.clone()).await
    }
    /// Retrieves this directory plus a directory written at the given path.
    ///
    /// # Arguments
    ///
    /// * `path` - Location of the written directory (e.g., "/src/").
    /// * `directory` - Identifier of the directory to copy.
    /// * `opt` - optional argument, see inner type for documentation, use <func>_opts to use
    pub fn with_directory(&self, path: impl Into<String>, directory: Directory) -> Directory {
        let mut query = self.selection.select("withDirectory");
        query = query.arg("path", path.into());
        query = query.arg_lazy(
            "directory",
            Box::new(move || {
                let directory = directory.clone();
                Box::pin(async move { directory.id().await.unwrap().quote() })
            }),
        );
        return Directory {
            proc: self.proc.clone(),
            selection: query,
            graphql_client: self.graphql_client.clone(),
        };
    }
    /// Retrieves this directory plus a directory written at the given path.
    ///
    /// # Arguments
    ///
    /// * `path` - Location of the written directory (e.g., "/src/").
    /// * `directory` - Identifier of the directory to copy.
    /// * `opt` - optional argument, see inner type for documentation, use <func>_opts to use
    pub fn with_directory_opts<'a>(
        &self,
        path: impl Into<String>,
        directory: Directory,
        opts: DirectoryWithDirectoryOpts<'a>,
    ) -> Directory {
        let mut query = self.selection.select("withDirectory");
        query = query.arg("path", path.into());
        query = query.arg_lazy(
            "directory",
            Box::new(move || {
                let directory = directory.clone();
                Box::pin(async move { directory.id().await.unwrap().quote() })
            }),
        );
        if let Some(exclude) = opts.exclude {
            query = query.arg("exclude", exclude);
        }
        if let Some(include) = opts.include {
            query = query.arg("include", include);
        }
        return Directory {
            proc: self.proc.clone(),
            selection: query,
            graphql_client: self.graphql_client.clone(),
        };
    }
    /// Retrieves this directory plus the contents of the given file copied to the given path.
    ///
    /// # Arguments
    ///
    /// * `path` - Location of the copied file (e.g., "/file.txt").
    /// * `source` - Identifier of the file to copy.
    /// * `opt` - optional argument, see inner type for documentation, use <func>_opts to use
    pub fn with_file(&self, path: impl Into<String>, source: File) -> Directory {
        let mut query = self.selection.select("withFile");
        query = query.arg("path", path.into());
        query = query.arg_lazy(
            "source",
            Box::new(move || {
                let source = source.clone();
                Box::pin(async move { source.id().await.unwrap().quote() })
            }),
        );
        return Directory {
            proc: self.proc.clone(),
            selection: query,
            graphql_client: self.graphql_client.clone(),
        };
    }
    /// Retrieves this directory plus the contents of the given file copied to the given path.
    ///
    /// # Arguments
    ///
    /// * `path` - Location of the copied file (e.g., "/file.txt").
    /// * `source` - Identifier of the file to copy.
    /// * `opt` - optional argument, see inner type for documentation, use <func>_opts to use
    pub fn with_file_opts(
        &self,
        path: impl Into<String>,
        source: File,
        opts: DirectoryWithFileOpts,
    ) -> Directory {
        let mut query = self.selection.select("withFile");
        query = query.arg("path", path.into());
        query = query.arg_lazy(
            "source",
            Box::new(move || {
                let source = source.clone();
                Box::pin(async move { source.id().await.unwrap().quote() })
            }),
        );
        if let Some(permissions) = opts.permissions {
            query = query.arg("permissions", permissions);
        }
        return Directory {
            proc: self.proc.clone(),
            selection: query,
            graphql_client: self.graphql_client.clone(),
        };
    }
    /// Retrieves this directory plus a new directory created at the given path.
    ///
    /// # Arguments
    ///
    /// * `path` - Location of the directory created (e.g., "/logs").
    /// * `opt` - optional argument, see inner type for documentation, use <func>_opts to use
    pub fn with_new_directory(&self, path: impl Into<String>) -> Directory {
        let mut query = self.selection.select("withNewDirectory");
        query = query.arg("path", path.into());
        return Directory {
            proc: self.proc.clone(),
            selection: query,
            graphql_client: self.graphql_client.clone(),
        };
    }
    /// Retrieves this directory plus a new directory created at the given path.
    ///
    /// # Arguments
    ///
    /// * `path` - Location of the directory created (e.g., "/logs").
    /// * `opt` - optional argument, see inner type for documentation, use <func>_opts to use
    pub fn with_new_directory_opts(
        &self,
        path: impl Into<String>,
        opts: DirectoryWithNewDirectoryOpts,
    ) -> Directory {
        let mut query = self.selection.select("withNewDirectory");
        query = query.arg("path", path.into());
        if let Some(permissions) = opts.permissions {
            query = query.arg("permissions", permissions);
        }
        return Directory {
            proc: self.proc.clone(),
            selection: query,
            graphql_client: self.graphql_client.clone(),
        };
    }
    /// Retrieves this directory plus a new file written at the given path.
    ///
    /// # Arguments
    ///
    /// * `path` - Location of the written file (e.g., "/file.txt").
    /// * `contents` - Content of the written file (e.g., "Hello world!").
    /// * `opt` - optional argument, see inner type for documentation, use <func>_opts to use
    pub fn with_new_file(&self, path: impl Into<String>, contents: impl Into<String>) -> Directory {
        let mut query = self.selection.select("withNewFile");
        query = query.arg("path", path.into());
        query = query.arg("contents", contents.into());
        return Directory {
            proc: self.proc.clone(),
            selection: query,
            graphql_client: self.graphql_client.clone(),
        };
    }
    /// Retrieves this directory plus a new file written at the given path.
    ///
    /// # Arguments
    ///
    /// * `path` - Location of the written file (e.g., "/file.txt").
    /// * `contents` - Content of the written file (e.g., "Hello world!").
    /// * `opt` - optional argument, see inner type for documentation, use <func>_opts to use
    pub fn with_new_file_opts(
        &self,
        path: impl Into<String>,
        contents: impl Into<String>,
        opts: DirectoryWithNewFileOpts,
    ) -> Directory {
        let mut query = self.selection.select("withNewFile");
        query = query.arg("path", path.into());
        query = query.arg("contents", contents.into());
        if let Some(permissions) = opts.permissions {
            query = query.arg("permissions", permissions);
        }
        return Directory {
            proc: self.proc.clone(),
            selection: query,
            graphql_client: self.graphql_client.clone(),
        };
    }
    /// Retrieves this directory with all file/dir timestamps set to the given time.
    ///
    /// # Arguments
    ///
    /// * `timestamp` - Timestamp to set dir/files in.
    ///
    /// Formatted in seconds following Unix epoch (e.g., 1672531199).
    pub fn with_timestamps(&self, timestamp: isize) -> Directory {
        let mut query = self.selection.select("withTimestamps");
        query = query.arg("timestamp", timestamp);
        return Directory {
            proc: self.proc.clone(),
            selection: query,
            graphql_client: self.graphql_client.clone(),
        };
    }
    /// Retrieves this directory with the directory at the given path removed.
    ///
    /// # Arguments
    ///
    /// * `path` - Location of the directory to remove (e.g., ".github/").
    pub fn without_directory(&self, path: impl Into<String>) -> Directory {
        let mut query = self.selection.select("withoutDirectory");
        query = query.arg("path", path.into());
        return Directory {
            proc: self.proc.clone(),
            selection: query,
            graphql_client: self.graphql_client.clone(),
        };
    }
    /// Retrieves this directory with the file at the given path removed.
    ///
    /// # Arguments
    ///
    /// * `path` - Location of the file to remove (e.g., "/file.txt").
    pub fn without_file(&self, path: impl Into<String>) -> Directory {
        let mut query = self.selection.select("withoutFile");
        query = query.arg("path", path.into());
        return Directory {
            proc: self.proc.clone(),
            selection: query,
            graphql_client: self.graphql_client.clone(),
        };
    }
}
#[derive(Clone)]
pub struct EnvVariable {
    pub proc: Option<Arc<Child>>,
    pub selection: Selection,
    pub graphql_client: DynGraphQLClient,
}
impl EnvVariable {
    /// The environment variable name.
    pub async fn name(&self) -> Result<String, DaggerError> {
        let query = self.selection.select("name");
        query.execute(self.graphql_client.clone()).await
    }
    /// The environment variable value.
    pub async fn value(&self) -> Result<String, DaggerError> {
        let query = self.selection.select("value");
        query.execute(self.graphql_client.clone()).await
    }
}
#[derive(Clone)]
pub struct FieldTypeDef {
    pub proc: Option<Arc<Child>>,
    pub selection: Selection,
    pub graphql_client: DynGraphQLClient,
}
impl FieldTypeDef {
    /// A doc string for the field, if any
    pub async fn description(&self) -> Result<String, DaggerError> {
        let query = self.selection.select("description");
        query.execute(self.graphql_client.clone()).await
    }
    /// The name of the field in the object
    pub async fn name(&self) -> Result<String, DaggerError> {
        let query = self.selection.select("name");
        query.execute(self.graphql_client.clone()).await
    }
    /// The type of the field
    pub fn type_def(&self) -> TypeDef {
        let query = self.selection.select("typeDef");
        return TypeDef {
            proc: self.proc.clone(),
            selection: query,
            graphql_client: self.graphql_client.clone(),
        };
    }
}
#[derive(Clone)]
pub struct File {
    pub proc: Option<Arc<Child>>,
    pub selection: Selection,
    pub graphql_client: DynGraphQLClient,
}
#[derive(Builder, Debug, PartialEq)]
pub struct FileExportOpts {
    /// If allowParentDirPath is true, the path argument can be a directory path, in which case
    /// the file will be created in that directory.
    #[builder(setter(into, strip_option), default)]
    pub allow_parent_dir_path: Option<bool>,
}
impl File {
    /// Retrieves the contents of the file.
    pub async fn contents(&self) -> Result<String, DaggerError> {
        let query = self.selection.select("contents");
        query.execute(self.graphql_client.clone()).await
    }
    /// Writes the file to a file path on the host.
    ///
    /// # Arguments
    ///
    /// * `path` - Location of the written directory (e.g., "output.txt").
    /// * `opt` - optional argument, see inner type for documentation, use <func>_opts to use
    pub async fn export(&self, path: impl Into<String>) -> Result<bool, DaggerError> {
        let mut query = self.selection.select("export");
        query = query.arg("path", path.into());
        query.execute(self.graphql_client.clone()).await
    }
    /// Writes the file to a file path on the host.
    ///
    /// # Arguments
    ///
    /// * `path` - Location of the written directory (e.g., "output.txt").
    /// * `opt` - optional argument, see inner type for documentation, use <func>_opts to use
    pub async fn export_opts(
        &self,
        path: impl Into<String>,
        opts: FileExportOpts,
    ) -> Result<bool, DaggerError> {
        let mut query = self.selection.select("export");
        query = query.arg("path", path.into());
        if let Some(allow_parent_dir_path) = opts.allow_parent_dir_path {
            query = query.arg("allowParentDirPath", allow_parent_dir_path);
        }
        query.execute(self.graphql_client.clone()).await
    }
    /// Retrieves the content-addressed identifier of the file.
    pub async fn id(&self) -> Result<FileId, DaggerError> {
        let query = self.selection.select("id");
        query.execute(self.graphql_client.clone()).await
    }
    /// Gets the size of the file, in bytes.
    pub async fn size(&self) -> Result<isize, DaggerError> {
        let query = self.selection.select("size");
        query.execute(self.graphql_client.clone()).await
    }
    /// Force evaluation in the engine.
    pub async fn sync(&self) -> Result<FileId, DaggerError> {
        let query = self.selection.select("sync");
        query.execute(self.graphql_client.clone()).await
    }
    /// Retrieves this file with its created/modified timestamps set to the given time.
    ///
    /// # Arguments
    ///
    /// * `timestamp` - Timestamp to set dir/files in.
    ///
    /// Formatted in seconds following Unix epoch (e.g., 1672531199).
    pub fn with_timestamps(&self, timestamp: isize) -> File {
        let mut query = self.selection.select("withTimestamps");
        query = query.arg("timestamp", timestamp);
        return File {
            proc: self.proc.clone(),
            selection: query,
            graphql_client: self.graphql_client.clone(),
        };
    }
}
#[derive(Clone)]
pub struct Function {
    pub proc: Option<Arc<Child>>,
    pub selection: Selection,
    pub graphql_client: DynGraphQLClient,
}
#[derive(Builder, Debug, PartialEq)]
pub struct FunctionCallOpts {
    #[builder(setter(into, strip_option), default)]
    pub input: Option<Vec<FunctionCallInput>>,
}
#[derive(Builder, Debug, PartialEq)]
pub struct FunctionWithArgOpts<'a> {
    /// A default value to use for this argument if not explicitly set by the caller, if any
    #[builder(setter(into, strip_option), default)]
    pub default_value: Option<Json>,
    /// A doc string for the argument, if any
    #[builder(setter(into, strip_option), default)]
    pub description: Option<&'a str>,
}
impl Function {
    /// Arguments accepted by this function, if any
    pub fn args(&self) -> Vec<FunctionArg> {
        let query = self.selection.select("args");
        return vec![FunctionArg {
            proc: self.proc.clone(),
            selection: query,
            graphql_client: self.graphql_client.clone(),
        }];
    }
    /// Execute this function using dynamic input+output types.
    /// Typically, it's preferable to invoke a function using a type
    /// safe graphql query rather than using this call field. However,
    /// call is useful for some advanced use cases where dynamically
    /// loading arbitrary modules and invoking functions in them is
    /// required.
    ///
    /// # Arguments
    ///
    /// * `opt` - optional argument, see inner type for documentation, use <func>_opts to use
    pub async fn call(&self) -> Result<Json, DaggerError> {
        let query = self.selection.select("call");
        query.execute(self.graphql_client.clone()).await
    }
    /// Execute this function using dynamic input+output types.
    /// Typically, it's preferable to invoke a function using a type
    /// safe graphql query rather than using this call field. However,
    /// call is useful for some advanced use cases where dynamically
    /// loading arbitrary modules and invoking functions in them is
    /// required.
    ///
    /// # Arguments
    ///
    /// * `opt` - optional argument, see inner type for documentation, use <func>_opts to use
    pub async fn call_opts(&self, opts: FunctionCallOpts) -> Result<Json, DaggerError> {
        let mut query = self.selection.select("call");
        if let Some(input) = opts.input {
            query = query.arg("input", input);
        }
        query.execute(self.graphql_client.clone()).await
    }
    /// A doc string for the function, if any
    pub async fn description(&self) -> Result<String, DaggerError> {
        let query = self.selection.select("description");
        query.execute(self.graphql_client.clone()).await
    }
    /// The ID of the function
    pub async fn id(&self) -> Result<FunctionId, DaggerError> {
        let query = self.selection.select("id");
        query.execute(self.graphql_client.clone()).await
    }
    /// The name of the function
    pub async fn name(&self) -> Result<String, DaggerError> {
        let query = self.selection.select("name");
        query.execute(self.graphql_client.clone()).await
    }
    /// The type returned by this function
    pub fn return_type(&self) -> TypeDef {
        let query = self.selection.select("returnType");
        return TypeDef {
            proc: self.proc.clone(),
            selection: query,
            graphql_client: self.graphql_client.clone(),
        };
    }
    /// Returns the function with the provided argument
    ///
    /// # Arguments
    ///
    /// * `name` - The name of the argument
    /// * `type_def` - The type of the argument
    /// * `opt` - optional argument, see inner type for documentation, use <func>_opts to use
    pub fn with_arg(&self, name: impl Into<String>, type_def: TypeDef) -> Function {
        let mut query = self.selection.select("withArg");
        query = query.arg("name", name.into());
        query = query.arg_lazy(
            "typeDef",
            Box::new(move || {
                let type_def = type_def.clone();
                Box::pin(async move { type_def.id().await.unwrap().quote() })
            }),
        );
        return Function {
            proc: self.proc.clone(),
            selection: query,
            graphql_client: self.graphql_client.clone(),
        };
    }
    /// Returns the function with the provided argument
    ///
    /// # Arguments
    ///
    /// * `name` - The name of the argument
    /// * `type_def` - The type of the argument
    /// * `opt` - optional argument, see inner type for documentation, use <func>_opts to use
    pub fn with_arg_opts<'a>(
        &self,
        name: impl Into<String>,
        type_def: TypeDef,
        opts: FunctionWithArgOpts<'a>,
    ) -> Function {
        let mut query = self.selection.select("withArg");
        query = query.arg("name", name.into());
        query = query.arg_lazy(
            "typeDef",
            Box::new(move || {
                let type_def = type_def.clone();
                Box::pin(async move { type_def.id().await.unwrap().quote() })
            }),
        );
        if let Some(description) = opts.description {
            query = query.arg("description", description);
        }
        if let Some(default_value) = opts.default_value {
            query = query.arg("defaultValue", default_value);
        }
        return Function {
            proc: self.proc.clone(),
            selection: query,
            graphql_client: self.graphql_client.clone(),
        };
    }
    /// Returns the function with the doc string
    pub fn with_description(&self, description: impl Into<String>) -> Function {
        let mut query = self.selection.select("withDescription");
        query = query.arg("description", description.into());
        return Function {
            proc: self.proc.clone(),
            selection: query,
            graphql_client: self.graphql_client.clone(),
        };
    }
}
#[derive(Clone)]
pub struct FunctionArg {
    pub proc: Option<Arc<Child>>,
    pub selection: Selection,
    pub graphql_client: DynGraphQLClient,
}
impl FunctionArg {
    /// A default value to use for this argument when not explicitly set by the caller, if any
    pub async fn default_value(&self) -> Result<Json, DaggerError> {
        let query = self.selection.select("defaultValue");
        query.execute(self.graphql_client.clone()).await
    }
    /// A doc string for the argument, if any
    pub async fn description(&self) -> Result<String, DaggerError> {
        let query = self.selection.select("description");
        query.execute(self.graphql_client.clone()).await
    }
    /// The name of the argument
    pub async fn name(&self) -> Result<String, DaggerError> {
        let query = self.selection.select("name");
        query.execute(self.graphql_client.clone()).await
    }
    /// The type of the argument
    pub fn type_def(&self) -> TypeDef {
        let query = self.selection.select("typeDef");
        return TypeDef {
            proc: self.proc.clone(),
            selection: query,
            graphql_client: self.graphql_client.clone(),
        };
    }
}
#[derive(Clone)]
pub struct FunctionCall {
    pub proc: Option<Arc<Child>>,
    pub selection: Selection,
    pub graphql_client: DynGraphQLClient,
}
impl FunctionCall {
    /// The argument values the function is being invoked with.
    pub fn input_args(&self) -> Vec<FunctionCallArgValue> {
        let query = self.selection.select("inputArgs");
        return vec![FunctionCallArgValue {
            proc: self.proc.clone(),
            selection: query,
            graphql_client: self.graphql_client.clone(),
        }];
    }
    /// The name of the function being called.
    pub async fn name(&self) -> Result<String, DaggerError> {
        let query = self.selection.select("name");
        query.execute(self.graphql_client.clone()).await
    }
    /// The value of the parent object of the function being called.
    /// If the function is "top-level" to the module, this is always an empty object.
    pub async fn parent(&self) -> Result<Json, DaggerError> {
        let query = self.selection.select("parent");
        query.execute(self.graphql_client.clone()).await
    }
    /// The name of the parent object of the function being called.
    /// If the function is "top-level" to the module, this is the name of the module.
    pub async fn parent_name(&self) -> Result<String, DaggerError> {
        let query = self.selection.select("parentName");
        query.execute(self.graphql_client.clone()).await
    }
    /// Set the return value of the function call to the provided value.
    /// The value should be a string of the JSON serialization of the return value.
    pub async fn return_value(&self, value: Json) -> Result<Void, DaggerError> {
        let mut query = self.selection.select("returnValue");
        query = query.arg("value", value);
        query.execute(self.graphql_client.clone()).await
    }
}
#[derive(Clone)]
pub struct FunctionCallArgValue {
    pub proc: Option<Arc<Child>>,
    pub selection: Selection,
    pub graphql_client: DynGraphQLClient,
}
impl FunctionCallArgValue {
    /// The name of the argument.
    pub async fn name(&self) -> Result<String, DaggerError> {
        let query = self.selection.select("name");
        query.execute(self.graphql_client.clone()).await
    }
    /// The value of the argument represented as a string of the JSON serialization.
    pub async fn value(&self) -> Result<Json, DaggerError> {
        let query = self.selection.select("value");
        query.execute(self.graphql_client.clone()).await
    }
}
#[derive(Clone)]
pub struct GeneratedCode {
    pub proc: Option<Arc<Child>>,
    pub selection: Selection,
    pub graphql_client: DynGraphQLClient,
}
impl GeneratedCode {
    /// The directory containing the generated code
    pub fn code(&self) -> Directory {
        let query = self.selection.select("code");
        return Directory {
            proc: self.proc.clone(),
            selection: query,
            graphql_client: self.graphql_client.clone(),
        };
    }
    pub async fn id(&self) -> Result<GeneratedCodeId, DaggerError> {
        let query = self.selection.select("id");
        query.execute(self.graphql_client.clone()).await
    }
    /// List of paths to mark generated in version control (i.e. .gitattributes)
    pub async fn vcs_generated_paths(&self) -> Result<Vec<String>, DaggerError> {
        let query = self.selection.select("vcsGeneratedPaths");
        query.execute(self.graphql_client.clone()).await
    }
    /// List of paths to ignore in version control (i.e. .gitignore)
    pub async fn vcs_ignored_paths(&self) -> Result<Vec<String>, DaggerError> {
        let query = self.selection.select("vcsIgnoredPaths");
        query.execute(self.graphql_client.clone()).await
    }
    /// Set the directory containing the generated code
    pub fn with_code(&self, code: Directory) -> GeneratedCode {
        let mut query = self.selection.select("withCode");
        query = query.arg_lazy(
            "code",
            Box::new(move || {
                let code = code.clone();
                Box::pin(async move { code.id().await.unwrap().quote() })
            }),
        );
        return GeneratedCode {
            proc: self.proc.clone(),
            selection: query,
            graphql_client: self.graphql_client.clone(),
        };
    }
    /// Set the list of paths to mark generated in version control
    pub fn with_vcs_generated_paths(&self, paths: Vec<impl Into<String>>) -> GeneratedCode {
        let mut query = self.selection.select("withVCSGeneratedPaths");
        query = query.arg(
            "paths",
            paths.into_iter().map(|i| i.into()).collect::<Vec<String>>(),
        );
        return GeneratedCode {
            proc: self.proc.clone(),
            selection: query,
            graphql_client: self.graphql_client.clone(),
        };
    }
    /// Set the list of paths to ignore in version control
    pub fn with_vcs_ignored_paths(&self, paths: Vec<impl Into<String>>) -> GeneratedCode {
        let mut query = self.selection.select("withVCSIgnoredPaths");
        query = query.arg(
            "paths",
            paths.into_iter().map(|i| i.into()).collect::<Vec<String>>(),
        );
        return GeneratedCode {
            proc: self.proc.clone(),
            selection: query,
            graphql_client: self.graphql_client.clone(),
        };
    }
}
#[derive(Clone)]
pub struct GitRef {
    pub proc: Option<Arc<Child>>,
    pub selection: Selection,
    pub graphql_client: DynGraphQLClient,
}
#[derive(Builder, Debug, PartialEq)]
pub struct GitRefTreeOpts<'a> {
    #[builder(setter(into, strip_option), default)]
    pub ssh_auth_socket: Option<SocketId>,
    #[builder(setter(into, strip_option), default)]
    pub ssh_known_hosts: Option<&'a str>,
}
impl GitRef {
    /// The filesystem tree at this ref.
    ///
    /// # Arguments
    ///
    /// * `opt` - optional argument, see inner type for documentation, use <func>_opts to use
    pub fn tree(&self) -> Directory {
        let query = self.selection.select("tree");
        return Directory {
            proc: self.proc.clone(),
            selection: query,
            graphql_client: self.graphql_client.clone(),
        };
    }
    /// The filesystem tree at this ref.
    ///
    /// # Arguments
    ///
    /// * `opt` - optional argument, see inner type for documentation, use <func>_opts to use
    pub fn tree_opts<'a>(&self, opts: GitRefTreeOpts<'a>) -> Directory {
        let mut query = self.selection.select("tree");
        if let Some(ssh_known_hosts) = opts.ssh_known_hosts {
            query = query.arg("sshKnownHosts", ssh_known_hosts);
        }
        if let Some(ssh_auth_socket) = opts.ssh_auth_socket {
            query = query.arg("sshAuthSocket", ssh_auth_socket);
        }
        return Directory {
            proc: self.proc.clone(),
            selection: query,
            graphql_client: self.graphql_client.clone(),
        };
    }
}
#[derive(Clone)]
pub struct GitRepository {
    pub proc: Option<Arc<Child>>,
    pub selection: Selection,
    pub graphql_client: DynGraphQLClient,
}
impl GitRepository {
    /// Returns details on one branch.
    ///
    /// # Arguments
    ///
    /// * `name` - Branch's name (e.g., "main").
    pub fn branch(&self, name: impl Into<String>) -> GitRef {
        let mut query = self.selection.select("branch");
        query = query.arg("name", name.into());
        return GitRef {
            proc: self.proc.clone(),
            selection: query,
            graphql_client: self.graphql_client.clone(),
        };
    }
    /// Returns details on one commit.
    ///
    /// # Arguments
    ///
    /// * `id` - Identifier of the commit (e.g., "b6315d8f2810962c601af73f86831f6866ea798b").
    pub fn commit(&self, id: impl Into<String>) -> GitRef {
        let mut query = self.selection.select("commit");
        query = query.arg("id", id.into());
        return GitRef {
            proc: self.proc.clone(),
            selection: query,
            graphql_client: self.graphql_client.clone(),
        };
    }
    /// Returns details on one tag.
    ///
    /// # Arguments
    ///
    /// * `name` - Tag's name (e.g., "v0.3.9").
    pub fn tag(&self, name: impl Into<String>) -> GitRef {
        let mut query = self.selection.select("tag");
        query = query.arg("name", name.into());
        return GitRef {
            proc: self.proc.clone(),
            selection: query,
            graphql_client: self.graphql_client.clone(),
        };
    }
}
#[derive(Clone)]
pub struct Host {
    pub proc: Option<Arc<Child>>,
    pub selection: Selection,
    pub graphql_client: DynGraphQLClient,
}
#[derive(Builder, Debug, PartialEq)]
pub struct HostDirectoryOpts<'a> {
    /// Exclude artifacts that match the given pattern (e.g., ["node_modules/", ".git*"]).
    #[builder(setter(into, strip_option), default)]
    pub exclude: Option<Vec<&'a str>>,
    /// Include only artifacts that match the given pattern (e.g., ["app/", "package.*"]).
    #[builder(setter(into, strip_option), default)]
    pub include: Option<Vec<&'a str>>,
}
#[derive(Builder, Debug, PartialEq)]
pub struct HostServiceOpts<'a> {
    /// Upstream host to forward traffic to.
    #[builder(setter(into, strip_option), default)]
    pub host: Option<&'a str>,
}
#[derive(Builder, Debug, PartialEq)]
pub struct HostTunnelOpts {
    /// Map each service port to the same port on the host, as if the service were
    /// running natively.
    /// Note: enabling may result in port conflicts.
    #[builder(setter(into, strip_option), default)]
    pub native: Option<bool>,
    /// Configure explicit port forwarding rules for the tunnel.
    /// If a port's frontend is unspecified or 0, a random port will be chosen by
    /// the host.
    /// If no ports are given, all of the service's ports are forwarded. If native
    /// is true, each port maps to the same port on the host. If native is false,
    /// each port maps to a random port chosen by the host.
    /// If ports are given and native is true, the ports are additive.
    #[builder(setter(into, strip_option), default)]
    pub ports: Option<Vec<PortForward>>,
}
impl Host {
    /// Accesses a directory on the host.
    ///
    /// # Arguments
    ///
    /// * `path` - Location of the directory to access (e.g., ".").
    /// * `opt` - optional argument, see inner type for documentation, use <func>_opts to use
    pub fn directory(&self, path: impl Into<String>) -> Directory {
        let mut query = self.selection.select("directory");
        query = query.arg("path", path.into());
        return Directory {
            proc: self.proc.clone(),
            selection: query,
            graphql_client: self.graphql_client.clone(),
        };
    }
    /// Accesses a directory on the host.
    ///
    /// # Arguments
    ///
    /// * `path` - Location of the directory to access (e.g., ".").
    /// * `opt` - optional argument, see inner type for documentation, use <func>_opts to use
    pub fn directory_opts<'a>(
        &self,
        path: impl Into<String>,
        opts: HostDirectoryOpts<'a>,
    ) -> Directory {
        let mut query = self.selection.select("directory");
        query = query.arg("path", path.into());
        if let Some(exclude) = opts.exclude {
            query = query.arg("exclude", exclude);
        }
        if let Some(include) = opts.include {
            query = query.arg("include", include);
        }
        return Directory {
            proc: self.proc.clone(),
            selection: query,
            graphql_client: self.graphql_client.clone(),
        };
    }
    /// Accesses a file on the host.
    ///
    /// # Arguments
    ///
    /// * `path` - Location of the file to retrieve (e.g., "README.md").
    pub fn file(&self, path: impl Into<String>) -> File {
        let mut query = self.selection.select("file");
        query = query.arg("path", path.into());
        return File {
            proc: self.proc.clone(),
            selection: query,
            graphql_client: self.graphql_client.clone(),
        };
    }
    /// Creates a service that forwards traffic to a specified address via the host.
    ///
    /// # Arguments
    ///
    /// * `ports` - Ports to expose via the service, forwarding through the host network.
    ///
    /// If a port's frontend is unspecified or 0, it defaults to the same as the
    /// backend port.
    ///
    /// An empty set of ports is not valid; an error will be returned.
    /// * `opt` - optional argument, see inner type for documentation, use <func>_opts to use
    pub fn service(&self, ports: Vec<PortForward>) -> Service {
        let mut query = self.selection.select("service");
        query = query.arg("ports", ports);
        return Service {
            proc: self.proc.clone(),
            selection: query,
            graphql_client: self.graphql_client.clone(),
        };
    }
    /// Creates a service that forwards traffic to a specified address via the host.
    ///
    /// # Arguments
    ///
    /// * `ports` - Ports to expose via the service, forwarding through the host network.
    ///
    /// If a port's frontend is unspecified or 0, it defaults to the same as the
    /// backend port.
    ///
    /// An empty set of ports is not valid; an error will be returned.
    /// * `opt` - optional argument, see inner type for documentation, use <func>_opts to use
    pub fn service_opts<'a>(&self, ports: Vec<PortForward>, opts: HostServiceOpts<'a>) -> Service {
        let mut query = self.selection.select("service");
        query = query.arg("ports", ports);
        if let Some(host) = opts.host {
            query = query.arg("host", host);
        }
        return Service {
            proc: self.proc.clone(),
            selection: query,
            graphql_client: self.graphql_client.clone(),
        };
    }
    /// Sets a secret given a user-defined name and the file path on the host, and returns the secret.
    /// The file is limited to a size of 512000 bytes.
    ///
    /// # Arguments
    ///
    /// * `name` - The user defined name for this secret.
    /// * `path` - Location of the file to set as a secret.
    pub fn set_secret_file(&self, name: impl Into<String>, path: impl Into<String>) -> Secret {
        let mut query = self.selection.select("setSecretFile");
        query = query.arg("name", name.into());
        query = query.arg("path", path.into());
        return Secret {
            proc: self.proc.clone(),
            selection: query,
            graphql_client: self.graphql_client.clone(),
        };
    }
    /// Creates a tunnel that forwards traffic from the host to a service.
    ///
    /// # Arguments
    ///
    /// * `service` - Service to send traffic from the tunnel.
    /// * `opt` - optional argument, see inner type for documentation, use <func>_opts to use
    pub fn tunnel(&self, service: Service) -> Service {
        let mut query = self.selection.select("tunnel");
        query = query.arg_lazy(
            "service",
            Box::new(move || {
                let service = service.clone();
                Box::pin(async move { service.id().await.unwrap().quote() })
            }),
        );
        return Service {
            proc: self.proc.clone(),
            selection: query,
            graphql_client: self.graphql_client.clone(),
        };
    }
    /// Creates a tunnel that forwards traffic from the host to a service.
    ///
    /// # Arguments
    ///
    /// * `service` - Service to send traffic from the tunnel.
    /// * `opt` - optional argument, see inner type for documentation, use <func>_opts to use
    pub fn tunnel_opts(&self, service: Service, opts: HostTunnelOpts) -> Service {
        let mut query = self.selection.select("tunnel");
        query = query.arg_lazy(
            "service",
            Box::new(move || {
                let service = service.clone();
                Box::pin(async move { service.id().await.unwrap().quote() })
            }),
        );
        if let Some(native) = opts.native {
            query = query.arg("native", native);
        }
        if let Some(ports) = opts.ports {
            query = query.arg("ports", ports);
        }
        return Service {
            proc: self.proc.clone(),
            selection: query,
            graphql_client: self.graphql_client.clone(),
        };
    }
    /// Accesses a Unix socket on the host.
    ///
    /// # Arguments
    ///
    /// * `path` - Location of the Unix socket (e.g., "/var/run/docker.sock").
    pub fn unix_socket(&self, path: impl Into<String>) -> Socket {
        let mut query = self.selection.select("unixSocket");
        query = query.arg("path", path.into());
        return Socket {
            proc: self.proc.clone(),
            selection: query,
            graphql_client: self.graphql_client.clone(),
        };
    }
}
#[derive(Clone)]
pub struct Label {
    pub proc: Option<Arc<Child>>,
    pub selection: Selection,
    pub graphql_client: DynGraphQLClient,
}
impl Label {
    /// The label name.
    pub async fn name(&self) -> Result<String, DaggerError> {
        let query = self.selection.select("name");
        query.execute(self.graphql_client.clone()).await
    }
    /// The label value.
    pub async fn value(&self) -> Result<String, DaggerError> {
        let query = self.selection.select("value");
        query.execute(self.graphql_client.clone()).await
    }
}
#[derive(Clone)]
pub struct ListTypeDef {
    pub proc: Option<Arc<Child>>,
    pub selection: Selection,
    pub graphql_client: DynGraphQLClient,
}
impl ListTypeDef {
    /// The type of the elements in the list
    pub fn element_type_def(&self) -> TypeDef {
        let query = self.selection.select("elementTypeDef");
        return TypeDef {
            proc: self.proc.clone(),
            selection: query,
            graphql_client: self.graphql_client.clone(),
        };
    }
}
#[derive(Clone)]
pub struct Module {
    pub proc: Option<Arc<Child>>,
    pub selection: Selection,
    pub graphql_client: DynGraphQLClient,
}
#[derive(Builder, Debug, PartialEq)]
pub struct ModuleServeOpts {
    #[builder(setter(into, strip_option), default)]
    pub environment: Option<Vec<ModuleEnvironmentVariable>>,
}
impl Module {
    /// Modules used by this module
    pub fn dependencies(&self) -> Vec<Module> {
        let query = self.selection.select("dependencies");
        return vec![Module {
            proc: self.proc.clone(),
            selection: query,
            graphql_client: self.graphql_client.clone(),
        }];
    }
    /// The dependencies as configured by the module
    pub async fn dependency_config(&self) -> Result<Vec<String>, DaggerError> {
        let query = self.selection.select("dependencyConfig");
        query.execute(self.graphql_client.clone()).await
    }
    /// The doc string of the module, if any
    pub async fn description(&self) -> Result<String, DaggerError> {
        let query = self.selection.select("description");
        query.execute(self.graphql_client.clone()).await
    }
    /// The code generated by the SDK's runtime
    pub fn generated_code(&self) -> GeneratedCode {
        let query = self.selection.select("generatedCode");
        return GeneratedCode {
            proc: self.proc.clone(),
            selection: query,
            graphql_client: self.graphql_client.clone(),
        };
    }
    /// The ID of the module
    pub async fn id(&self) -> Result<ModuleId, DaggerError> {
        let query = self.selection.select("id");
        query.execute(self.graphql_client.clone()).await
    }
    /// The name of the module
    pub async fn name(&self) -> Result<String, DaggerError> {
        let query = self.selection.select("name");
        query.execute(self.graphql_client.clone()).await
    }
    /// Objects served by this module
    pub fn objects(&self) -> Vec<TypeDef> {
        let query = self.selection.select("objects");
        return vec![TypeDef {
            proc: self.proc.clone(),
            selection: query,
            graphql_client: self.graphql_client.clone(),
        }];
    }
    /// The SDK used by this module
    pub async fn sdk(&self) -> Result<String, DaggerError> {
        let query = self.selection.select("sdk");
        query.execute(self.graphql_client.clone()).await
    }
    /// The SDK runtime module image ref.
    pub async fn sdk_runtime(&self) -> Result<String, DaggerError> {
        let query = self.selection.select("sdkRuntime");
        query.execute(self.graphql_client.clone()).await
    }
    /// Serve a module's API in the current session.
    /// Note: this can only be called once per session.
    /// In the future, it could return a stream or service to remove the side effect.
    ///
    /// # Arguments
    ///
    /// * `opt` - optional argument, see inner type for documentation, use <func>_opts to use
    pub async fn serve(&self) -> Result<Void, DaggerError> {
        let query = self.selection.select("serve");
        query.execute(self.graphql_client.clone()).await
    }
    /// Serve a module's API in the current session.
    /// Note: this can only be called once per session.
    /// In the future, it could return a stream or service to remove the side effect.
    ///
    /// # Arguments
    ///
    /// * `opt` - optional argument, see inner type for documentation, use <func>_opts to use
    pub async fn serve_opts(&self, opts: ModuleServeOpts) -> Result<Void, DaggerError> {
        let mut query = self.selection.select("serve");
        if let Some(environment) = opts.environment {
            query = query.arg("environment", environment);
        }
        query.execute(self.graphql_client.clone()).await
    }
    /// The directory containing the module's source code
    pub fn source_directory(&self) -> Directory {
        let query = self.selection.select("sourceDirectory");
        return Directory {
            proc: self.proc.clone(),
            selection: query,
            graphql_client: self.graphql_client.clone(),
        };
    }
    /// The module's subpath within the source directory
    pub async fn source_directory_sub_path(&self) -> Result<String, DaggerError> {
        let query = self.selection.select("sourceDirectorySubPath");
        query.execute(self.graphql_client.clone()).await
    }
    /// This module plus the given Object type and associated functions
    pub fn with_object(&self, object: TypeDef) -> Module {
        let mut query = self.selection.select("withObject");
        query = query.arg_lazy(
            "object",
            Box::new(move || {
                let object = object.clone();
                Box::pin(async move { object.id().await.unwrap().quote() })
            }),
        );
        return Module {
            proc: self.proc.clone(),
            selection: query,
            graphql_client: self.graphql_client.clone(),
        };
    }
}
#[derive(Clone)]
pub struct ObjectTypeDef {
    pub proc: Option<Arc<Child>>,
    pub selection: Selection,
    pub graphql_client: DynGraphQLClient,
}
impl ObjectTypeDef {
    /// The doc string for the object, if any
    pub async fn description(&self) -> Result<String, DaggerError> {
        let query = self.selection.select("description");
        query.execute(self.graphql_client.clone()).await
    }
    /// Static fields defined on this object, if any
    pub fn fields(&self) -> Vec<FieldTypeDef> {
        let query = self.selection.select("fields");
        return vec![FieldTypeDef {
            proc: self.proc.clone(),
            selection: query,
            graphql_client: self.graphql_client.clone(),
        }];
    }
    /// Functions defined on this object, if any
    pub fn functions(&self) -> Vec<Function> {
        let query = self.selection.select("functions");
        return vec![Function {
            proc: self.proc.clone(),
            selection: query,
            graphql_client: self.graphql_client.clone(),
        }];
    }
    /// The name of the object
    pub async fn name(&self) -> Result<String, DaggerError> {
        let query = self.selection.select("name");
        query.execute(self.graphql_client.clone()).await
    }
}
#[derive(Clone)]
pub struct Port {
    pub proc: Option<Arc<Child>>,
    pub selection: Selection,
    pub graphql_client: DynGraphQLClient,
}
impl Port {
    /// The port description.
    pub async fn description(&self) -> Result<String, DaggerError> {
        let query = self.selection.select("description");
        query.execute(self.graphql_client.clone()).await
    }
    /// The port number.
    pub async fn port(&self) -> Result<isize, DaggerError> {
        let query = self.selection.select("port");
        query.execute(self.graphql_client.clone()).await
    }
    /// The transport layer network protocol.
    pub async fn protocol(&self) -> Result<NetworkProtocol, DaggerError> {
        let query = self.selection.select("protocol");
        query.execute(self.graphql_client.clone()).await
    }
}
#[derive(Clone)]
pub struct Query {
    pub proc: Option<Arc<Child>>,
    pub selection: Selection,
    pub graphql_client: DynGraphQLClient,
}
#[derive(Builder, Debug, PartialEq)]
pub struct QueryContainerOpts {
    #[builder(setter(into, strip_option), default)]
    pub id: Option<ContainerId>,
    #[builder(setter(into, strip_option), default)]
    pub platform: Option<Platform>,
}
#[derive(Builder, Debug, PartialEq)]
pub struct QueryDirectoryOpts {
    #[builder(setter(into, strip_option), default)]
    pub id: Option<DirectoryId>,
}
#[derive(Builder, Debug, PartialEq)]
pub struct QueryGeneratedCodeOpts {
    #[builder(setter(into, strip_option), default)]
    pub id: Option<GeneratedCodeId>,
}
#[derive(Builder, Debug, PartialEq)]
pub struct QueryGitOpts {
    /// A service which must be started before the repo is fetched.
    #[builder(setter(into, strip_option), default)]
    pub experimental_service_host: Option<ServiceId>,
    /// Set to true to keep .git directory.
    #[builder(setter(into, strip_option), default)]
    pub keep_git_dir: Option<bool>,
}
#[derive(Builder, Debug, PartialEq)]
pub struct QueryHttpOpts {
    /// A service which must be started before the URL is fetched.
    #[builder(setter(into, strip_option), default)]
    pub experimental_service_host: Option<ServiceId>,
}
#[derive(Builder, Debug, PartialEq)]
pub struct QueryModuleOpts {
    #[builder(setter(into, strip_option), default)]
    pub id: Option<ModuleId>,
}
#[derive(Builder, Debug, PartialEq)]
pub struct QueryPipelineOpts<'a> {
    /// Pipeline description.
    #[builder(setter(into, strip_option), default)]
    pub description: Option<&'a str>,
    /// Pipeline labels.
    #[builder(setter(into, strip_option), default)]
    pub labels: Option<Vec<PipelineLabel>>,
}
#[derive(Builder, Debug, PartialEq)]
pub struct QuerySocketOpts {
    #[builder(setter(into, strip_option), default)]
    pub id: Option<SocketId>,
}
#[derive(Builder, Debug, PartialEq)]
pub struct QueryTypeDefOpts {
    #[builder(setter(into, strip_option), default)]
    pub id: Option<TypeDefId>,
}
impl Query {
    /// Constructs a cache volume for a given cache key.
    ///
    /// # Arguments
    ///
    /// * `key` - A string identifier to target this cache volume (e.g., "modules-cache").
    pub fn cache_volume(&self, key: impl Into<String>) -> CacheVolume {
        let mut query = self.selection.select("cacheVolume");
        query = query.arg("key", key.into());
        return CacheVolume {
            proc: self.proc.clone(),
            selection: query,
            graphql_client: self.graphql_client.clone(),
        };
    }
    /// Checks if the current Dagger Engine is compatible with an SDK's required version.
    ///
    /// # Arguments
    ///
    /// * `version` - The SDK's required version.
    pub async fn check_version_compatibility(
        &self,
        version: impl Into<String>,
    ) -> Result<bool, DaggerError> {
        let mut query = self.selection.select("checkVersionCompatibility");
        query = query.arg("version", version.into());
        query.execute(self.graphql_client.clone()).await
    }
    /// Loads a container from ID.
    /// Null ID returns an empty container (scratch).
    /// Optional platform argument initializes new containers to execute and publish as that platform.
    /// Platform defaults to that of the builder's host.
    ///
    /// # Arguments
    ///
    /// * `opt` - optional argument, see inner type for documentation, use <func>_opts to use
    pub fn container(&self) -> Container {
        let query = self.selection.select("container");
        return Container {
            proc: self.proc.clone(),
            selection: query,
            graphql_client: self.graphql_client.clone(),
        };
    }
    /// Loads a container from ID.
    /// Null ID returns an empty container (scratch).
    /// Optional platform argument initializes new containers to execute and publish as that platform.
    /// Platform defaults to that of the builder's host.
    ///
    /// # Arguments
    ///
    /// * `opt` - optional argument, see inner type for documentation, use <func>_opts to use
    pub fn container_opts(&self, opts: QueryContainerOpts) -> Container {
        let mut query = self.selection.select("container");
        if let Some(id) = opts.id {
            query = query.arg("id", id);
        }
        if let Some(platform) = opts.platform {
            query = query.arg("platform", platform);
        }
        return Container {
            proc: self.proc.clone(),
            selection: query,
            graphql_client: self.graphql_client.clone(),
        };
    }
    /// The FunctionCall context that the SDK caller is currently executing in.
    /// If the caller is not currently executing in a function, this will return
    /// an error.
    pub fn current_function_call(&self) -> FunctionCall {
        let query = self.selection.select("currentFunctionCall");
        return FunctionCall {
            proc: self.proc.clone(),
            selection: query,
            graphql_client: self.graphql_client.clone(),
        };
    }
    /// The module currently being served in the session, if any.
    pub fn current_module(&self) -> Module {
        let query = self.selection.select("currentModule");
        return Module {
            proc: self.proc.clone(),
            selection: query,
            graphql_client: self.graphql_client.clone(),
        };
    }
    /// The default platform of the builder.
    pub async fn default_platform(&self) -> Result<Platform, DaggerError> {
        let query = self.selection.select("defaultPlatform");
        query.execute(self.graphql_client.clone()).await
    }
    /// Load a directory by ID. No argument produces an empty directory.
    ///
    /// # Arguments
    ///
    /// * `opt` - optional argument, see inner type for documentation, use <func>_opts to use
    pub fn directory(&self) -> Directory {
        let query = self.selection.select("directory");
        return Directory {
            proc: self.proc.clone(),
            selection: query,
            graphql_client: self.graphql_client.clone(),
        };
    }
    /// Load a directory by ID. No argument produces an empty directory.
    ///
    /// # Arguments
    ///
    /// * `opt` - optional argument, see inner type for documentation, use <func>_opts to use
    pub fn directory_opts(&self, opts: QueryDirectoryOpts) -> Directory {
        let mut query = self.selection.select("directory");
        if let Some(id) = opts.id {
            query = query.arg("id", id);
        }
        return Directory {
            proc: self.proc.clone(),
            selection: query,
            graphql_client: self.graphql_client.clone(),
        };
    }
    /// Loads a file by ID.
    pub fn file(&self, id: File) -> File {
        let mut query = self.selection.select("file");
        query = query.arg_lazy(
            "id",
            Box::new(move || {
                let id = id.clone();
                Box::pin(async move { id.id().await.unwrap().quote() })
            }),
        );
        return File {
            proc: self.proc.clone(),
            selection: query,
            graphql_client: self.graphql_client.clone(),
        };
    }
    /// Load a function by ID
    pub fn function(&self, id: Function) -> Function {
        let mut query = self.selection.select("function");
        query = query.arg_lazy(
            "id",
            Box::new(move || {
                let id = id.clone();
                Box::pin(async move { id.id().await.unwrap().quote() })
            }),
        );
        return Function {
            proc: self.proc.clone(),
            selection: query,
            graphql_client: self.graphql_client.clone(),
        };
    }
    /// Load GeneratedCode by ID, or create a new one if id is unset.
    ///
    /// # Arguments
    ///
    /// * `opt` - optional argument, see inner type for documentation, use <func>_opts to use
    pub fn generated_code(&self) -> GeneratedCode {
        let query = self.selection.select("generatedCode");
        return GeneratedCode {
            proc: self.proc.clone(),
            selection: query,
            graphql_client: self.graphql_client.clone(),
        };
    }
    /// Load GeneratedCode by ID, or create a new one if id is unset.
    ///
    /// # Arguments
    ///
    /// * `opt` - optional argument, see inner type for documentation, use <func>_opts to use
    pub fn generated_code_opts(&self, opts: QueryGeneratedCodeOpts) -> GeneratedCode {
        let mut query = self.selection.select("generatedCode");
        if let Some(id) = opts.id {
            query = query.arg("id", id);
        }
        return GeneratedCode {
            proc: self.proc.clone(),
            selection: query,
            graphql_client: self.graphql_client.clone(),
        };
    }
    /// Queries a git repository.
    ///
    /// # Arguments
    ///
    /// * `url` - Url of the git repository.
    /// Can be formatted as https://{host}/{owner}/{repo}, git@{host}/{owner}/{repo}
    /// Suffix ".git" is optional.
    /// * `opt` - optional argument, see inner type for documentation, use <func>_opts to use
    pub fn git(&self, url: impl Into<String>) -> GitRepository {
        let mut query = self.selection.select("git");
        query = query.arg("url", url.into());
        return GitRepository {
            proc: self.proc.clone(),
            selection: query,
            graphql_client: self.graphql_client.clone(),
        };
    }
    /// Queries a git repository.
    ///
    /// # Arguments
    ///
    /// * `url` - Url of the git repository.
    /// Can be formatted as https://{host}/{owner}/{repo}, git@{host}/{owner}/{repo}
    /// Suffix ".git" is optional.
    /// * `opt` - optional argument, see inner type for documentation, use <func>_opts to use
    pub fn git_opts(&self, url: impl Into<String>, opts: QueryGitOpts) -> GitRepository {
        let mut query = self.selection.select("git");
        query = query.arg("url", url.into());
        if let Some(keep_git_dir) = opts.keep_git_dir {
            query = query.arg("keepGitDir", keep_git_dir);
        }
        if let Some(experimental_service_host) = opts.experimental_service_host {
            query = query.arg("experimentalServiceHost", experimental_service_host);
        }
        return GitRepository {
            proc: self.proc.clone(),
            selection: query,
            graphql_client: self.graphql_client.clone(),
        };
    }
    /// Queries the host environment.
    pub fn host(&self) -> Host {
        let query = self.selection.select("host");
        return Host {
            proc: self.proc.clone(),
            selection: query,
            graphql_client: self.graphql_client.clone(),
        };
    }
    /// Returns a file containing an http remote url content.
    ///
    /// # Arguments
    ///
    /// * `url` - HTTP url to get the content from (e.g., "https://docs.dagger.io").
    /// * `opt` - optional argument, see inner type for documentation, use <func>_opts to use
    pub fn http(&self, url: impl Into<String>) -> File {
        let mut query = self.selection.select("http");
        query = query.arg("url", url.into());
        return File {
            proc: self.proc.clone(),
            selection: query,
            graphql_client: self.graphql_client.clone(),
        };
    }
    /// Returns a file containing an http remote url content.
    ///
    /// # Arguments
    ///
    /// * `url` - HTTP url to get the content from (e.g., "https://docs.dagger.io").
    /// * `opt` - optional argument, see inner type for documentation, use <func>_opts to use
    pub fn http_opts(&self, url: impl Into<String>, opts: QueryHttpOpts) -> File {
        let mut query = self.selection.select("http");
        query = query.arg("url", url.into());
        if let Some(experimental_service_host) = opts.experimental_service_host {
            query = query.arg("experimentalServiceHost", experimental_service_host);
        }
        return File {
            proc: self.proc.clone(),
            selection: query,
            graphql_client: self.graphql_client.clone(),
        };
    }
    /// Load a module by ID, or create a new one if id is unset.
    ///
    /// # Arguments
    ///
    /// * `opt` - optional argument, see inner type for documentation, use <func>_opts to use
    pub fn module(&self) -> Module {
        let query = self.selection.select("module");
        return Module {
            proc: self.proc.clone(),
            selection: query,
            graphql_client: self.graphql_client.clone(),
        };
    }
    /// Load a module by ID, or create a new one if id is unset.
    ///
    /// # Arguments
    ///
    /// * `opt` - optional argument, see inner type for documentation, use <func>_opts to use
    pub fn module_opts(&self, opts: QueryModuleOpts) -> Module {
        let mut query = self.selection.select("module");
        if let Some(id) = opts.id {
            query = query.arg("id", id);
        }
        return Module {
            proc: self.proc.clone(),
            selection: query,
            graphql_client: self.graphql_client.clone(),
        };
    }
    /// Create a new function from the provided definition.
    pub fn new_function(&self, name: impl Into<String>, return_type: TypeDef) -> Function {
        let mut query = self.selection.select("newFunction");
        query = query.arg("name", name.into());
        query = query.arg_lazy(
            "returnType",
            Box::new(move || {
                let return_type = return_type.clone();
                Box::pin(async move { return_type.id().await.unwrap().quote() })
            }),
        );
        return Function {
            proc: self.proc.clone(),
            selection: query,
            graphql_client: self.graphql_client.clone(),
        };
    }
    /// Creates a named sub-pipeline.
    ///
    /// # Arguments
    ///
    /// * `name` - Pipeline name.
    /// * `opt` - optional argument, see inner type for documentation, use <func>_opts to use
    pub fn pipeline(&self, name: impl Into<String>) -> Query {
        let mut query = self.selection.select("pipeline");
        query = query.arg("name", name.into());
        return Query {
            proc: self.proc.clone(),
            selection: query,
            graphql_client: self.graphql_client.clone(),
        };
    }
    /// Creates a named sub-pipeline.
    ///
    /// # Arguments
    ///
    /// * `name` - Pipeline name.
    /// * `opt` - optional argument, see inner type for documentation, use <func>_opts to use
    pub fn pipeline_opts<'a>(&self, name: impl Into<String>, opts: QueryPipelineOpts<'a>) -> Query {
        let mut query = self.selection.select("pipeline");
        query = query.arg("name", name.into());
        if let Some(description) = opts.description {
            query = query.arg("description", description);
        }
        if let Some(labels) = opts.labels {
            query = query.arg("labels", labels);
        }
        return Query {
            proc: self.proc.clone(),
            selection: query,
            graphql_client: self.graphql_client.clone(),
        };
    }
    /// Loads a secret from its ID.
    pub fn secret(&self, id: Secret) -> Secret {
        let mut query = self.selection.select("secret");
        query = query.arg_lazy(
            "id",
            Box::new(move || {
                let id = id.clone();
                Box::pin(async move { id.id().await.unwrap().quote() })
            }),
        );
        return Secret {
            proc: self.proc.clone(),
            selection: query,
            graphql_client: self.graphql_client.clone(),
        };
    }
    /// Loads a service from ID.
    pub fn service(&self, id: Service) -> Service {
        let mut query = self.selection.select("service");
        query = query.arg_lazy(
            "id",
            Box::new(move || {
                let id = id.clone();
                Box::pin(async move { id.id().await.unwrap().quote() })
            }),
        );
        return Service {
            proc: self.proc.clone(),
            selection: query,
            graphql_client: self.graphql_client.clone(),
        };
    }
    /// Sets a secret given a user defined name to its plaintext and returns the secret.
    /// The plaintext value is limited to a size of 128000 bytes.
    ///
    /// # Arguments
    ///
    /// * `name` - The user defined name for this secret
    /// * `plaintext` - The plaintext of the secret
    pub fn set_secret(&self, name: impl Into<String>, plaintext: impl Into<String>) -> Secret {
        let mut query = self.selection.select("setSecret");
        query = query.arg("name", name.into());
        query = query.arg("plaintext", plaintext.into());
        return Secret {
            proc: self.proc.clone(),
            selection: query,
            graphql_client: self.graphql_client.clone(),
        };
    }
    /// Loads a socket by its ID.
    ///
    /// # Arguments
    ///
    /// * `opt` - optional argument, see inner type for documentation, use <func>_opts to use
    pub fn socket(&self) -> Socket {
        let query = self.selection.select("socket");
        return Socket {
            proc: self.proc.clone(),
            selection: query,
            graphql_client: self.graphql_client.clone(),
        };
    }
    /// Loads a socket by its ID.
    ///
    /// # Arguments
    ///
    /// * `opt` - optional argument, see inner type for documentation, use <func>_opts to use
    pub fn socket_opts(&self, opts: QuerySocketOpts) -> Socket {
        let mut query = self.selection.select("socket");
        if let Some(id) = opts.id {
            query = query.arg("id", id);
        }
        return Socket {
            proc: self.proc.clone(),
            selection: query,
            graphql_client: self.graphql_client.clone(),
        };
    }
    ///
    /// # Arguments
    ///
    /// * `opt` - optional argument, see inner type for documentation, use <func>_opts to use
    pub fn type_def(&self) -> TypeDef {
        let query = self.selection.select("typeDef");
        return TypeDef {
            proc: self.proc.clone(),
            selection: query,
            graphql_client: self.graphql_client.clone(),
        };
    }
    ///
    /// # Arguments
    ///
    /// * `opt` - optional argument, see inner type for documentation, use <func>_opts to use
    pub fn type_def_opts(&self, opts: QueryTypeDefOpts) -> TypeDef {
        let mut query = self.selection.select("typeDef");
        if let Some(id) = opts.id {
            query = query.arg("id", id);
        }
        return TypeDef {
            proc: self.proc.clone(),
            selection: query,
            graphql_client: self.graphql_client.clone(),
        };
    }
}
#[derive(Clone)]
pub struct Secret {
    pub proc: Option<Arc<Child>>,
    pub selection: Selection,
    pub graphql_client: DynGraphQLClient,
}
impl Secret {
    /// The identifier for this secret.
    pub async fn id(&self) -> Result<SecretId, DaggerError> {
        let query = self.selection.select("id");
        query.execute(self.graphql_client.clone()).await
    }
    /// The value of this secret.
    pub async fn plaintext(&self) -> Result<String, DaggerError> {
        let query = self.selection.select("plaintext");
        query.execute(self.graphql_client.clone()).await
    }
}
#[derive(Clone)]
pub struct Service {
    pub proc: Option<Arc<Child>>,
    pub selection: Selection,
    pub graphql_client: DynGraphQLClient,
}
#[derive(Builder, Debug, PartialEq)]
pub struct ServiceEndpointOpts<'a> {
    /// The exposed port number for the endpoint
    #[builder(setter(into, strip_option), default)]
    pub port: Option<isize>,
    /// Return a URL with the given scheme, eg. http for http://
    #[builder(setter(into, strip_option), default)]
    pub scheme: Option<&'a str>,
}
impl Service {
    /// Retrieves an endpoint that clients can use to reach this container.
    /// If no port is specified, the first exposed port is used. If none exist an error is returned.
    /// If a scheme is specified, a URL is returned. Otherwise, a host:port pair is returned.
    ///
    /// # Arguments
    ///
    /// * `opt` - optional argument, see inner type for documentation, use <func>_opts to use
    pub async fn endpoint(&self) -> Result<String, DaggerError> {
        let query = self.selection.select("endpoint");
        query.execute(self.graphql_client.clone()).await
    }
    /// Retrieves an endpoint that clients can use to reach this container.
    /// If no port is specified, the first exposed port is used. If none exist an error is returned.
    /// If a scheme is specified, a URL is returned. Otherwise, a host:port pair is returned.
    ///
    /// # Arguments
    ///
    /// * `opt` - optional argument, see inner type for documentation, use <func>_opts to use
    pub async fn endpoint_opts<'a>(
        &self,
        opts: ServiceEndpointOpts<'a>,
    ) -> Result<String, DaggerError> {
        let mut query = self.selection.select("endpoint");
        if let Some(port) = opts.port {
            query = query.arg("port", port);
        }
        if let Some(scheme) = opts.scheme {
            query = query.arg("scheme", scheme);
        }
        query.execute(self.graphql_client.clone()).await
    }
    /// Retrieves a hostname which can be used by clients to reach this container.
    pub async fn hostname(&self) -> Result<String, DaggerError> {
        let query = self.selection.select("hostname");
        query.execute(self.graphql_client.clone()).await
    }
    /// A unique identifier for this service.
    pub async fn id(&self) -> Result<ServiceId, DaggerError> {
        let query = self.selection.select("id");
        query.execute(self.graphql_client.clone()).await
    }
    /// Retrieves the list of ports provided by the service.
    pub fn ports(&self) -> Vec<Port> {
        let query = self.selection.select("ports");
        return vec![Port {
            proc: self.proc.clone(),
            selection: query,
            graphql_client: self.graphql_client.clone(),
        }];
    }
    /// Start the service and wait for its health checks to succeed.
    /// Services bound to a Container do not need to be manually started.
    pub async fn start(&self) -> Result<ServiceId, DaggerError> {
        let query = self.selection.select("start");
        query.execute(self.graphql_client.clone()).await
    }
    /// Stop the service.
    pub async fn stop(&self) -> Result<ServiceId, DaggerError> {
        let query = self.selection.select("stop");
        query.execute(self.graphql_client.clone()).await
    }
}
#[derive(Clone)]
pub struct Socket {
    pub proc: Option<Arc<Child>>,
    pub selection: Selection,
    pub graphql_client: DynGraphQLClient,
}
impl Socket {
    /// The content-addressed identifier of the socket.
    pub async fn id(&self) -> Result<SocketId, DaggerError> {
        let query = self.selection.select("id");
        query.execute(self.graphql_client.clone()).await
    }
}
#[derive(Clone)]
pub struct TypeDef {
    pub proc: Option<Arc<Child>>,
    pub selection: Selection,
    pub graphql_client: DynGraphQLClient,
}
#[derive(Builder, Debug, PartialEq)]
pub struct TypeDefWithFieldOpts<'a> {
    /// A doc string for the field, if any
    #[builder(setter(into, strip_option), default)]
    pub description: Option<&'a str>,
}
#[derive(Builder, Debug, PartialEq)]
pub struct TypeDefWithObjectOpts<'a> {
    #[builder(setter(into, strip_option), default)]
    pub description: Option<&'a str>,
}
impl TypeDef {
    /// If kind is LIST, the list-specific type definition.
    /// If kind is not LIST, this will be null.
    pub fn as_list(&self) -> ListTypeDef {
        let query = self.selection.select("asList");
        return ListTypeDef {
            proc: self.proc.clone(),
            selection: query,
            graphql_client: self.graphql_client.clone(),
        };
    }
    /// If kind is OBJECT, the object-specific type definition.
    /// If kind is not OBJECT, this will be null.
    pub fn as_object(&self) -> ObjectTypeDef {
        let query = self.selection.select("asObject");
        return ObjectTypeDef {
            proc: self.proc.clone(),
            selection: query,
            graphql_client: self.graphql_client.clone(),
        };
    }
    pub async fn id(&self) -> Result<TypeDefId, DaggerError> {
        let query = self.selection.select("id");
        query.execute(self.graphql_client.clone()).await
    }
    /// The kind of type this is (e.g. primitive, list, object)
    pub async fn kind(&self) -> Result<TypeDefKind, DaggerError> {
        let query = self.selection.select("kind");
        query.execute(self.graphql_client.clone()).await
    }
    /// Whether this type can be set to null. Defaults to false.
    pub async fn optional(&self) -> Result<bool, DaggerError> {
        let query = self.selection.select("optional");
        query.execute(self.graphql_client.clone()).await
    }
    /// Adds a static field for an Object TypeDef, failing if the type is not an object.
    ///
    /// # Arguments
    ///
    /// * `name` - The name of the field in the object
    /// * `type_def` - The type of the field
    /// * `opt` - optional argument, see inner type for documentation, use <func>_opts to use
    pub fn with_field(&self, name: impl Into<String>, type_def: TypeDef) -> TypeDef {
        let mut query = self.selection.select("withField");
        query = query.arg("name", name.into());
        query = query.arg_lazy(
            "typeDef",
            Box::new(move || {
                let type_def = type_def.clone();
                Box::pin(async move { type_def.id().await.unwrap().quote() })
            }),
        );
        return TypeDef {
            proc: self.proc.clone(),
            selection: query,
            graphql_client: self.graphql_client.clone(),
        };
    }
    /// Adds a static field for an Object TypeDef, failing if the type is not an object.
    ///
    /// # Arguments
    ///
    /// * `name` - The name of the field in the object
    /// * `type_def` - The type of the field
    /// * `opt` - optional argument, see inner type for documentation, use <func>_opts to use
    pub fn with_field_opts<'a>(
        &self,
        name: impl Into<String>,
        type_def: TypeDef,
        opts: TypeDefWithFieldOpts<'a>,
    ) -> TypeDef {
        let mut query = self.selection.select("withField");
        query = query.arg("name", name.into());
        query = query.arg_lazy(
            "typeDef",
            Box::new(move || {
                let type_def = type_def.clone();
                Box::pin(async move { type_def.id().await.unwrap().quote() })
            }),
        );
        if let Some(description) = opts.description {
            query = query.arg("description", description);
        }
        return TypeDef {
            proc: self.proc.clone(),
            selection: query,
            graphql_client: self.graphql_client.clone(),
        };
    }
    /// Adds a function for an Object TypeDef, failing if the type is not an object.
    pub fn with_function(&self, function: Function) -> TypeDef {
        let mut query = self.selection.select("withFunction");
        query = query.arg_lazy(
            "function",
            Box::new(move || {
                let function = function.clone();
                Box::pin(async move { function.id().await.unwrap().quote() })
            }),
        );
        return TypeDef {
            proc: self.proc.clone(),
            selection: query,
            graphql_client: self.graphql_client.clone(),
        };
    }
    /// Sets the kind of the type.
    pub fn with_kind(&self, kind: TypeDefKind) -> TypeDef {
        let mut query = self.selection.select("withKind");
        query = query.arg_enum("kind", kind);
        return TypeDef {
            proc: self.proc.clone(),
            selection: query,
            graphql_client: self.graphql_client.clone(),
        };
    }
    /// Returns a TypeDef of kind List with the provided type for its elements.
    pub fn with_list_of(&self, element_type: TypeDef) -> TypeDef {
        let mut query = self.selection.select("withListOf");
        query = query.arg_lazy(
            "elementType",
            Box::new(move || {
                let element_type = element_type.clone();
                Box::pin(async move { element_type.id().await.unwrap().quote() })
            }),
        );
        return TypeDef {
            proc: self.proc.clone(),
            selection: query,
            graphql_client: self.graphql_client.clone(),
        };
    }
    /// Returns a TypeDef of kind Object with the provided name.
    /// Note that an object's fields and functions may be omitted if the intent is
    /// only to refer to an object. This is how functions are able to return their
    /// own object, or any other circular reference.
    ///
    /// # Arguments
    ///
    /// * `opt` - optional argument, see inner type for documentation, use <func>_opts to use
    pub fn with_object(&self, name: impl Into<String>) -> TypeDef {
        let mut query = self.selection.select("withObject");
        query = query.arg("name", name.into());
        return TypeDef {
            proc: self.proc.clone(),
            selection: query,
            graphql_client: self.graphql_client.clone(),
        };
    }
    /// Returns a TypeDef of kind Object with the provided name.
    /// Note that an object's fields and functions may be omitted if the intent is
    /// only to refer to an object. This is how functions are able to return their
    /// own object, or any other circular reference.
    ///
    /// # Arguments
    ///
    /// * `opt` - optional argument, see inner type for documentation, use <func>_opts to use
    pub fn with_object_opts<'a>(
        &self,
        name: impl Into<String>,
        opts: TypeDefWithObjectOpts<'a>,
    ) -> TypeDef {
        let mut query = self.selection.select("withObject");
        query = query.arg("name", name.into());
        if let Some(description) = opts.description {
            query = query.arg("description", description);
        }
        return TypeDef {
            proc: self.proc.clone(),
            selection: query,
            graphql_client: self.graphql_client.clone(),
        };
    }
    /// Sets whether this type can be set to null.
    pub fn with_optional(&self, optional: bool) -> TypeDef {
        let mut query = self.selection.select("withOptional");
        query = query.arg("optional", optional);
        return TypeDef {
            proc: self.proc.clone(),
            selection: query,
            graphql_client: self.graphql_client.clone(),
        };
    }
}
#[derive(Serialize, Deserialize, Clone, PartialEq, Debug)]
pub enum CacheSharingMode {
    LOCKED,
    PRIVATE,
    SHARED,
}
#[derive(Serialize, Deserialize, Clone, PartialEq, Debug)]
pub enum ImageLayerCompression {
    EStarGZ,
    Gzip,
    Uncompressed,
    Zstd,
}
#[derive(Serialize, Deserialize, Clone, PartialEq, Debug)]
pub enum ImageMediaTypes {
    DockerMediaTypes,
    OCIMediaTypes,
}
#[derive(Serialize, Deserialize, Clone, PartialEq, Debug)]
pub enum NetworkProtocol {
    TCP,
    UDP,
}
#[derive(Serialize, Deserialize, Clone, PartialEq, Debug)]
pub enum TypeDefKind {
    BooleanKind,
    IntegerKind,
    ListKind,
    ObjectKind,
    StringKind,
    VoidKind,
}<|MERGE_RESOLUTION|>--- conflicted
+++ resolved
@@ -869,7 +869,6 @@
             graphql_client: self.graphql_client.clone(),
         };
     }
-<<<<<<< HEAD
     /// Retrieves a service that will run the container.
     pub fn service(&self) -> Service {
         let query = self.selection.select("service");
@@ -878,14 +877,13 @@
             selection: query,
             graphql_client: self.graphql_client.clone(),
         };
-=======
+    }
     /// Return a websocket endpoint that, if connected to, will start the container with a TTY streamed
     /// over the websocket.
     /// Primarily intended for internal use with the dagger CLI.
     pub async fn shell_endpoint(&self) -> Result<String, DaggerError> {
         let query = self.selection.select("shellEndpoint");
         query.execute(self.graphql_client.clone()).await
->>>>>>> 0a813d18
     }
     /// The error stream of the last executed command.
     /// Will execute default command if none is set, or error if there's no default.
