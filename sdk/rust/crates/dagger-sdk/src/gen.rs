#![allow(clippy::needless_lifetimes)]

use crate::core::cli_session::DaggerSessionProc;
use crate::core::graphql_client::DynGraphQLClient;
use crate::errors::DaggerError;
use crate::id::IntoID;
use crate::querybuilder::Selection;
use derive_builder::Builder;
use serde::{Deserialize, Serialize};
use std::sync::Arc;

#[derive(Serialize, Deserialize, PartialEq, Debug, Clone)]
pub struct CacheVolumeId(pub String);
impl From<&str> for CacheVolumeId {
    fn from(value: &str) -> Self {
        Self(value.to_string())
    }
}
impl From<String> for CacheVolumeId {
    fn from(value: String) -> Self {
        Self(value)
    }
}
impl IntoID<CacheVolumeId> for CacheVolume {
    fn into_id(
        self,
    ) -> std::pin::Pin<
        Box<dyn core::future::Future<Output = Result<CacheVolumeId, DaggerError>> + Send>,
    > {
        Box::pin(async move { self.id().await })
    }
}
impl IntoID<CacheVolumeId> for CacheVolumeId {
    fn into_id(
        self,
    ) -> std::pin::Pin<
        Box<dyn core::future::Future<Output = Result<CacheVolumeId, DaggerError>> + Send>,
    > {
        Box::pin(async move { Ok::<CacheVolumeId, DaggerError>(self) })
    }
}
impl CacheVolumeId {
    fn quote(&self) -> String {
        format!("\"{}\"", self.0.clone())
    }
}
#[derive(Serialize, Deserialize, PartialEq, Debug, Clone)]
pub struct ContainerId(pub String);
impl From<&str> for ContainerId {
    fn from(value: &str) -> Self {
        Self(value.to_string())
    }
}
impl From<String> for ContainerId {
    fn from(value: String) -> Self {
        Self(value)
    }
}
impl IntoID<ContainerId> for Container {
    fn into_id(
        self,
    ) -> std::pin::Pin<
        Box<dyn core::future::Future<Output = Result<ContainerId, DaggerError>> + Send>,
    > {
        Box::pin(async move { self.id().await })
    }
}
impl IntoID<ContainerId> for ContainerId {
    fn into_id(
        self,
    ) -> std::pin::Pin<
        Box<dyn core::future::Future<Output = Result<ContainerId, DaggerError>> + Send>,
    > {
        Box::pin(async move { Ok::<ContainerId, DaggerError>(self) })
    }
}
impl ContainerId {
    fn quote(&self) -> String {
        format!("\"{}\"", self.0.clone())
    }
}
#[derive(Serialize, Deserialize, PartialEq, Debug, Clone)]
pub struct CurrentModuleId(pub String);
impl From<&str> for CurrentModuleId {
    fn from(value: &str) -> Self {
        Self(value.to_string())
    }
}
impl From<String> for CurrentModuleId {
    fn from(value: String) -> Self {
        Self(value)
    }
}
impl IntoID<CurrentModuleId> for CurrentModule {
    fn into_id(
        self,
    ) -> std::pin::Pin<
        Box<dyn core::future::Future<Output = Result<CurrentModuleId, DaggerError>> + Send>,
    > {
        Box::pin(async move { self.id().await })
    }
}
impl IntoID<CurrentModuleId> for CurrentModuleId {
    fn into_id(
        self,
    ) -> std::pin::Pin<
        Box<dyn core::future::Future<Output = Result<CurrentModuleId, DaggerError>> + Send>,
    > {
        Box::pin(async move { Ok::<CurrentModuleId, DaggerError>(self) })
    }
}
impl CurrentModuleId {
    fn quote(&self) -> String {
        format!("\"{}\"", self.0.clone())
    }
}
#[derive(Serialize, Deserialize, PartialEq, Debug, Clone)]
pub struct DirectoryId(pub String);
impl From<&str> for DirectoryId {
    fn from(value: &str) -> Self {
        Self(value.to_string())
    }
}
impl From<String> for DirectoryId {
    fn from(value: String) -> Self {
        Self(value)
    }
}
impl IntoID<DirectoryId> for Directory {
    fn into_id(
        self,
    ) -> std::pin::Pin<
        Box<dyn core::future::Future<Output = Result<DirectoryId, DaggerError>> + Send>,
    > {
        Box::pin(async move { self.id().await })
    }
}
impl IntoID<DirectoryId> for DirectoryId {
    fn into_id(
        self,
    ) -> std::pin::Pin<
        Box<dyn core::future::Future<Output = Result<DirectoryId, DaggerError>> + Send>,
    > {
        Box::pin(async move { Ok::<DirectoryId, DaggerError>(self) })
    }
}
impl DirectoryId {
    fn quote(&self) -> String {
        format!("\"{}\"", self.0.clone())
    }
}
#[derive(Serialize, Deserialize, PartialEq, Debug, Clone)]
pub struct EngineCacheEntryId(pub String);
impl From<&str> for EngineCacheEntryId {
    fn from(value: &str) -> Self {
        Self(value.to_string())
    }
}
impl From<String> for EngineCacheEntryId {
    fn from(value: String) -> Self {
        Self(value)
    }
}
impl IntoID<EngineCacheEntryId> for EngineCacheEntry {
    fn into_id(
        self,
    ) -> std::pin::Pin<
        Box<dyn core::future::Future<Output = Result<EngineCacheEntryId, DaggerError>> + Send>,
    > {
        Box::pin(async move { self.id().await })
    }
}
impl IntoID<EngineCacheEntryId> for EngineCacheEntryId {
    fn into_id(
        self,
    ) -> std::pin::Pin<
        Box<dyn core::future::Future<Output = Result<EngineCacheEntryId, DaggerError>> + Send>,
    > {
        Box::pin(async move { Ok::<EngineCacheEntryId, DaggerError>(self) })
    }
}
impl EngineCacheEntryId {
    fn quote(&self) -> String {
        format!("\"{}\"", self.0.clone())
    }
}
#[derive(Serialize, Deserialize, PartialEq, Debug, Clone)]
pub struct EngineCacheEntrySetId(pub String);
impl From<&str> for EngineCacheEntrySetId {
    fn from(value: &str) -> Self {
        Self(value.to_string())
    }
}
impl From<String> for EngineCacheEntrySetId {
    fn from(value: String) -> Self {
        Self(value)
    }
}
impl IntoID<EngineCacheEntrySetId> for EngineCacheEntrySet {
    fn into_id(
        self,
    ) -> std::pin::Pin<
        Box<dyn core::future::Future<Output = Result<EngineCacheEntrySetId, DaggerError>> + Send>,
    > {
        Box::pin(async move { self.id().await })
    }
}
impl IntoID<EngineCacheEntrySetId> for EngineCacheEntrySetId {
    fn into_id(
        self,
    ) -> std::pin::Pin<
        Box<dyn core::future::Future<Output = Result<EngineCacheEntrySetId, DaggerError>> + Send>,
    > {
        Box::pin(async move { Ok::<EngineCacheEntrySetId, DaggerError>(self) })
    }
}
impl EngineCacheEntrySetId {
    fn quote(&self) -> String {
        format!("\"{}\"", self.0.clone())
    }
}
#[derive(Serialize, Deserialize, PartialEq, Debug, Clone)]
pub struct EngineCacheId(pub String);
impl From<&str> for EngineCacheId {
    fn from(value: &str) -> Self {
        Self(value.to_string())
    }
}
impl From<String> for EngineCacheId {
    fn from(value: String) -> Self {
        Self(value)
    }
}
impl IntoID<EngineCacheId> for EngineCache {
    fn into_id(
        self,
    ) -> std::pin::Pin<
        Box<dyn core::future::Future<Output = Result<EngineCacheId, DaggerError>> + Send>,
    > {
        Box::pin(async move { self.id().await })
    }
}
impl IntoID<EngineCacheId> for EngineCacheId {
    fn into_id(
        self,
    ) -> std::pin::Pin<
        Box<dyn core::future::Future<Output = Result<EngineCacheId, DaggerError>> + Send>,
    > {
        Box::pin(async move { Ok::<EngineCacheId, DaggerError>(self) })
    }
}
impl EngineCacheId {
    fn quote(&self) -> String {
        format!("\"{}\"", self.0.clone())
    }
}
#[derive(Serialize, Deserialize, PartialEq, Debug, Clone)]
pub struct EngineId(pub String);
impl From<&str> for EngineId {
    fn from(value: &str) -> Self {
        Self(value.to_string())
    }
}
impl From<String> for EngineId {
    fn from(value: String) -> Self {
        Self(value)
    }
}
impl IntoID<EngineId> for Engine {
    fn into_id(
        self,
    ) -> std::pin::Pin<Box<dyn core::future::Future<Output = Result<EngineId, DaggerError>> + Send>>
    {
        Box::pin(async move { self.id().await })
    }
}
impl IntoID<EngineId> for EngineId {
    fn into_id(
        self,
    ) -> std::pin::Pin<Box<dyn core::future::Future<Output = Result<EngineId, DaggerError>> + Send>>
    {
        Box::pin(async move { Ok::<EngineId, DaggerError>(self) })
    }
}
impl EngineId {
    fn quote(&self) -> String {
        format!("\"{}\"", self.0.clone())
    }
}
#[derive(Serialize, Deserialize, PartialEq, Debug, Clone)]
pub struct EnumTypeDefId(pub String);
impl From<&str> for EnumTypeDefId {
    fn from(value: &str) -> Self {
        Self(value.to_string())
    }
}
impl From<String> for EnumTypeDefId {
    fn from(value: String) -> Self {
        Self(value)
    }
}
impl IntoID<EnumTypeDefId> for EnumTypeDef {
    fn into_id(
        self,
    ) -> std::pin::Pin<
        Box<dyn core::future::Future<Output = Result<EnumTypeDefId, DaggerError>> + Send>,
    > {
        Box::pin(async move { self.id().await })
    }
}
impl IntoID<EnumTypeDefId> for EnumTypeDefId {
    fn into_id(
        self,
    ) -> std::pin::Pin<
        Box<dyn core::future::Future<Output = Result<EnumTypeDefId, DaggerError>> + Send>,
    > {
        Box::pin(async move { Ok::<EnumTypeDefId, DaggerError>(self) })
    }
}
impl EnumTypeDefId {
    fn quote(&self) -> String {
        format!("\"{}\"", self.0.clone())
    }
}
#[derive(Serialize, Deserialize, PartialEq, Debug, Clone)]
pub struct EnumValueTypeDefId(pub String);
impl From<&str> for EnumValueTypeDefId {
    fn from(value: &str) -> Self {
        Self(value.to_string())
    }
}
impl From<String> for EnumValueTypeDefId {
    fn from(value: String) -> Self {
        Self(value)
    }
}
impl IntoID<EnumValueTypeDefId> for EnumValueTypeDef {
    fn into_id(
        self,
    ) -> std::pin::Pin<
        Box<dyn core::future::Future<Output = Result<EnumValueTypeDefId, DaggerError>> + Send>,
    > {
        Box::pin(async move { self.id().await })
    }
}
impl IntoID<EnumValueTypeDefId> for EnumValueTypeDefId {
    fn into_id(
        self,
    ) -> std::pin::Pin<
        Box<dyn core::future::Future<Output = Result<EnumValueTypeDefId, DaggerError>> + Send>,
    > {
        Box::pin(async move { Ok::<EnumValueTypeDefId, DaggerError>(self) })
    }
}
impl EnumValueTypeDefId {
    fn quote(&self) -> String {
        format!("\"{}\"", self.0.clone())
    }
}
#[derive(Serialize, Deserialize, PartialEq, Debug, Clone)]
pub struct EnvVariableId(pub String);
impl From<&str> for EnvVariableId {
    fn from(value: &str) -> Self {
        Self(value.to_string())
    }
}
impl From<String> for EnvVariableId {
    fn from(value: String) -> Self {
        Self(value)
    }
}
impl IntoID<EnvVariableId> for EnvVariable {
    fn into_id(
        self,
    ) -> std::pin::Pin<
        Box<dyn core::future::Future<Output = Result<EnvVariableId, DaggerError>> + Send>,
    > {
        Box::pin(async move { self.id().await })
    }
}
impl IntoID<EnvVariableId> for EnvVariableId {
    fn into_id(
        self,
    ) -> std::pin::Pin<
        Box<dyn core::future::Future<Output = Result<EnvVariableId, DaggerError>> + Send>,
    > {
        Box::pin(async move { Ok::<EnvVariableId, DaggerError>(self) })
    }
}
impl EnvVariableId {
    fn quote(&self) -> String {
        format!("\"{}\"", self.0.clone())
    }
}
#[derive(Serialize, Deserialize, PartialEq, Debug, Clone)]
pub struct ErrorId(pub String);
impl From<&str> for ErrorId {
    fn from(value: &str) -> Self {
        Self(value.to_string())
    }
}
impl From<String> for ErrorId {
    fn from(value: String) -> Self {
        Self(value)
    }
}
impl IntoID<ErrorId> for Error {
    fn into_id(
        self,
    ) -> std::pin::Pin<Box<dyn core::future::Future<Output = Result<ErrorId, DaggerError>> + Send>>
    {
        Box::pin(async move { self.id().await })
    }
}
impl IntoID<ErrorId> for ErrorId {
    fn into_id(
        self,
    ) -> std::pin::Pin<Box<dyn core::future::Future<Output = Result<ErrorId, DaggerError>> + Send>>
    {
        Box::pin(async move { Ok::<ErrorId, DaggerError>(self) })
    }
}
impl ErrorId {
    fn quote(&self) -> String {
        format!("\"{}\"", self.0.clone())
    }
}
#[derive(Serialize, Deserialize, PartialEq, Debug, Clone)]
pub struct FieldTypeDefId(pub String);
impl From<&str> for FieldTypeDefId {
    fn from(value: &str) -> Self {
        Self(value.to_string())
    }
}
impl From<String> for FieldTypeDefId {
    fn from(value: String) -> Self {
        Self(value)
    }
}
impl IntoID<FieldTypeDefId> for FieldTypeDef {
    fn into_id(
        self,
    ) -> std::pin::Pin<
        Box<dyn core::future::Future<Output = Result<FieldTypeDefId, DaggerError>> + Send>,
    > {
        Box::pin(async move { self.id().await })
    }
}
impl IntoID<FieldTypeDefId> for FieldTypeDefId {
    fn into_id(
        self,
    ) -> std::pin::Pin<
        Box<dyn core::future::Future<Output = Result<FieldTypeDefId, DaggerError>> + Send>,
    > {
        Box::pin(async move { Ok::<FieldTypeDefId, DaggerError>(self) })
    }
}
impl FieldTypeDefId {
    fn quote(&self) -> String {
        format!("\"{}\"", self.0.clone())
    }
}
#[derive(Serialize, Deserialize, PartialEq, Debug, Clone)]
pub struct FileId(pub String);
impl From<&str> for FileId {
    fn from(value: &str) -> Self {
        Self(value.to_string())
    }
}
impl From<String> for FileId {
    fn from(value: String) -> Self {
        Self(value)
    }
}
impl IntoID<FileId> for File {
    fn into_id(
        self,
    ) -> std::pin::Pin<Box<dyn core::future::Future<Output = Result<FileId, DaggerError>> + Send>>
    {
        Box::pin(async move { self.id().await })
    }
}
impl IntoID<FileId> for FileId {
    fn into_id(
        self,
    ) -> std::pin::Pin<Box<dyn core::future::Future<Output = Result<FileId, DaggerError>> + Send>>
    {
        Box::pin(async move { Ok::<FileId, DaggerError>(self) })
    }
}
impl FileId {
    fn quote(&self) -> String {
        format!("\"{}\"", self.0.clone())
    }
}
#[derive(Serialize, Deserialize, PartialEq, Debug, Clone)]
pub struct FunctionArgId(pub String);
impl From<&str> for FunctionArgId {
    fn from(value: &str) -> Self {
        Self(value.to_string())
    }
}
impl From<String> for FunctionArgId {
    fn from(value: String) -> Self {
        Self(value)
    }
}
impl IntoID<FunctionArgId> for FunctionArg {
    fn into_id(
        self,
    ) -> std::pin::Pin<
        Box<dyn core::future::Future<Output = Result<FunctionArgId, DaggerError>> + Send>,
    > {
        Box::pin(async move { self.id().await })
    }
}
impl IntoID<FunctionArgId> for FunctionArgId {
    fn into_id(
        self,
    ) -> std::pin::Pin<
        Box<dyn core::future::Future<Output = Result<FunctionArgId, DaggerError>> + Send>,
    > {
        Box::pin(async move { Ok::<FunctionArgId, DaggerError>(self) })
    }
}
impl FunctionArgId {
    fn quote(&self) -> String {
        format!("\"{}\"", self.0.clone())
    }
}
#[derive(Serialize, Deserialize, PartialEq, Debug, Clone)]
pub struct FunctionCallArgValueId(pub String);
impl From<&str> for FunctionCallArgValueId {
    fn from(value: &str) -> Self {
        Self(value.to_string())
    }
}
impl From<String> for FunctionCallArgValueId {
    fn from(value: String) -> Self {
        Self(value)
    }
}
impl IntoID<FunctionCallArgValueId> for FunctionCallArgValue {
    fn into_id(
        self,
    ) -> std::pin::Pin<
        Box<dyn core::future::Future<Output = Result<FunctionCallArgValueId, DaggerError>> + Send>,
    > {
        Box::pin(async move { self.id().await })
    }
}
impl IntoID<FunctionCallArgValueId> for FunctionCallArgValueId {
    fn into_id(
        self,
    ) -> std::pin::Pin<
        Box<dyn core::future::Future<Output = Result<FunctionCallArgValueId, DaggerError>> + Send>,
    > {
        Box::pin(async move { Ok::<FunctionCallArgValueId, DaggerError>(self) })
    }
}
impl FunctionCallArgValueId {
    fn quote(&self) -> String {
        format!("\"{}\"", self.0.clone())
    }
}
#[derive(Serialize, Deserialize, PartialEq, Debug, Clone)]
pub struct FunctionCallId(pub String);
impl From<&str> for FunctionCallId {
    fn from(value: &str) -> Self {
        Self(value.to_string())
    }
}
impl From<String> for FunctionCallId {
    fn from(value: String) -> Self {
        Self(value)
    }
}
impl IntoID<FunctionCallId> for FunctionCall {
    fn into_id(
        self,
    ) -> std::pin::Pin<
        Box<dyn core::future::Future<Output = Result<FunctionCallId, DaggerError>> + Send>,
    > {
        Box::pin(async move { self.id().await })
    }
}
impl IntoID<FunctionCallId> for FunctionCallId {
    fn into_id(
        self,
    ) -> std::pin::Pin<
        Box<dyn core::future::Future<Output = Result<FunctionCallId, DaggerError>> + Send>,
    > {
        Box::pin(async move { Ok::<FunctionCallId, DaggerError>(self) })
    }
}
impl FunctionCallId {
    fn quote(&self) -> String {
        format!("\"{}\"", self.0.clone())
    }
}
#[derive(Serialize, Deserialize, PartialEq, Debug, Clone)]
pub struct FunctionId(pub String);
impl From<&str> for FunctionId {
    fn from(value: &str) -> Self {
        Self(value.to_string())
    }
}
impl From<String> for FunctionId {
    fn from(value: String) -> Self {
        Self(value)
    }
}
impl IntoID<FunctionId> for Function {
    fn into_id(
        self,
    ) -> std::pin::Pin<Box<dyn core::future::Future<Output = Result<FunctionId, DaggerError>> + Send>>
    {
        Box::pin(async move { self.id().await })
    }
}
impl IntoID<FunctionId> for FunctionId {
    fn into_id(
        self,
    ) -> std::pin::Pin<Box<dyn core::future::Future<Output = Result<FunctionId, DaggerError>> + Send>>
    {
        Box::pin(async move { Ok::<FunctionId, DaggerError>(self) })
    }
}
impl FunctionId {
    fn quote(&self) -> String {
        format!("\"{}\"", self.0.clone())
    }
}
#[derive(Serialize, Deserialize, PartialEq, Debug, Clone)]
pub struct GeneratedCodeId(pub String);
impl From<&str> for GeneratedCodeId {
    fn from(value: &str) -> Self {
        Self(value.to_string())
    }
}
impl From<String> for GeneratedCodeId {
    fn from(value: String) -> Self {
        Self(value)
    }
}
impl IntoID<GeneratedCodeId> for GeneratedCode {
    fn into_id(
        self,
    ) -> std::pin::Pin<
        Box<dyn core::future::Future<Output = Result<GeneratedCodeId, DaggerError>> + Send>,
    > {
        Box::pin(async move { self.id().await })
    }
}
impl IntoID<GeneratedCodeId> for GeneratedCodeId {
    fn into_id(
        self,
    ) -> std::pin::Pin<
        Box<dyn core::future::Future<Output = Result<GeneratedCodeId, DaggerError>> + Send>,
    > {
        Box::pin(async move { Ok::<GeneratedCodeId, DaggerError>(self) })
    }
}
impl GeneratedCodeId {
    fn quote(&self) -> String {
        format!("\"{}\"", self.0.clone())
    }
}
#[derive(Serialize, Deserialize, PartialEq, Debug, Clone)]
pub struct GitModuleSourceId(pub String);
impl From<&str> for GitModuleSourceId {
    fn from(value: &str) -> Self {
        Self(value.to_string())
    }
}
impl From<String> for GitModuleSourceId {
    fn from(value: String) -> Self {
        Self(value)
    }
}
impl IntoID<GitModuleSourceId> for GitModuleSource {
    fn into_id(
        self,
    ) -> std::pin::Pin<
        Box<dyn core::future::Future<Output = Result<GitModuleSourceId, DaggerError>> + Send>,
    > {
        Box::pin(async move { self.id().await })
    }
}
impl IntoID<GitModuleSourceId> for GitModuleSourceId {
    fn into_id(
        self,
    ) -> std::pin::Pin<
        Box<dyn core::future::Future<Output = Result<GitModuleSourceId, DaggerError>> + Send>,
    > {
        Box::pin(async move { Ok::<GitModuleSourceId, DaggerError>(self) })
    }
}
impl GitModuleSourceId {
    fn quote(&self) -> String {
        format!("\"{}\"", self.0.clone())
    }
}
#[derive(Serialize, Deserialize, PartialEq, Debug, Clone)]
pub struct GitRefId(pub String);
impl From<&str> for GitRefId {
    fn from(value: &str) -> Self {
        Self(value.to_string())
    }
}
impl From<String> for GitRefId {
    fn from(value: String) -> Self {
        Self(value)
    }
}
impl IntoID<GitRefId> for GitRef {
    fn into_id(
        self,
    ) -> std::pin::Pin<Box<dyn core::future::Future<Output = Result<GitRefId, DaggerError>> + Send>>
    {
        Box::pin(async move { self.id().await })
    }
}
impl IntoID<GitRefId> for GitRefId {
    fn into_id(
        self,
    ) -> std::pin::Pin<Box<dyn core::future::Future<Output = Result<GitRefId, DaggerError>> + Send>>
    {
        Box::pin(async move { Ok::<GitRefId, DaggerError>(self) })
    }
}
impl GitRefId {
    fn quote(&self) -> String {
        format!("\"{}\"", self.0.clone())
    }
}
#[derive(Serialize, Deserialize, PartialEq, Debug, Clone)]
pub struct GitRepositoryId(pub String);
impl From<&str> for GitRepositoryId {
    fn from(value: &str) -> Self {
        Self(value.to_string())
    }
}
impl From<String> for GitRepositoryId {
    fn from(value: String) -> Self {
        Self(value)
    }
}
impl IntoID<GitRepositoryId> for GitRepository {
    fn into_id(
        self,
    ) -> std::pin::Pin<
        Box<dyn core::future::Future<Output = Result<GitRepositoryId, DaggerError>> + Send>,
    > {
        Box::pin(async move { self.id().await })
    }
}
impl IntoID<GitRepositoryId> for GitRepositoryId {
    fn into_id(
        self,
    ) -> std::pin::Pin<
        Box<dyn core::future::Future<Output = Result<GitRepositoryId, DaggerError>> + Send>,
    > {
        Box::pin(async move { Ok::<GitRepositoryId, DaggerError>(self) })
    }
}
impl GitRepositoryId {
    fn quote(&self) -> String {
        format!("\"{}\"", self.0.clone())
    }
}
#[derive(Serialize, Deserialize, PartialEq, Debug, Clone)]
pub struct HostId(pub String);
impl From<&str> for HostId {
    fn from(value: &str) -> Self {
        Self(value.to_string())
    }
}
impl From<String> for HostId {
    fn from(value: String) -> Self {
        Self(value)
    }
}
impl IntoID<HostId> for Host {
    fn into_id(
        self,
    ) -> std::pin::Pin<Box<dyn core::future::Future<Output = Result<HostId, DaggerError>> + Send>>
    {
        Box::pin(async move { self.id().await })
    }
}
impl IntoID<HostId> for HostId {
    fn into_id(
        self,
    ) -> std::pin::Pin<Box<dyn core::future::Future<Output = Result<HostId, DaggerError>> + Send>>
    {
        Box::pin(async move { Ok::<HostId, DaggerError>(self) })
    }
}
impl HostId {
    fn quote(&self) -> String {
        format!("\"{}\"", self.0.clone())
    }
}
#[derive(Serialize, Deserialize, PartialEq, Debug, Clone)]
pub struct InputTypeDefId(pub String);
impl From<&str> for InputTypeDefId {
    fn from(value: &str) -> Self {
        Self(value.to_string())
    }
}
impl From<String> for InputTypeDefId {
    fn from(value: String) -> Self {
        Self(value)
    }
}
impl IntoID<InputTypeDefId> for InputTypeDef {
    fn into_id(
        self,
    ) -> std::pin::Pin<
        Box<dyn core::future::Future<Output = Result<InputTypeDefId, DaggerError>> + Send>,
    > {
        Box::pin(async move { self.id().await })
    }
}
impl IntoID<InputTypeDefId> for InputTypeDefId {
    fn into_id(
        self,
    ) -> std::pin::Pin<
        Box<dyn core::future::Future<Output = Result<InputTypeDefId, DaggerError>> + Send>,
    > {
        Box::pin(async move { Ok::<InputTypeDefId, DaggerError>(self) })
    }
}
impl InputTypeDefId {
    fn quote(&self) -> String {
        format!("\"{}\"", self.0.clone())
    }
}
#[derive(Serialize, Deserialize, PartialEq, Debug, Clone)]
pub struct InterfaceTypeDefId(pub String);
impl From<&str> for InterfaceTypeDefId {
    fn from(value: &str) -> Self {
        Self(value.to_string())
    }
}
impl From<String> for InterfaceTypeDefId {
    fn from(value: String) -> Self {
        Self(value)
    }
}
impl IntoID<InterfaceTypeDefId> for InterfaceTypeDef {
    fn into_id(
        self,
    ) -> std::pin::Pin<
        Box<dyn core::future::Future<Output = Result<InterfaceTypeDefId, DaggerError>> + Send>,
    > {
        Box::pin(async move { self.id().await })
    }
}
impl IntoID<InterfaceTypeDefId> for InterfaceTypeDefId {
    fn into_id(
        self,
    ) -> std::pin::Pin<
        Box<dyn core::future::Future<Output = Result<InterfaceTypeDefId, DaggerError>> + Send>,
    > {
        Box::pin(async move { Ok::<InterfaceTypeDefId, DaggerError>(self) })
    }
}
impl InterfaceTypeDefId {
    fn quote(&self) -> String {
        format!("\"{}\"", self.0.clone())
    }
}
#[derive(Serialize, Deserialize, PartialEq, Debug, Clone)]
pub struct Json(pub String);
impl From<&str> for Json {
    fn from(value: &str) -> Self {
        Self(value.to_string())
    }
}
impl From<String> for Json {
    fn from(value: String) -> Self {
        Self(value)
    }
}
impl Json {
    fn quote(&self) -> String {
        format!("\"{}\"", self.0.clone())
    }
}
#[derive(Serialize, Deserialize, PartialEq, Debug, Clone)]
pub struct LabelId(pub String);
impl From<&str> for LabelId {
    fn from(value: &str) -> Self {
        Self(value.to_string())
    }
}
impl From<String> for LabelId {
    fn from(value: String) -> Self {
        Self(value)
    }
}
impl IntoID<LabelId> for Label {
    fn into_id(
        self,
    ) -> std::pin::Pin<Box<dyn core::future::Future<Output = Result<LabelId, DaggerError>> + Send>>
    {
        Box::pin(async move { self.id().await })
    }
}
impl IntoID<LabelId> for LabelId {
    fn into_id(
        self,
    ) -> std::pin::Pin<Box<dyn core::future::Future<Output = Result<LabelId, DaggerError>> + Send>>
    {
        Box::pin(async move { Ok::<LabelId, DaggerError>(self) })
    }
}
impl LabelId {
    fn quote(&self) -> String {
        format!("\"{}\"", self.0.clone())
    }
}
#[derive(Serialize, Deserialize, PartialEq, Debug, Clone)]
pub struct ListTypeDefId(pub String);
impl From<&str> for ListTypeDefId {
    fn from(value: &str) -> Self {
        Self(value.to_string())
    }
}
impl From<String> for ListTypeDefId {
    fn from(value: String) -> Self {
        Self(value)
    }
}
impl IntoID<ListTypeDefId> for ListTypeDef {
    fn into_id(
        self,
    ) -> std::pin::Pin<
        Box<dyn core::future::Future<Output = Result<ListTypeDefId, DaggerError>> + Send>,
    > {
        Box::pin(async move { self.id().await })
    }
}
impl IntoID<ListTypeDefId> for ListTypeDefId {
    fn into_id(
        self,
    ) -> std::pin::Pin<
        Box<dyn core::future::Future<Output = Result<ListTypeDefId, DaggerError>> + Send>,
    > {
        Box::pin(async move { Ok::<ListTypeDefId, DaggerError>(self) })
    }
}
impl ListTypeDefId {
    fn quote(&self) -> String {
        format!("\"{}\"", self.0.clone())
    }
}
#[derive(Serialize, Deserialize, PartialEq, Debug, Clone)]
pub struct LocalModuleSourceId(pub String);
impl From<&str> for LocalModuleSourceId {
    fn from(value: &str) -> Self {
        Self(value.to_string())
    }
}
impl From<String> for LocalModuleSourceId {
    fn from(value: String) -> Self {
        Self(value)
    }
}
impl IntoID<LocalModuleSourceId> for LocalModuleSource {
    fn into_id(
        self,
    ) -> std::pin::Pin<
        Box<dyn core::future::Future<Output = Result<LocalModuleSourceId, DaggerError>> + Send>,
    > {
        Box::pin(async move { self.id().await })
    }
}
impl IntoID<LocalModuleSourceId> for LocalModuleSourceId {
    fn into_id(
        self,
    ) -> std::pin::Pin<
        Box<dyn core::future::Future<Output = Result<LocalModuleSourceId, DaggerError>> + Send>,
    > {
        Box::pin(async move { Ok::<LocalModuleSourceId, DaggerError>(self) })
    }
}
impl LocalModuleSourceId {
    fn quote(&self) -> String {
        format!("\"{}\"", self.0.clone())
    }
}
#[derive(Serialize, Deserialize, PartialEq, Debug, Clone)]
pub struct ModuleDependencyId(pub String);
impl From<&str> for ModuleDependencyId {
    fn from(value: &str) -> Self {
        Self(value.to_string())
    }
}
impl From<String> for ModuleDependencyId {
    fn from(value: String) -> Self {
        Self(value)
    }
}
impl IntoID<ModuleDependencyId> for ModuleDependency {
    fn into_id(
        self,
    ) -> std::pin::Pin<
        Box<dyn core::future::Future<Output = Result<ModuleDependencyId, DaggerError>> + Send>,
    > {
        Box::pin(async move { self.id().await })
    }
}
impl IntoID<ModuleDependencyId> for ModuleDependencyId {
    fn into_id(
        self,
    ) -> std::pin::Pin<
        Box<dyn core::future::Future<Output = Result<ModuleDependencyId, DaggerError>> + Send>,
    > {
        Box::pin(async move { Ok::<ModuleDependencyId, DaggerError>(self) })
    }
}
impl ModuleDependencyId {
    fn quote(&self) -> String {
        format!("\"{}\"", self.0.clone())
    }
}
#[derive(Serialize, Deserialize, PartialEq, Debug, Clone)]
pub struct ModuleId(pub String);
impl From<&str> for ModuleId {
    fn from(value: &str) -> Self {
        Self(value.to_string())
    }
}
impl From<String> for ModuleId {
    fn from(value: String) -> Self {
        Self(value)
    }
}
impl IntoID<ModuleId> for Module {
    fn into_id(
        self,
    ) -> std::pin::Pin<Box<dyn core::future::Future<Output = Result<ModuleId, DaggerError>> + Send>>
    {
        Box::pin(async move { self.id().await })
    }
}
impl IntoID<ModuleId> for ModuleId {
    fn into_id(
        self,
    ) -> std::pin::Pin<Box<dyn core::future::Future<Output = Result<ModuleId, DaggerError>> + Send>>
    {
        Box::pin(async move { Ok::<ModuleId, DaggerError>(self) })
    }
}
impl ModuleId {
    fn quote(&self) -> String {
        format!("\"{}\"", self.0.clone())
    }
}
#[derive(Serialize, Deserialize, PartialEq, Debug, Clone)]
pub struct ModuleSourceId(pub String);
impl From<&str> for ModuleSourceId {
    fn from(value: &str) -> Self {
        Self(value.to_string())
    }
}
impl From<String> for ModuleSourceId {
    fn from(value: String) -> Self {
        Self(value)
    }
}
impl IntoID<ModuleSourceId> for ModuleSource {
    fn into_id(
        self,
    ) -> std::pin::Pin<
        Box<dyn core::future::Future<Output = Result<ModuleSourceId, DaggerError>> + Send>,
    > {
        Box::pin(async move { self.id().await })
    }
}
impl IntoID<ModuleSourceId> for ModuleSourceId {
    fn into_id(
        self,
    ) -> std::pin::Pin<
        Box<dyn core::future::Future<Output = Result<ModuleSourceId, DaggerError>> + Send>,
    > {
        Box::pin(async move { Ok::<ModuleSourceId, DaggerError>(self) })
    }
}
impl ModuleSourceId {
    fn quote(&self) -> String {
        format!("\"{}\"", self.0.clone())
    }
}
#[derive(Serialize, Deserialize, PartialEq, Debug, Clone)]
pub struct ModuleSourceViewId(pub String);
impl From<&str> for ModuleSourceViewId {
    fn from(value: &str) -> Self {
        Self(value.to_string())
    }
}
impl From<String> for ModuleSourceViewId {
    fn from(value: String) -> Self {
        Self(value)
    }
}
impl IntoID<ModuleSourceViewId> for ModuleSourceView {
    fn into_id(
        self,
    ) -> std::pin::Pin<
        Box<dyn core::future::Future<Output = Result<ModuleSourceViewId, DaggerError>> + Send>,
    > {
        Box::pin(async move { self.id().await })
    }
}
impl IntoID<ModuleSourceViewId> for ModuleSourceViewId {
    fn into_id(
        self,
    ) -> std::pin::Pin<
        Box<dyn core::future::Future<Output = Result<ModuleSourceViewId, DaggerError>> + Send>,
    > {
        Box::pin(async move { Ok::<ModuleSourceViewId, DaggerError>(self) })
    }
}
impl ModuleSourceViewId {
    fn quote(&self) -> String {
        format!("\"{}\"", self.0.clone())
    }
}
#[derive(Serialize, Deserialize, PartialEq, Debug, Clone)]
pub struct ObjectTypeDefId(pub String);
impl From<&str> for ObjectTypeDefId {
    fn from(value: &str) -> Self {
        Self(value.to_string())
    }
}
impl From<String> for ObjectTypeDefId {
    fn from(value: String) -> Self {
        Self(value)
    }
}
impl IntoID<ObjectTypeDefId> for ObjectTypeDef {
    fn into_id(
        self,
    ) -> std::pin::Pin<
        Box<dyn core::future::Future<Output = Result<ObjectTypeDefId, DaggerError>> + Send>,
    > {
        Box::pin(async move { self.id().await })
    }
}
impl IntoID<ObjectTypeDefId> for ObjectTypeDefId {
    fn into_id(
        self,
    ) -> std::pin::Pin<
        Box<dyn core::future::Future<Output = Result<ObjectTypeDefId, DaggerError>> + Send>,
    > {
        Box::pin(async move { Ok::<ObjectTypeDefId, DaggerError>(self) })
    }
}
impl ObjectTypeDefId {
    fn quote(&self) -> String {
        format!("\"{}\"", self.0.clone())
    }
}
#[derive(Serialize, Deserialize, PartialEq, Debug, Clone)]
pub struct Platform(pub String);
impl From<&str> for Platform {
    fn from(value: &str) -> Self {
        Self(value.to_string())
    }
}
impl From<String> for Platform {
    fn from(value: String) -> Self {
        Self(value)
    }
}
impl Platform {
    fn quote(&self) -> String {
        format!("\"{}\"", self.0.clone())
    }
}
#[derive(Serialize, Deserialize, PartialEq, Debug, Clone)]
pub struct PortId(pub String);
impl From<&str> for PortId {
    fn from(value: &str) -> Self {
        Self(value.to_string())
    }
}
impl From<String> for PortId {
    fn from(value: String) -> Self {
        Self(value)
    }
}
impl IntoID<PortId> for Port {
    fn into_id(
        self,
    ) -> std::pin::Pin<Box<dyn core::future::Future<Output = Result<PortId, DaggerError>> + Send>>
    {
        Box::pin(async move { self.id().await })
    }
}
impl IntoID<PortId> for PortId {
    fn into_id(
        self,
    ) -> std::pin::Pin<Box<dyn core::future::Future<Output = Result<PortId, DaggerError>> + Send>>
    {
        Box::pin(async move { Ok::<PortId, DaggerError>(self) })
    }
}
impl PortId {
    fn quote(&self) -> String {
        format!("\"{}\"", self.0.clone())
    }
}
#[derive(Serialize, Deserialize, PartialEq, Debug, Clone)]
pub struct ScalarTypeDefId(pub String);
impl From<&str> for ScalarTypeDefId {
    fn from(value: &str) -> Self {
        Self(value.to_string())
    }
}
impl From<String> for ScalarTypeDefId {
    fn from(value: String) -> Self {
        Self(value)
    }
}
impl IntoID<ScalarTypeDefId> for ScalarTypeDef {
    fn into_id(
        self,
    ) -> std::pin::Pin<
        Box<dyn core::future::Future<Output = Result<ScalarTypeDefId, DaggerError>> + Send>,
    > {
        Box::pin(async move { self.id().await })
    }
}
impl IntoID<ScalarTypeDefId> for ScalarTypeDefId {
    fn into_id(
        self,
    ) -> std::pin::Pin<
        Box<dyn core::future::Future<Output = Result<ScalarTypeDefId, DaggerError>> + Send>,
    > {
        Box::pin(async move { Ok::<ScalarTypeDefId, DaggerError>(self) })
    }
}
impl ScalarTypeDefId {
    fn quote(&self) -> String {
        format!("\"{}\"", self.0.clone())
    }
}
#[derive(Serialize, Deserialize, PartialEq, Debug, Clone)]
pub struct SecretId(pub String);
impl From<&str> for SecretId {
    fn from(value: &str) -> Self {
        Self(value.to_string())
    }
}
impl From<String> for SecretId {
    fn from(value: String) -> Self {
        Self(value)
    }
}
impl IntoID<SecretId> for Secret {
    fn into_id(
        self,
    ) -> std::pin::Pin<Box<dyn core::future::Future<Output = Result<SecretId, DaggerError>> + Send>>
    {
        Box::pin(async move { self.id().await })
    }
}
impl IntoID<SecretId> for SecretId {
    fn into_id(
        self,
    ) -> std::pin::Pin<Box<dyn core::future::Future<Output = Result<SecretId, DaggerError>> + Send>>
    {
        Box::pin(async move { Ok::<SecretId, DaggerError>(self) })
    }
}
impl SecretId {
    fn quote(&self) -> String {
        format!("\"{}\"", self.0.clone())
    }
}
#[derive(Serialize, Deserialize, PartialEq, Debug, Clone)]
pub struct ServiceId(pub String);
impl From<&str> for ServiceId {
    fn from(value: &str) -> Self {
        Self(value.to_string())
    }
}
impl From<String> for ServiceId {
    fn from(value: String) -> Self {
        Self(value)
    }
}
impl IntoID<ServiceId> for Service {
    fn into_id(
        self,
    ) -> std::pin::Pin<Box<dyn core::future::Future<Output = Result<ServiceId, DaggerError>> + Send>>
    {
        Box::pin(async move { self.id().await })
    }
}
impl IntoID<ServiceId> for ServiceId {
    fn into_id(
        self,
    ) -> std::pin::Pin<Box<dyn core::future::Future<Output = Result<ServiceId, DaggerError>> + Send>>
    {
        Box::pin(async move { Ok::<ServiceId, DaggerError>(self) })
    }
}
impl ServiceId {
    fn quote(&self) -> String {
        format!("\"{}\"", self.0.clone())
    }
}
#[derive(Serialize, Deserialize, PartialEq, Debug, Clone)]
pub struct SocketId(pub String);
impl From<&str> for SocketId {
    fn from(value: &str) -> Self {
        Self(value.to_string())
    }
}
impl From<String> for SocketId {
    fn from(value: String) -> Self {
        Self(value)
    }
}
impl IntoID<SocketId> for Socket {
    fn into_id(
        self,
    ) -> std::pin::Pin<Box<dyn core::future::Future<Output = Result<SocketId, DaggerError>> + Send>>
    {
        Box::pin(async move { self.id().await })
    }
}
impl IntoID<SocketId> for SocketId {
    fn into_id(
        self,
    ) -> std::pin::Pin<Box<dyn core::future::Future<Output = Result<SocketId, DaggerError>> + Send>>
    {
        Box::pin(async move { Ok::<SocketId, DaggerError>(self) })
    }
}
impl SocketId {
    fn quote(&self) -> String {
        format!("\"{}\"", self.0.clone())
    }
}
#[derive(Serialize, Deserialize, PartialEq, Debug, Clone)]
pub struct SourceMapId(pub String);
impl From<&str> for SourceMapId {
    fn from(value: &str) -> Self {
        Self(value.to_string())
    }
}
impl From<String> for SourceMapId {
    fn from(value: String) -> Self {
        Self(value)
    }
}
impl IntoID<SourceMapId> for SourceMap {
    fn into_id(
        self,
    ) -> std::pin::Pin<
        Box<dyn core::future::Future<Output = Result<SourceMapId, DaggerError>> + Send>,
    > {
        Box::pin(async move { self.id().await })
    }
}
impl IntoID<SourceMapId> for SourceMapId {
    fn into_id(
        self,
    ) -> std::pin::Pin<
        Box<dyn core::future::Future<Output = Result<SourceMapId, DaggerError>> + Send>,
    > {
        Box::pin(async move { Ok::<SourceMapId, DaggerError>(self) })
    }
}
impl SourceMapId {
    fn quote(&self) -> String {
        format!("\"{}\"", self.0.clone())
    }
}
#[derive(Serialize, Deserialize, PartialEq, Debug, Clone)]
pub struct TerminalId(pub String);
impl From<&str> for TerminalId {
    fn from(value: &str) -> Self {
        Self(value.to_string())
    }
}
impl From<String> for TerminalId {
    fn from(value: String) -> Self {
        Self(value)
    }
}
impl IntoID<TerminalId> for Terminal {
    fn into_id(
        self,
    ) -> std::pin::Pin<Box<dyn core::future::Future<Output = Result<TerminalId, DaggerError>> + Send>>
    {
        Box::pin(async move { self.id().await })
    }
}
impl IntoID<TerminalId> for TerminalId {
    fn into_id(
        self,
    ) -> std::pin::Pin<Box<dyn core::future::Future<Output = Result<TerminalId, DaggerError>> + Send>>
    {
        Box::pin(async move { Ok::<TerminalId, DaggerError>(self) })
    }
}
impl TerminalId {
    fn quote(&self) -> String {
        format!("\"{}\"", self.0.clone())
    }
}
#[derive(Serialize, Deserialize, PartialEq, Debug, Clone)]
pub struct TypeDefId(pub String);
impl From<&str> for TypeDefId {
    fn from(value: &str) -> Self {
        Self(value.to_string())
    }
}
impl From<String> for TypeDefId {
    fn from(value: String) -> Self {
        Self(value)
    }
}
impl IntoID<TypeDefId> for TypeDef {
    fn into_id(
        self,
    ) -> std::pin::Pin<Box<dyn core::future::Future<Output = Result<TypeDefId, DaggerError>> + Send>>
    {
        Box::pin(async move { self.id().await })
    }
}
impl IntoID<TypeDefId> for TypeDefId {
    fn into_id(
        self,
    ) -> std::pin::Pin<Box<dyn core::future::Future<Output = Result<TypeDefId, DaggerError>> + Send>>
    {
        Box::pin(async move { Ok::<TypeDefId, DaggerError>(self) })
    }
}
impl TypeDefId {
    fn quote(&self) -> String {
        format!("\"{}\"", self.0.clone())
    }
}
#[derive(Serialize, Deserialize, PartialEq, Debug, Clone)]
pub struct Void(pub String);
impl From<&str> for Void {
    fn from(value: &str) -> Self {
        Self(value.to_string())
    }
}
impl From<String> for Void {
    fn from(value: String) -> Self {
        Self(value)
    }
}
impl Void {
    fn quote(&self) -> String {
        format!("\"{}\"", self.0.clone())
    }
}
#[derive(Serialize, Deserialize, Debug, PartialEq, Clone)]
pub struct BuildArg {
    pub name: String,
    pub value: String,
}
#[derive(Serialize, Deserialize, Debug, PartialEq, Clone)]
pub struct PipelineLabel {
    pub name: String,
    pub value: String,
}
#[derive(Serialize, Deserialize, Debug, PartialEq, Clone)]
pub struct PortForward {
    pub backend: isize,
    pub frontend: isize,
    pub protocol: NetworkProtocol,
}
#[derive(Clone)]
pub struct CacheVolume {
    pub proc: Option<Arc<DaggerSessionProc>>,
    pub selection: Selection,
    pub graphql_client: DynGraphQLClient,
}
impl CacheVolume {
    /// A unique identifier for this CacheVolume.
    pub async fn id(&self) -> Result<CacheVolumeId, DaggerError> {
        let query = self.selection.select("id");
        query.execute(self.graphql_client.clone()).await
    }
}
#[derive(Clone)]
pub struct Container {
    pub proc: Option<Arc<DaggerSessionProc>>,
    pub selection: Selection,
    pub graphql_client: DynGraphQLClient,
}
#[derive(Builder, Debug, PartialEq)]
pub struct ContainerAsTarballOpts {
    /// Force each layer of the image to use the specified compression algorithm.
    /// If this is unset, then if a layer already has a compressed blob in the engine's cache, that will be used (this can result in a mix of compression algorithms for different layers). If this is unset and a layer has no compressed blob in the engine's cache, then it will be compressed using Gzip.
    #[builder(setter(into, strip_option), default)]
    pub forced_compression: Option<ImageLayerCompression>,
    /// Use the specified media types for the image's layers.
    /// Defaults to OCI, which is largely compatible with most recent container runtimes, but Docker may be needed for older runtimes without OCI support.
    #[builder(setter(into, strip_option), default)]
    pub media_types: Option<ImageMediaTypes>,
    /// Identifiers for other platform specific containers.
    /// Used for multi-platform images.
    #[builder(setter(into, strip_option), default)]
    pub platform_variants: Option<Vec<ContainerId>>,
}
#[derive(Builder, Debug, PartialEq)]
pub struct ContainerBuildOpts<'a> {
    /// Additional build arguments.
    #[builder(setter(into, strip_option), default)]
    pub build_args: Option<Vec<BuildArg>>,
    /// Path to the Dockerfile to use.
    #[builder(setter(into, strip_option), default)]
    pub dockerfile: Option<&'a str>,
    /// Secrets to pass to the build.
    /// They will be mounted at /run/secrets/[secret-name] in the build container
    /// They can be accessed in the Dockerfile using the "secret" mount type and mount path /run/secrets/[secret-name], e.g. RUN --mount=type=secret,id=my-secret curl [http://example.com?token=$(cat /run/secrets/my-secret)](http://example.com?token=$(cat /run/secrets/my-secret))
    #[builder(setter(into, strip_option), default)]
    pub secrets: Option<Vec<SecretId>>,
    /// Target build stage to build.
    #[builder(setter(into, strip_option), default)]
    pub target: Option<&'a str>,
}
#[derive(Builder, Debug, PartialEq)]
pub struct ContainerDirectoryOpts {
    /// Replace "${VAR}" or "$VAR" in the value of path according to the current environment variables defined in the container (e.g. "/$VAR/foo").
    #[builder(setter(into, strip_option), default)]
    pub expand: Option<bool>,
}
#[derive(Builder, Debug, PartialEq)]
pub struct ContainerExportOpts {
    /// Replace "${VAR}" or "$VAR" in the value of path according to the current environment variables defined in the container (e.g. "/$VAR/foo").
    #[builder(setter(into, strip_option), default)]
    pub expand: Option<bool>,
    /// Force each layer of the exported image to use the specified compression algorithm.
    /// If this is unset, then if a layer already has a compressed blob in the engine's cache, that will be used (this can result in a mix of compression algorithms for different layers). If this is unset and a layer has no compressed blob in the engine's cache, then it will be compressed using Gzip.
    #[builder(setter(into, strip_option), default)]
    pub forced_compression: Option<ImageLayerCompression>,
    /// Use the specified media types for the exported image's layers.
    /// Defaults to OCI, which is largely compatible with most recent container runtimes, but Docker may be needed for older runtimes without OCI support.
    #[builder(setter(into, strip_option), default)]
    pub media_types: Option<ImageMediaTypes>,
    /// Identifiers for other platform specific containers.
    /// Used for multi-platform image.
    #[builder(setter(into, strip_option), default)]
    pub platform_variants: Option<Vec<ContainerId>>,
}
#[derive(Builder, Debug, PartialEq)]
pub struct ContainerFileOpts {
    /// Replace "${VAR}" or "$VAR" in the value of path according to the current environment variables defined in the container (e.g. "/$VAR/foo.txt").
    #[builder(setter(into, strip_option), default)]
    pub expand: Option<bool>,
}
#[derive(Builder, Debug, PartialEq)]
pub struct ContainerImportOpts<'a> {
    /// Identifies the tag to import from the archive, if the archive bundles multiple tags.
    #[builder(setter(into, strip_option), default)]
    pub tag: Option<&'a str>,
}
#[derive(Builder, Debug, PartialEq)]
pub struct ContainerPublishOpts {
    /// Force each layer of the published image to use the specified compression algorithm.
    /// If this is unset, then if a layer already has a compressed blob in the engine's cache, that will be used (this can result in a mix of compression algorithms for different layers). If this is unset and a layer has no compressed blob in the engine's cache, then it will be compressed using Gzip.
    #[builder(setter(into, strip_option), default)]
    pub forced_compression: Option<ImageLayerCompression>,
    /// Use the specified media types for the published image's layers.
    /// Defaults to OCI, which is largely compatible with most recent registries, but Docker may be needed for older registries without OCI support.
    #[builder(setter(into, strip_option), default)]
    pub media_types: Option<ImageMediaTypes>,
    /// Identifiers for other platform specific containers.
    /// Used for multi-platform image.
    #[builder(setter(into, strip_option), default)]
    pub platform_variants: Option<Vec<ContainerId>>,
}
#[derive(Builder, Debug, PartialEq)]
pub struct ContainerTerminalOpts<'a> {
    /// If set, override the container's default terminal command and invoke these command arguments instead.
    #[builder(setter(into, strip_option), default)]
    pub cmd: Option<Vec<&'a str>>,
    /// Provides Dagger access to the executed command.
    /// Do not use this option unless you trust the command being executed; the command being executed WILL BE GRANTED FULL ACCESS TO YOUR HOST FILESYSTEM.
    #[builder(setter(into, strip_option), default)]
    pub experimental_privileged_nesting: Option<bool>,
    /// Execute the command with all root capabilities. This is similar to running a command with "sudo" or executing "docker run" with the "--privileged" flag. Containerization does not provide any security guarantees when using this option. It should only be used when absolutely necessary and only with trusted commands.
    #[builder(setter(into, strip_option), default)]
    pub insecure_root_capabilities: Option<bool>,
}
#[derive(Builder, Debug, PartialEq)]
pub struct ContainerUpOpts {
    /// List of frontend/backend port mappings to forward.
    /// Frontend is the port accepting traffic on the host, backend is the service port.
    #[builder(setter(into, strip_option), default)]
    pub ports: Option<Vec<PortForward>>,
    /// Bind each tunnel port to a random port on the host.
    #[builder(setter(into, strip_option), default)]
    pub random: Option<bool>,
}
#[derive(Builder, Debug, PartialEq)]
pub struct ContainerWithDefaultTerminalCmdOpts {
    /// Provides Dagger access to the executed command.
    /// Do not use this option unless you trust the command being executed; the command being executed WILL BE GRANTED FULL ACCESS TO YOUR HOST FILESYSTEM.
    #[builder(setter(into, strip_option), default)]
    pub experimental_privileged_nesting: Option<bool>,
    /// Execute the command with all root capabilities. This is similar to running a command with "sudo" or executing "docker run" with the "--privileged" flag. Containerization does not provide any security guarantees when using this option. It should only be used when absolutely necessary and only with trusted commands.
    #[builder(setter(into, strip_option), default)]
    pub insecure_root_capabilities: Option<bool>,
}
#[derive(Builder, Debug, PartialEq)]
pub struct ContainerWithDirectoryOpts<'a> {
    /// Patterns to exclude in the written directory (e.g. ["node_modules/**", ".gitignore", ".git/"]).
    #[builder(setter(into, strip_option), default)]
    pub exclude: Option<Vec<&'a str>>,
    /// Replace "${VAR}" or "$VAR" in the value of path according to the current environment variables defined in the container (e.g. "/$VAR/foo").
    #[builder(setter(into, strip_option), default)]
    pub expand: Option<bool>,
    /// Patterns to include in the written directory (e.g. ["*.go", "go.mod", "go.sum"]).
    #[builder(setter(into, strip_option), default)]
    pub include: Option<Vec<&'a str>>,
    /// A user:group to set for the directory and its contents.
    /// The user and group can either be an ID (1000:1000) or a name (foo:bar).
    /// If the group is omitted, it defaults to the same as the user.
    #[builder(setter(into, strip_option), default)]
    pub owner: Option<&'a str>,
}
#[derive(Builder, Debug, PartialEq)]
pub struct ContainerWithEntrypointOpts {
    /// Don't remove the default arguments when setting the entrypoint.
    #[builder(setter(into, strip_option), default)]
    pub keep_default_args: Option<bool>,
}
#[derive(Builder, Debug, PartialEq)]
pub struct ContainerWithEnvVariableOpts {
    /// Replace "${VAR}" or "$VAR" in the value according to the current environment variables defined in the container (e.g. "/opt/bin:$PATH").
    #[builder(setter(into, strip_option), default)]
    pub expand: Option<bool>,
}
#[derive(Builder, Debug, PartialEq)]
pub struct ContainerWithExecOpts<'a> {
    /// Replace "${VAR}" or "$VAR" in the args according to the current environment variables defined in the container (e.g. "/$VAR/foo").
    #[builder(setter(into, strip_option), default)]
    pub expand: Option<bool>,
    /// Exit codes this command is allowed to exit with without error
    #[builder(setter(into, strip_option), default)]
    pub expect: Option<ReturnType>,
    /// Provides Dagger access to the executed command.
    /// Do not use this option unless you trust the command being executed; the command being executed WILL BE GRANTED FULL ACCESS TO YOUR HOST FILESYSTEM.
    #[builder(setter(into, strip_option), default)]
    pub experimental_privileged_nesting: Option<bool>,
    /// Execute the command with all root capabilities. This is similar to running a command with "sudo" or executing "docker run" with the "--privileged" flag. Containerization does not provide any security guarantees when using this option. It should only be used when absolutely necessary and only with trusted commands.
    #[builder(setter(into, strip_option), default)]
    pub insecure_root_capabilities: Option<bool>,
    /// If set, skip the automatic init process injected into containers by default.
    /// This should only be used if the user requires that their exec process be the pid 1 process in the container. Otherwise it may result in unexpected behavior.
    #[builder(setter(into, strip_option), default)]
    pub no_init: Option<bool>,
    /// Redirect the command's standard error to a file in the container (e.g., "/tmp/stderr").
    #[builder(setter(into, strip_option), default)]
    pub redirect_stderr: Option<&'a str>,
    /// Redirect the command's standard output to a file in the container (e.g., "/tmp/stdout").
    #[builder(setter(into, strip_option), default)]
    pub redirect_stdout: Option<&'a str>,
    /// Content to write to the command's standard input before closing (e.g., "Hello world").
    #[builder(setter(into, strip_option), default)]
    pub stdin: Option<&'a str>,
    /// If the container has an entrypoint, prepend it to the args.
    #[builder(setter(into, strip_option), default)]
    pub use_entrypoint: Option<bool>,
}
#[derive(Builder, Debug, PartialEq)]
pub struct ContainerWithExposedPortOpts<'a> {
    /// Optional port description
    #[builder(setter(into, strip_option), default)]
    pub description: Option<&'a str>,
    /// Skip the health check when run as a service.
    #[builder(setter(into, strip_option), default)]
    pub experimental_skip_healthcheck: Option<bool>,
    /// Transport layer network protocol
    #[builder(setter(into, strip_option), default)]
    pub protocol: Option<NetworkProtocol>,
}
#[derive(Builder, Debug, PartialEq)]
pub struct ContainerWithFileOpts<'a> {
    /// Replace "${VAR}" or "$VAR" in the value of path according to the current environment variables defined in the container (e.g. "/$VAR/foo.txt").
    #[builder(setter(into, strip_option), default)]
    pub expand: Option<bool>,
    /// A user:group to set for the file.
    /// The user and group can either be an ID (1000:1000) or a name (foo:bar).
    /// If the group is omitted, it defaults to the same as the user.
    #[builder(setter(into, strip_option), default)]
    pub owner: Option<&'a str>,
    /// Permission given to the copied file (e.g., 0600).
    #[builder(setter(into, strip_option), default)]
    pub permissions: Option<isize>,
}
#[derive(Builder, Debug, PartialEq)]
pub struct ContainerWithFilesOpts<'a> {
    /// Replace "${VAR}" or "$VAR" in the value of path according to the current environment variables defined in the container (e.g. "/$VAR/foo.txt").
    #[builder(setter(into, strip_option), default)]
    pub expand: Option<bool>,
    /// A user:group to set for the files.
    /// The user and group can either be an ID (1000:1000) or a name (foo:bar).
    /// If the group is omitted, it defaults to the same as the user.
    #[builder(setter(into, strip_option), default)]
    pub owner: Option<&'a str>,
    /// Permission given to the copied files (e.g., 0600).
    #[builder(setter(into, strip_option), default)]
    pub permissions: Option<isize>,
}
#[derive(Builder, Debug, PartialEq)]
pub struct ContainerWithMountedCacheOpts<'a> {
    /// Replace "${VAR}" or "$VAR" in the value of path according to the current environment variables defined in the container (e.g. "/$VAR/foo").
    #[builder(setter(into, strip_option), default)]
    pub expand: Option<bool>,
    /// A user:group to set for the mounted cache directory.
    /// Note that this changes the ownership of the specified mount along with the initial filesystem provided by source (if any). It does not have any effect if/when the cache has already been created.
    /// The user and group can either be an ID (1000:1000) or a name (foo:bar).
    /// If the group is omitted, it defaults to the same as the user.
    #[builder(setter(into, strip_option), default)]
    pub owner: Option<&'a str>,
    /// Sharing mode of the cache volume.
    #[builder(setter(into, strip_option), default)]
    pub sharing: Option<CacheSharingMode>,
    /// Identifier of the directory to use as the cache volume's root.
    #[builder(setter(into, strip_option), default)]
    pub source: Option<DirectoryId>,
}
#[derive(Builder, Debug, PartialEq)]
pub struct ContainerWithMountedDirectoryOpts<'a> {
    /// Replace "${VAR}" or "$VAR" in the value of path according to the current environment variables defined in the container (e.g. "/$VAR/foo").
    #[builder(setter(into, strip_option), default)]
    pub expand: Option<bool>,
    /// A user:group to set for the mounted directory and its contents.
    /// The user and group can either be an ID (1000:1000) or a name (foo:bar).
    /// If the group is omitted, it defaults to the same as the user.
    #[builder(setter(into, strip_option), default)]
    pub owner: Option<&'a str>,
}
#[derive(Builder, Debug, PartialEq)]
pub struct ContainerWithMountedFileOpts<'a> {
    /// Replace "${VAR}" or "$VAR" in the value of path according to the current environment variables defined in the container (e.g. "/$VAR/foo.txt").
    #[builder(setter(into, strip_option), default)]
    pub expand: Option<bool>,
    /// A user or user:group to set for the mounted file.
    /// The user and group can either be an ID (1000:1000) or a name (foo:bar).
    /// If the group is omitted, it defaults to the same as the user.
    #[builder(setter(into, strip_option), default)]
    pub owner: Option<&'a str>,
}
#[derive(Builder, Debug, PartialEq)]
pub struct ContainerWithMountedSecretOpts<'a> {
    /// Replace "${VAR}" or "$VAR" in the value of path according to the current environment variables defined in the container (e.g. "/$VAR/foo").
    #[builder(setter(into, strip_option), default)]
    pub expand: Option<bool>,
    /// Permission given to the mounted secret (e.g., 0600).
    /// This option requires an owner to be set to be active.
    #[builder(setter(into, strip_option), default)]
    pub mode: Option<isize>,
    /// A user:group to set for the mounted secret.
    /// The user and group can either be an ID (1000:1000) or a name (foo:bar).
    /// If the group is omitted, it defaults to the same as the user.
    #[builder(setter(into, strip_option), default)]
    pub owner: Option<&'a str>,
}
#[derive(Builder, Debug, PartialEq)]
pub struct ContainerWithMountedTempOpts {
    /// Replace "${VAR}" or "$VAR" in the value of path according to the current environment variables defined in the container (e.g. "/$VAR/foo").
    #[builder(setter(into, strip_option), default)]
    pub expand: Option<bool>,
    /// Size of the temporary directory in bytes.
    #[builder(setter(into, strip_option), default)]
    pub size: Option<isize>,
}
#[derive(Builder, Debug, PartialEq)]
pub struct ContainerWithNewFileOpts<'a> {
    /// Replace "${VAR}" or "$VAR" in the value of path according to the current environment variables defined in the container (e.g. "/$VAR/foo.txt").
    #[builder(setter(into, strip_option), default)]
    pub expand: Option<bool>,
    /// A user:group to set for the file.
    /// The user and group can either be an ID (1000:1000) or a name (foo:bar).
    /// If the group is omitted, it defaults to the same as the user.
    #[builder(setter(into, strip_option), default)]
    pub owner: Option<&'a str>,
    /// Permission given to the written file (e.g., 0600).
    #[builder(setter(into, strip_option), default)]
    pub permissions: Option<isize>,
}
#[derive(Builder, Debug, PartialEq)]
pub struct ContainerWithUnixSocketOpts<'a> {
    /// Replace "${VAR}" or "$VAR" in the value of path according to the current environment variables defined in the container (e.g. "/$VAR/foo").
    #[builder(setter(into, strip_option), default)]
    pub expand: Option<bool>,
    /// A user:group to set for the mounted socket.
    /// The user and group can either be an ID (1000:1000) or a name (foo:bar).
    /// If the group is omitted, it defaults to the same as the user.
    #[builder(setter(into, strip_option), default)]
    pub owner: Option<&'a str>,
}
#[derive(Builder, Debug, PartialEq)]
pub struct ContainerWithWorkdirOpts {
    /// Replace "${VAR}" or "$VAR" in the value of path according to the current environment variables defined in the container (e.g. "/$VAR/foo").
    #[builder(setter(into, strip_option), default)]
    pub expand: Option<bool>,
}
#[derive(Builder, Debug, PartialEq)]
pub struct ContainerWithoutDirectoryOpts {
    /// Replace "${VAR}" or "$VAR" in the value of path according to the current environment variables defined in the container (e.g. "/$VAR/foo").
    #[builder(setter(into, strip_option), default)]
    pub expand: Option<bool>,
}
#[derive(Builder, Debug, PartialEq)]
pub struct ContainerWithoutEntrypointOpts {
    /// Don't remove the default arguments when unsetting the entrypoint.
    #[builder(setter(into, strip_option), default)]
    pub keep_default_args: Option<bool>,
}
#[derive(Builder, Debug, PartialEq)]
pub struct ContainerWithoutExposedPortOpts {
    /// Port protocol to unexpose
    #[builder(setter(into, strip_option), default)]
    pub protocol: Option<NetworkProtocol>,
}
#[derive(Builder, Debug, PartialEq)]
pub struct ContainerWithoutFileOpts {
    /// Replace "${VAR}" or "$VAR" in the value of path according to the current environment variables defined in the container (e.g. "/$VAR/foo.txt").
    #[builder(setter(into, strip_option), default)]
    pub expand: Option<bool>,
}
#[derive(Builder, Debug, PartialEq)]
pub struct ContainerWithoutFilesOpts {
    /// Replace "${VAR}" or "$VAR" in the value of paths according to the current environment variables defined in the container (e.g. "/$VAR/foo.txt").
    #[builder(setter(into, strip_option), default)]
    pub expand: Option<bool>,
}
#[derive(Builder, Debug, PartialEq)]
pub struct ContainerWithoutMountOpts {
    /// Replace "${VAR}" or "$VAR" in the value of path according to the current environment variables defined in the container (e.g. "/$VAR/foo").
    #[builder(setter(into, strip_option), default)]
    pub expand: Option<bool>,
}
#[derive(Builder, Debug, PartialEq)]
pub struct ContainerWithoutUnixSocketOpts {
    /// Replace "${VAR}" or "$VAR" in the value of path according to the current environment variables defined in the container (e.g. "/$VAR/foo").
    #[builder(setter(into, strip_option), default)]
    pub expand: Option<bool>,
}
impl Container {
    /// Turn the container into a Service.
    /// Be sure to set any exposed ports before this conversion.
    pub fn as_service(&self) -> Service {
        let query = self.selection.select("asService");
        Service {
            proc: self.proc.clone(),
            selection: query,
            graphql_client: self.graphql_client.clone(),
        }
    }
    /// Returns a File representing the container serialized to a tarball.
    ///
    /// # Arguments
    ///
    /// * `opt` - optional argument, see inner type for documentation, use <func>_opts to use
    pub fn as_tarball(&self) -> File {
        let query = self.selection.select("asTarball");
        File {
            proc: self.proc.clone(),
            selection: query,
            graphql_client: self.graphql_client.clone(),
        }
    }
    /// Returns a File representing the container serialized to a tarball.
    ///
    /// # Arguments
    ///
    /// * `opt` - optional argument, see inner type for documentation, use <func>_opts to use
    pub fn as_tarball_opts(&self, opts: ContainerAsTarballOpts) -> File {
        let mut query = self.selection.select("asTarball");
        if let Some(platform_variants) = opts.platform_variants {
            query = query.arg("platformVariants", platform_variants);
        }
        if let Some(forced_compression) = opts.forced_compression {
            query = query.arg("forcedCompression", forced_compression);
        }
        if let Some(media_types) = opts.media_types {
            query = query.arg("mediaTypes", media_types);
        }
        File {
            proc: self.proc.clone(),
            selection: query,
            graphql_client: self.graphql_client.clone(),
        }
    }
    /// Initializes this container from a Dockerfile build.
    ///
    /// # Arguments
    ///
    /// * `context` - Directory context used by the Dockerfile.
    /// * `opt` - optional argument, see inner type for documentation, use <func>_opts to use
    pub fn build(&self, context: impl IntoID<DirectoryId>) -> Container {
        let mut query = self.selection.select("build");
        query = query.arg_lazy(
            "context",
            Box::new(move || {
                let context = context.clone();
                Box::pin(async move { context.into_id().await.unwrap().quote() })
            }),
        );
        Container {
            proc: self.proc.clone(),
            selection: query,
            graphql_client: self.graphql_client.clone(),
        }
    }
    /// Initializes this container from a Dockerfile build.
    ///
    /// # Arguments
    ///
    /// * `context` - Directory context used by the Dockerfile.
    /// * `opt` - optional argument, see inner type for documentation, use <func>_opts to use
    pub fn build_opts<'a>(
        &self,
        context: impl IntoID<DirectoryId>,
        opts: ContainerBuildOpts<'a>,
    ) -> Container {
        let mut query = self.selection.select("build");
        query = query.arg_lazy(
            "context",
            Box::new(move || {
                let context = context.clone();
                Box::pin(async move { context.into_id().await.unwrap().quote() })
            }),
        );
        if let Some(dockerfile) = opts.dockerfile {
            query = query.arg("dockerfile", dockerfile);
        }
        if let Some(target) = opts.target {
            query = query.arg("target", target);
        }
        if let Some(build_args) = opts.build_args {
            query = query.arg("buildArgs", build_args);
        }
        if let Some(secrets) = opts.secrets {
            query = query.arg("secrets", secrets);
        }
        Container {
            proc: self.proc.clone(),
            selection: query,
            graphql_client: self.graphql_client.clone(),
        }
    }
    /// Retrieves default arguments for future commands.
    pub async fn default_args(&self) -> Result<Vec<String>, DaggerError> {
        let query = self.selection.select("defaultArgs");
        query.execute(self.graphql_client.clone()).await
    }
    /// Retrieves a directory at the given path.
    /// Mounts are included.
    ///
    /// # Arguments
    ///
    /// * `path` - The path of the directory to retrieve (e.g., "./src").
    /// * `opt` - optional argument, see inner type for documentation, use <func>_opts to use
    pub fn directory(&self, path: impl Into<String>) -> Directory {
        let mut query = self.selection.select("directory");
        query = query.arg("path", path.into());
        Directory {
            proc: self.proc.clone(),
            selection: query,
            graphql_client: self.graphql_client.clone(),
        }
    }
    /// Retrieves a directory at the given path.
    /// Mounts are included.
    ///
    /// # Arguments
    ///
    /// * `path` - The path of the directory to retrieve (e.g., "./src").
    /// * `opt` - optional argument, see inner type for documentation, use <func>_opts to use
    pub fn directory_opts(
        &self,
        path: impl Into<String>,
        opts: ContainerDirectoryOpts,
    ) -> Directory {
        let mut query = self.selection.select("directory");
        query = query.arg("path", path.into());
        if let Some(expand) = opts.expand {
            query = query.arg("expand", expand);
        }
        Directory {
            proc: self.proc.clone(),
            selection: query,
            graphql_client: self.graphql_client.clone(),
        }
    }
    /// Retrieves entrypoint to be prepended to the arguments of all commands.
    pub async fn entrypoint(&self) -> Result<Vec<String>, DaggerError> {
        let query = self.selection.select("entrypoint");
        query.execute(self.graphql_client.clone()).await
    }
    /// Retrieves the value of the specified environment variable.
    ///
    /// # Arguments
    ///
    /// * `name` - The name of the environment variable to retrieve (e.g., "PATH").
    pub async fn env_variable(&self, name: impl Into<String>) -> Result<String, DaggerError> {
        let mut query = self.selection.select("envVariable");
        query = query.arg("name", name.into());
        query.execute(self.graphql_client.clone()).await
    }
    /// Retrieves the list of environment variables passed to commands.
    pub fn env_variables(&self) -> Vec<EnvVariable> {
        let query = self.selection.select("envVariables");
        vec![EnvVariable {
            proc: self.proc.clone(),
            selection: query,
            graphql_client: self.graphql_client.clone(),
        }]
    }
    /// The exit code of the last executed command.
    /// Returns an error if no command was set.
    pub async fn exit_code(&self) -> Result<isize, DaggerError> {
        let query = self.selection.select("exitCode");
        query.execute(self.graphql_client.clone()).await
    }
    /// EXPERIMENTAL API! Subject to change/removal at any time.
    /// Configures all available GPUs on the host to be accessible to this container.
    /// This currently works for Nvidia devices only.
    pub fn experimental_with_all_gp_us(&self) -> Container {
        let query = self.selection.select("experimentalWithAllGPUs");
        Container {
            proc: self.proc.clone(),
            selection: query,
            graphql_client: self.graphql_client.clone(),
        }
    }
    /// EXPERIMENTAL API! Subject to change/removal at any time.
    /// Configures the provided list of devices to be accessible to this container.
    /// This currently works for Nvidia devices only.
    ///
    /// # Arguments
    ///
    /// * `devices` - List of devices to be accessible to this container.
    pub fn experimental_with_gpu(&self, devices: Vec<impl Into<String>>) -> Container {
        let mut query = self.selection.select("experimentalWithGPU");
        query = query.arg(
            "devices",
            devices
                .into_iter()
                .map(|i| i.into())
                .collect::<Vec<String>>(),
        );
        Container {
            proc: self.proc.clone(),
            selection: query,
            graphql_client: self.graphql_client.clone(),
        }
    }
    /// Writes the container as an OCI tarball to the destination file path on the host.
    /// It can also export platform variants.
    ///
    /// # Arguments
    ///
    /// * `path` - Host's destination path (e.g., "./tarball").
    ///
    /// Path can be relative to the engine's workdir or absolute.
    /// * `opt` - optional argument, see inner type for documentation, use <func>_opts to use
    pub async fn export(&self, path: impl Into<String>) -> Result<String, DaggerError> {
        let mut query = self.selection.select("export");
        query = query.arg("path", path.into());
        query.execute(self.graphql_client.clone()).await
    }
    /// Writes the container as an OCI tarball to the destination file path on the host.
    /// It can also export platform variants.
    ///
    /// # Arguments
    ///
    /// * `path` - Host's destination path (e.g., "./tarball").
    ///
    /// Path can be relative to the engine's workdir or absolute.
    /// * `opt` - optional argument, see inner type for documentation, use <func>_opts to use
    pub async fn export_opts(
        &self,
        path: impl Into<String>,
        opts: ContainerExportOpts,
    ) -> Result<String, DaggerError> {
        let mut query = self.selection.select("export");
        query = query.arg("path", path.into());
        if let Some(platform_variants) = opts.platform_variants {
            query = query.arg("platformVariants", platform_variants);
        }
        if let Some(forced_compression) = opts.forced_compression {
            query = query.arg("forcedCompression", forced_compression);
        }
        if let Some(media_types) = opts.media_types {
            query = query.arg("mediaTypes", media_types);
        }
        if let Some(expand) = opts.expand {
            query = query.arg("expand", expand);
        }
        query.execute(self.graphql_client.clone()).await
    }
    /// Retrieves the list of exposed ports.
    /// This includes ports already exposed by the image, even if not explicitly added with dagger.
    pub fn exposed_ports(&self) -> Vec<Port> {
        let query = self.selection.select("exposedPorts");
        vec![Port {
            proc: self.proc.clone(),
            selection: query,
            graphql_client: self.graphql_client.clone(),
        }]
    }
    /// Retrieves a file at the given path.
    /// Mounts are included.
    ///
    /// # Arguments
    ///
    /// * `path` - The path of the file to retrieve (e.g., "./README.md").
    /// * `opt` - optional argument, see inner type for documentation, use <func>_opts to use
    pub fn file(&self, path: impl Into<String>) -> File {
        let mut query = self.selection.select("file");
        query = query.arg("path", path.into());
        File {
            proc: self.proc.clone(),
            selection: query,
            graphql_client: self.graphql_client.clone(),
        }
    }
    /// Retrieves a file at the given path.
    /// Mounts are included.
    ///
    /// # Arguments
    ///
    /// * `path` - The path of the file to retrieve (e.g., "./README.md").
    /// * `opt` - optional argument, see inner type for documentation, use <func>_opts to use
    pub fn file_opts(&self, path: impl Into<String>, opts: ContainerFileOpts) -> File {
        let mut query = self.selection.select("file");
        query = query.arg("path", path.into());
        if let Some(expand) = opts.expand {
            query = query.arg("expand", expand);
        }
        File {
            proc: self.proc.clone(),
            selection: query,
            graphql_client: self.graphql_client.clone(),
        }
    }
    /// Initializes this container from a pulled base image.
    ///
    /// # Arguments
    ///
    /// * `address` - Image's address from its registry.
    ///
    /// Formatted as [host]/[user]/[repo]:[tag] (e.g., "docker.io/dagger/dagger:main").
    pub fn from(&self, address: impl Into<String>) -> Container {
        let mut query = self.selection.select("from");
        query = query.arg("address", address.into());
        Container {
            proc: self.proc.clone(),
            selection: query,
            graphql_client: self.graphql_client.clone(),
        }
    }
    /// A unique identifier for this Container.
    pub async fn id(&self) -> Result<ContainerId, DaggerError> {
        let query = self.selection.select("id");
        query.execute(self.graphql_client.clone()).await
    }
    /// The unique image reference which can only be retrieved immediately after the 'Container.From' call.
    pub async fn image_ref(&self) -> Result<String, DaggerError> {
        let query = self.selection.select("imageRef");
        query.execute(self.graphql_client.clone()).await
    }
    /// Reads the container from an OCI tarball.
    ///
    /// # Arguments
    ///
    /// * `source` - File to read the container from.
    /// * `opt` - optional argument, see inner type for documentation, use <func>_opts to use
    pub fn import(&self, source: impl IntoID<FileId>) -> Container {
        let mut query = self.selection.select("import");
        query = query.arg_lazy(
            "source",
            Box::new(move || {
                let source = source.clone();
                Box::pin(async move { source.into_id().await.unwrap().quote() })
            }),
        );
        Container {
            proc: self.proc.clone(),
            selection: query,
            graphql_client: self.graphql_client.clone(),
        }
    }
    /// Reads the container from an OCI tarball.
    ///
    /// # Arguments
    ///
    /// * `source` - File to read the container from.
    /// * `opt` - optional argument, see inner type for documentation, use <func>_opts to use
    pub fn import_opts<'a>(
        &self,
        source: impl IntoID<FileId>,
        opts: ContainerImportOpts<'a>,
    ) -> Container {
        let mut query = self.selection.select("import");
        query = query.arg_lazy(
            "source",
            Box::new(move || {
                let source = source.clone();
                Box::pin(async move { source.into_id().await.unwrap().quote() })
            }),
        );
        if let Some(tag) = opts.tag {
            query = query.arg("tag", tag);
        }
        Container {
            proc: self.proc.clone(),
            selection: query,
            graphql_client: self.graphql_client.clone(),
        }
    }
    /// Retrieves the value of the specified label.
    ///
    /// # Arguments
    ///
    /// * `name` - The name of the label (e.g., "org.opencontainers.artifact.created").
    pub async fn label(&self, name: impl Into<String>) -> Result<String, DaggerError> {
        let mut query = self.selection.select("label");
        query = query.arg("name", name.into());
        query.execute(self.graphql_client.clone()).await
    }
    /// Retrieves the list of labels passed to container.
    pub fn labels(&self) -> Vec<Label> {
        let query = self.selection.select("labels");
        vec![Label {
            proc: self.proc.clone(),
            selection: query,
            graphql_client: self.graphql_client.clone(),
        }]
    }
    /// Retrieves the list of paths where a directory is mounted.
    pub async fn mounts(&self) -> Result<Vec<String>, DaggerError> {
        let query = self.selection.select("mounts");
        query.execute(self.graphql_client.clone()).await
    }
    /// The platform this container executes and publishes as.
    pub async fn platform(&self) -> Result<Platform, DaggerError> {
        let query = self.selection.select("platform");
        query.execute(self.graphql_client.clone()).await
    }
    /// Publishes this container as a new image to the specified address.
    /// Publish returns a fully qualified ref.
    /// It can also publish platform variants.
    ///
    /// # Arguments
    ///
    /// * `address` - Registry's address to publish the image to.
    ///
    /// Formatted as [host]/[user]/[repo]:[tag] (e.g. "docker.io/dagger/dagger:main").
    /// * `opt` - optional argument, see inner type for documentation, use <func>_opts to use
    pub async fn publish(&self, address: impl Into<String>) -> Result<String, DaggerError> {
        let mut query = self.selection.select("publish");
        query = query.arg("address", address.into());
        query.execute(self.graphql_client.clone()).await
    }
    /// Publishes this container as a new image to the specified address.
    /// Publish returns a fully qualified ref.
    /// It can also publish platform variants.
    ///
    /// # Arguments
    ///
    /// * `address` - Registry's address to publish the image to.
    ///
    /// Formatted as [host]/[user]/[repo]:[tag] (e.g. "docker.io/dagger/dagger:main").
    /// * `opt` - optional argument, see inner type for documentation, use <func>_opts to use
    pub async fn publish_opts(
        &self,
        address: impl Into<String>,
        opts: ContainerPublishOpts,
    ) -> Result<String, DaggerError> {
        let mut query = self.selection.select("publish");
        query = query.arg("address", address.into());
        if let Some(platform_variants) = opts.platform_variants {
            query = query.arg("platformVariants", platform_variants);
        }
        if let Some(forced_compression) = opts.forced_compression {
            query = query.arg("forcedCompression", forced_compression);
        }
        if let Some(media_types) = opts.media_types {
            query = query.arg("mediaTypes", media_types);
        }
        query.execute(self.graphql_client.clone()).await
    }
    /// Retrieves this container's root filesystem. Mounts are not included.
    pub fn rootfs(&self) -> Directory {
        let query = self.selection.select("rootfs");
        Directory {
            proc: self.proc.clone(),
            selection: query,
            graphql_client: self.graphql_client.clone(),
        }
    }
    /// The error stream of the last executed command.
    /// Returns an error if no command was set.
    pub async fn stderr(&self) -> Result<String, DaggerError> {
        let query = self.selection.select("stderr");
        query.execute(self.graphql_client.clone()).await
    }
    /// The output stream of the last executed command.
    /// Returns an error if no command was set.
    pub async fn stdout(&self) -> Result<String, DaggerError> {
        let query = self.selection.select("stdout");
        query.execute(self.graphql_client.clone()).await
    }
    /// Forces evaluation of the pipeline in the engine.
    /// It doesn't run the default command if no exec has been set.
    pub async fn sync(&self) -> Result<ContainerId, DaggerError> {
        let query = self.selection.select("sync");
        query.execute(self.graphql_client.clone()).await
    }
    /// Opens an interactive terminal for this container using its configured default terminal command if not overridden by args (or sh as a fallback default).
    ///
    /// # Arguments
    ///
    /// * `opt` - optional argument, see inner type for documentation, use <func>_opts to use
    pub fn terminal(&self) -> Container {
        let query = self.selection.select("terminal");
        Container {
            proc: self.proc.clone(),
            selection: query,
            graphql_client: self.graphql_client.clone(),
        }
    }
    /// Opens an interactive terminal for this container using its configured default terminal command if not overridden by args (or sh as a fallback default).
    ///
    /// # Arguments
    ///
    /// * `opt` - optional argument, see inner type for documentation, use <func>_opts to use
    pub fn terminal_opts<'a>(&self, opts: ContainerTerminalOpts<'a>) -> Container {
        let mut query = self.selection.select("terminal");
        if let Some(cmd) = opts.cmd {
            query = query.arg("cmd", cmd);
        }
        if let Some(experimental_privileged_nesting) = opts.experimental_privileged_nesting {
            query = query.arg(
                "experimentalPrivilegedNesting",
                experimental_privileged_nesting,
            );
        }
        if let Some(insecure_root_capabilities) = opts.insecure_root_capabilities {
            query = query.arg("insecureRootCapabilities", insecure_root_capabilities);
        }
        Container {
            proc: self.proc.clone(),
            selection: query,
            graphql_client: self.graphql_client.clone(),
        }
    }
    /// Starts a Service and creates a tunnel that forwards traffic from the caller's network to that service.
    /// Be sure to set any exposed ports before calling this api.
    ///
    /// # Arguments
    ///
    /// * `opt` - optional argument, see inner type for documentation, use <func>_opts to use
    pub async fn up(&self) -> Result<Void, DaggerError> {
        let query = self.selection.select("up");
        query.execute(self.graphql_client.clone()).await
    }
    /// Starts a Service and creates a tunnel that forwards traffic from the caller's network to that service.
    /// Be sure to set any exposed ports before calling this api.
    ///
    /// # Arguments
    ///
    /// * `opt` - optional argument, see inner type for documentation, use <func>_opts to use
    pub async fn up_opts(&self, opts: ContainerUpOpts) -> Result<Void, DaggerError> {
        let mut query = self.selection.select("up");
        if let Some(ports) = opts.ports {
            query = query.arg("ports", ports);
        }
        if let Some(random) = opts.random {
            query = query.arg("random", random);
        }
        query.execute(self.graphql_client.clone()).await
    }
    /// Retrieves the user to be set for all commands.
    pub async fn user(&self) -> Result<String, DaggerError> {
        let query = self.selection.select("user");
        query.execute(self.graphql_client.clone()).await
    }
    /// Retrieves this container plus the given OCI anotation.
    ///
    /// # Arguments
    ///
    /// * `name` - The name of the annotation.
    /// * `value` - The value of the annotation.
    pub fn with_annotation(&self, name: impl Into<String>, value: impl Into<String>) -> Container {
        let mut query = self.selection.select("withAnnotation");
        query = query.arg("name", name.into());
        query = query.arg("value", value.into());
        Container {
            proc: self.proc.clone(),
            selection: query,
            graphql_client: self.graphql_client.clone(),
        }
    }
    /// Configures default arguments for future commands.
    ///
    /// # Arguments
    ///
    /// * `args` - Arguments to prepend to future executions (e.g., ["-v", "--no-cache"]).
    pub fn with_default_args(&self, args: Vec<impl Into<String>>) -> Container {
        let mut query = self.selection.select("withDefaultArgs");
        query = query.arg(
            "args",
            args.into_iter().map(|i| i.into()).collect::<Vec<String>>(),
        );
        Container {
            proc: self.proc.clone(),
            selection: query,
            graphql_client: self.graphql_client.clone(),
        }
    }
    /// Set the default command to invoke for the container's terminal API.
    ///
    /// # Arguments
    ///
    /// * `args` - The args of the command.
    /// * `opt` - optional argument, see inner type for documentation, use <func>_opts to use
    pub fn with_default_terminal_cmd(&self, args: Vec<impl Into<String>>) -> Container {
        let mut query = self.selection.select("withDefaultTerminalCmd");
        query = query.arg(
            "args",
            args.into_iter().map(|i| i.into()).collect::<Vec<String>>(),
        );
        Container {
            proc: self.proc.clone(),
            selection: query,
            graphql_client: self.graphql_client.clone(),
        }
    }
    /// Set the default command to invoke for the container's terminal API.
    ///
    /// # Arguments
    ///
    /// * `args` - The args of the command.
    /// * `opt` - optional argument, see inner type for documentation, use <func>_opts to use
    pub fn with_default_terminal_cmd_opts(
        &self,
        args: Vec<impl Into<String>>,
        opts: ContainerWithDefaultTerminalCmdOpts,
    ) -> Container {
        let mut query = self.selection.select("withDefaultTerminalCmd");
        query = query.arg(
            "args",
            args.into_iter().map(|i| i.into()).collect::<Vec<String>>(),
        );
        if let Some(experimental_privileged_nesting) = opts.experimental_privileged_nesting {
            query = query.arg(
                "experimentalPrivilegedNesting",
                experimental_privileged_nesting,
            );
        }
        if let Some(insecure_root_capabilities) = opts.insecure_root_capabilities {
            query = query.arg("insecureRootCapabilities", insecure_root_capabilities);
        }
        Container {
            proc: self.proc.clone(),
            selection: query,
            graphql_client: self.graphql_client.clone(),
        }
    }
    /// Retrieves this container plus a directory written at the given path.
    ///
    /// # Arguments
    ///
    /// * `path` - Location of the written directory (e.g., "/tmp/directory").
    /// * `directory` - Identifier of the directory to write
    /// * `opt` - optional argument, see inner type for documentation, use <func>_opts to use
    pub fn with_directory(
        &self,
        path: impl Into<String>,
        directory: impl IntoID<DirectoryId>,
    ) -> Container {
        let mut query = self.selection.select("withDirectory");
        query = query.arg("path", path.into());
        query = query.arg_lazy(
            "directory",
            Box::new(move || {
                let directory = directory.clone();
                Box::pin(async move { directory.into_id().await.unwrap().quote() })
            }),
        );
        Container {
            proc: self.proc.clone(),
            selection: query,
            graphql_client: self.graphql_client.clone(),
        }
    }
    /// Retrieves this container plus a directory written at the given path.
    ///
    /// # Arguments
    ///
    /// * `path` - Location of the written directory (e.g., "/tmp/directory").
    /// * `directory` - Identifier of the directory to write
    /// * `opt` - optional argument, see inner type for documentation, use <func>_opts to use
    pub fn with_directory_opts<'a>(
        &self,
        path: impl Into<String>,
        directory: impl IntoID<DirectoryId>,
        opts: ContainerWithDirectoryOpts<'a>,
    ) -> Container {
        let mut query = self.selection.select("withDirectory");
        query = query.arg("path", path.into());
        query = query.arg_lazy(
            "directory",
            Box::new(move || {
                let directory = directory.clone();
                Box::pin(async move { directory.into_id().await.unwrap().quote() })
            }),
        );
        if let Some(exclude) = opts.exclude {
            query = query.arg("exclude", exclude);
        }
        if let Some(include) = opts.include {
            query = query.arg("include", include);
        }
        if let Some(owner) = opts.owner {
            query = query.arg("owner", owner);
        }
        if let Some(expand) = opts.expand {
            query = query.arg("expand", expand);
        }
        Container {
            proc: self.proc.clone(),
            selection: query,
            graphql_client: self.graphql_client.clone(),
        }
    }
    /// Retrieves this container but with a different command entrypoint.
    ///
    /// # Arguments
    ///
    /// * `args` - Entrypoint to use for future executions (e.g., ["go", "run"]).
    /// * `opt` - optional argument, see inner type for documentation, use <func>_opts to use
    pub fn with_entrypoint(&self, args: Vec<impl Into<String>>) -> Container {
        let mut query = self.selection.select("withEntrypoint");
        query = query.arg(
            "args",
            args.into_iter().map(|i| i.into()).collect::<Vec<String>>(),
        );
        Container {
            proc: self.proc.clone(),
            selection: query,
            graphql_client: self.graphql_client.clone(),
        }
    }
    /// Retrieves this container but with a different command entrypoint.
    ///
    /// # Arguments
    ///
    /// * `args` - Entrypoint to use for future executions (e.g., ["go", "run"]).
    /// * `opt` - optional argument, see inner type for documentation, use <func>_opts to use
    pub fn with_entrypoint_opts(
        &self,
        args: Vec<impl Into<String>>,
        opts: ContainerWithEntrypointOpts,
    ) -> Container {
        let mut query = self.selection.select("withEntrypoint");
        query = query.arg(
            "args",
            args.into_iter().map(|i| i.into()).collect::<Vec<String>>(),
        );
        if let Some(keep_default_args) = opts.keep_default_args {
            query = query.arg("keepDefaultArgs", keep_default_args);
        }
        Container {
            proc: self.proc.clone(),
            selection: query,
            graphql_client: self.graphql_client.clone(),
        }
    }
    /// Retrieves this container plus the given environment variable.
    ///
    /// # Arguments
    ///
    /// * `name` - The name of the environment variable (e.g., "HOST").
    /// * `value` - The value of the environment variable. (e.g., "localhost").
    /// * `opt` - optional argument, see inner type for documentation, use <func>_opts to use
    pub fn with_env_variable(
        &self,
        name: impl Into<String>,
        value: impl Into<String>,
    ) -> Container {
        let mut query = self.selection.select("withEnvVariable");
        query = query.arg("name", name.into());
        query = query.arg("value", value.into());
        Container {
            proc: self.proc.clone(),
            selection: query,
            graphql_client: self.graphql_client.clone(),
        }
    }
    /// Retrieves this container plus the given environment variable.
    ///
    /// # Arguments
    ///
    /// * `name` - The name of the environment variable (e.g., "HOST").
    /// * `value` - The value of the environment variable. (e.g., "localhost").
    /// * `opt` - optional argument, see inner type for documentation, use <func>_opts to use
    pub fn with_env_variable_opts(
        &self,
        name: impl Into<String>,
        value: impl Into<String>,
        opts: ContainerWithEnvVariableOpts,
    ) -> Container {
        let mut query = self.selection.select("withEnvVariable");
        query = query.arg("name", name.into());
        query = query.arg("value", value.into());
        if let Some(expand) = opts.expand {
            query = query.arg("expand", expand);
        }
        Container {
            proc: self.proc.clone(),
            selection: query,
            graphql_client: self.graphql_client.clone(),
        }
    }
    /// Retrieves this container after executing the specified command inside it.
    ///
    /// # Arguments
    ///
    /// * `args` - Command to run instead of the container's default command (e.g., ["run", "main.go"]).
    ///
    /// If empty, the container's default command is used.
    /// * `opt` - optional argument, see inner type for documentation, use <func>_opts to use
    pub fn with_exec(&self, args: Vec<impl Into<String>>) -> Container {
        let mut query = self.selection.select("withExec");
        query = query.arg(
            "args",
            args.into_iter().map(|i| i.into()).collect::<Vec<String>>(),
        );
        Container {
            proc: self.proc.clone(),
            selection: query,
            graphql_client: self.graphql_client.clone(),
        }
    }
    /// Retrieves this container after executing the specified command inside it.
    ///
    /// # Arguments
    ///
    /// * `args` - Command to run instead of the container's default command (e.g., ["run", "main.go"]).
    ///
    /// If empty, the container's default command is used.
    /// * `opt` - optional argument, see inner type for documentation, use <func>_opts to use
    pub fn with_exec_opts<'a>(
        &self,
        args: Vec<impl Into<String>>,
        opts: ContainerWithExecOpts<'a>,
    ) -> Container {
        let mut query = self.selection.select("withExec");
        query = query.arg(
            "args",
            args.into_iter().map(|i| i.into()).collect::<Vec<String>>(),
        );
        if let Some(use_entrypoint) = opts.use_entrypoint {
            query = query.arg("useEntrypoint", use_entrypoint);
        }
        if let Some(stdin) = opts.stdin {
            query = query.arg("stdin", stdin);
        }
        if let Some(redirect_stdout) = opts.redirect_stdout {
            query = query.arg("redirectStdout", redirect_stdout);
        }
        if let Some(redirect_stderr) = opts.redirect_stderr {
            query = query.arg("redirectStderr", redirect_stderr);
        }
        if let Some(expect) = opts.expect {
            query = query.arg("expect", expect);
        }
        if let Some(experimental_privileged_nesting) = opts.experimental_privileged_nesting {
            query = query.arg(
                "experimentalPrivilegedNesting",
                experimental_privileged_nesting,
            );
        }
        if let Some(insecure_root_capabilities) = opts.insecure_root_capabilities {
            query = query.arg("insecureRootCapabilities", insecure_root_capabilities);
        }
        if let Some(expand) = opts.expand {
            query = query.arg("expand", expand);
        }
        if let Some(no_init) = opts.no_init {
            query = query.arg("noInit", no_init);
        }
        Container {
            proc: self.proc.clone(),
            selection: query,
            graphql_client: self.graphql_client.clone(),
        }
    }
    /// Expose a network port.
    /// Exposed ports serve two purposes:
    /// - For health checks and introspection, when running services
    /// - For setting the EXPOSE OCI field when publishing the container
    ///
    /// # Arguments
    ///
    /// * `port` - Port number to expose
    /// * `opt` - optional argument, see inner type for documentation, use <func>_opts to use
    pub fn with_exposed_port(&self, port: isize) -> Container {
        let mut query = self.selection.select("withExposedPort");
        query = query.arg("port", port);
        Container {
            proc: self.proc.clone(),
            selection: query,
            graphql_client: self.graphql_client.clone(),
        }
    }
    /// Expose a network port.
    /// Exposed ports serve two purposes:
    /// - For health checks and introspection, when running services
    /// - For setting the EXPOSE OCI field when publishing the container
    ///
    /// # Arguments
    ///
    /// * `port` - Port number to expose
    /// * `opt` - optional argument, see inner type for documentation, use <func>_opts to use
    pub fn with_exposed_port_opts<'a>(
        &self,
        port: isize,
        opts: ContainerWithExposedPortOpts<'a>,
    ) -> Container {
        let mut query = self.selection.select("withExposedPort");
        query = query.arg("port", port);
        if let Some(protocol) = opts.protocol {
            query = query.arg("protocol", protocol);
        }
        if let Some(description) = opts.description {
            query = query.arg("description", description);
        }
        if let Some(experimental_skip_healthcheck) = opts.experimental_skip_healthcheck {
            query = query.arg("experimentalSkipHealthcheck", experimental_skip_healthcheck);
        }
        Container {
            proc: self.proc.clone(),
            selection: query,
            graphql_client: self.graphql_client.clone(),
        }
    }
    /// Retrieves this container plus the contents of the given file copied to the given path.
    ///
    /// # Arguments
    ///
    /// * `path` - Location of the copied file (e.g., "/tmp/file.txt").
    /// * `source` - Identifier of the file to copy.
    /// * `opt` - optional argument, see inner type for documentation, use <func>_opts to use
    pub fn with_file(&self, path: impl Into<String>, source: impl IntoID<FileId>) -> Container {
        let mut query = self.selection.select("withFile");
        query = query.arg("path", path.into());
        query = query.arg_lazy(
            "source",
            Box::new(move || {
                let source = source.clone();
                Box::pin(async move { source.into_id().await.unwrap().quote() })
            }),
        );
        Container {
            proc: self.proc.clone(),
            selection: query,
            graphql_client: self.graphql_client.clone(),
        }
    }
    /// Retrieves this container plus the contents of the given file copied to the given path.
    ///
    /// # Arguments
    ///
    /// * `path` - Location of the copied file (e.g., "/tmp/file.txt").
    /// * `source` - Identifier of the file to copy.
    /// * `opt` - optional argument, see inner type for documentation, use <func>_opts to use
    pub fn with_file_opts<'a>(
        &self,
        path: impl Into<String>,
        source: impl IntoID<FileId>,
        opts: ContainerWithFileOpts<'a>,
    ) -> Container {
        let mut query = self.selection.select("withFile");
        query = query.arg("path", path.into());
        query = query.arg_lazy(
            "source",
            Box::new(move || {
                let source = source.clone();
                Box::pin(async move { source.into_id().await.unwrap().quote() })
            }),
        );
        if let Some(permissions) = opts.permissions {
            query = query.arg("permissions", permissions);
        }
        if let Some(owner) = opts.owner {
            query = query.arg("owner", owner);
        }
        if let Some(expand) = opts.expand {
            query = query.arg("expand", expand);
        }
        Container {
            proc: self.proc.clone(),
            selection: query,
            graphql_client: self.graphql_client.clone(),
        }
    }
    /// Retrieves this container plus the contents of the given files copied to the given path.
    ///
    /// # Arguments
    ///
    /// * `path` - Location where copied files should be placed (e.g., "/src").
    /// * `sources` - Identifiers of the files to copy.
    /// * `opt` - optional argument, see inner type for documentation, use <func>_opts to use
    pub fn with_files(&self, path: impl Into<String>, sources: Vec<FileId>) -> Container {
        let mut query = self.selection.select("withFiles");
        query = query.arg("path", path.into());
        query = query.arg("sources", sources);
        Container {
            proc: self.proc.clone(),
            selection: query,
            graphql_client: self.graphql_client.clone(),
        }
    }
    /// Retrieves this container plus the contents of the given files copied to the given path.
    ///
    /// # Arguments
    ///
    /// * `path` - Location where copied files should be placed (e.g., "/src").
    /// * `sources` - Identifiers of the files to copy.
    /// * `opt` - optional argument, see inner type for documentation, use <func>_opts to use
    pub fn with_files_opts<'a>(
        &self,
        path: impl Into<String>,
        sources: Vec<FileId>,
        opts: ContainerWithFilesOpts<'a>,
    ) -> Container {
        let mut query = self.selection.select("withFiles");
        query = query.arg("path", path.into());
        query = query.arg("sources", sources);
        if let Some(permissions) = opts.permissions {
            query = query.arg("permissions", permissions);
        }
        if let Some(owner) = opts.owner {
            query = query.arg("owner", owner);
        }
        if let Some(expand) = opts.expand {
            query = query.arg("expand", expand);
        }
        Container {
            proc: self.proc.clone(),
            selection: query,
            graphql_client: self.graphql_client.clone(),
        }
    }
    /// Retrieves this container plus the given label.
    ///
    /// # Arguments
    ///
    /// * `name` - The name of the label (e.g., "org.opencontainers.artifact.created").
    /// * `value` - The value of the label (e.g., "2023-01-01T00:00:00Z").
    pub fn with_label(&self, name: impl Into<String>, value: impl Into<String>) -> Container {
        let mut query = self.selection.select("withLabel");
        query = query.arg("name", name.into());
        query = query.arg("value", value.into());
        Container {
            proc: self.proc.clone(),
            selection: query,
            graphql_client: self.graphql_client.clone(),
        }
    }
    /// Retrieves this container plus a cache volume mounted at the given path.
    ///
    /// # Arguments
    ///
    /// * `path` - Location of the cache directory (e.g., "/cache/node_modules").
    /// * `cache` - Identifier of the cache volume to mount.
    /// * `opt` - optional argument, see inner type for documentation, use <func>_opts to use
    pub fn with_mounted_cache(
        &self,
        path: impl Into<String>,
        cache: impl IntoID<CacheVolumeId>,
    ) -> Container {
        let mut query = self.selection.select("withMountedCache");
        query = query.arg("path", path.into());
        query = query.arg_lazy(
            "cache",
            Box::new(move || {
                let cache = cache.clone();
                Box::pin(async move { cache.into_id().await.unwrap().quote() })
            }),
        );
        Container {
            proc: self.proc.clone(),
            selection: query,
            graphql_client: self.graphql_client.clone(),
        }
    }
    /// Retrieves this container plus a cache volume mounted at the given path.
    ///
    /// # Arguments
    ///
    /// * `path` - Location of the cache directory (e.g., "/cache/node_modules").
    /// * `cache` - Identifier of the cache volume to mount.
    /// * `opt` - optional argument, see inner type for documentation, use <func>_opts to use
    pub fn with_mounted_cache_opts<'a>(
        &self,
        path: impl Into<String>,
        cache: impl IntoID<CacheVolumeId>,
        opts: ContainerWithMountedCacheOpts<'a>,
    ) -> Container {
        let mut query = self.selection.select("withMountedCache");
        query = query.arg("path", path.into());
        query = query.arg_lazy(
            "cache",
            Box::new(move || {
                let cache = cache.clone();
                Box::pin(async move { cache.into_id().await.unwrap().quote() })
            }),
        );
        if let Some(source) = opts.source {
            query = query.arg("source", source);
        }
        if let Some(sharing) = opts.sharing {
            query = query.arg("sharing", sharing);
        }
        if let Some(owner) = opts.owner {
            query = query.arg("owner", owner);
        }
        if let Some(expand) = opts.expand {
            query = query.arg("expand", expand);
        }
        Container {
            proc: self.proc.clone(),
            selection: query,
            graphql_client: self.graphql_client.clone(),
        }
    }
    /// Retrieves this container plus a directory mounted at the given path.
    ///
    /// # Arguments
    ///
    /// * `path` - Location of the mounted directory (e.g., "/mnt/directory").
    /// * `source` - Identifier of the mounted directory.
    /// * `opt` - optional argument, see inner type for documentation, use <func>_opts to use
    pub fn with_mounted_directory(
        &self,
        path: impl Into<String>,
        source: impl IntoID<DirectoryId>,
    ) -> Container {
        let mut query = self.selection.select("withMountedDirectory");
        query = query.arg("path", path.into());
        query = query.arg_lazy(
            "source",
            Box::new(move || {
                let source = source.clone();
                Box::pin(async move { source.into_id().await.unwrap().quote() })
            }),
        );
        Container {
            proc: self.proc.clone(),
            selection: query,
            graphql_client: self.graphql_client.clone(),
        }
    }
    /// Retrieves this container plus a directory mounted at the given path.
    ///
    /// # Arguments
    ///
    /// * `path` - Location of the mounted directory (e.g., "/mnt/directory").
    /// * `source` - Identifier of the mounted directory.
    /// * `opt` - optional argument, see inner type for documentation, use <func>_opts to use
    pub fn with_mounted_directory_opts<'a>(
        &self,
        path: impl Into<String>,
        source: impl IntoID<DirectoryId>,
        opts: ContainerWithMountedDirectoryOpts<'a>,
    ) -> Container {
        let mut query = self.selection.select("withMountedDirectory");
        query = query.arg("path", path.into());
        query = query.arg_lazy(
            "source",
            Box::new(move || {
                let source = source.clone();
                Box::pin(async move { source.into_id().await.unwrap().quote() })
            }),
        );
        if let Some(owner) = opts.owner {
            query = query.arg("owner", owner);
        }
        if let Some(expand) = opts.expand {
            query = query.arg("expand", expand);
        }
        Container {
            proc: self.proc.clone(),
            selection: query,
            graphql_client: self.graphql_client.clone(),
        }
    }
    /// Retrieves this container plus a file mounted at the given path.
    ///
    /// # Arguments
    ///
    /// * `path` - Location of the mounted file (e.g., "/tmp/file.txt").
    /// * `source` - Identifier of the mounted file.
    /// * `opt` - optional argument, see inner type for documentation, use <func>_opts to use
    pub fn with_mounted_file(
        &self,
        path: impl Into<String>,
        source: impl IntoID<FileId>,
    ) -> Container {
        let mut query = self.selection.select("withMountedFile");
        query = query.arg("path", path.into());
        query = query.arg_lazy(
            "source",
            Box::new(move || {
                let source = source.clone();
                Box::pin(async move { source.into_id().await.unwrap().quote() })
            }),
        );
        Container {
            proc: self.proc.clone(),
            selection: query,
            graphql_client: self.graphql_client.clone(),
        }
    }
    /// Retrieves this container plus a file mounted at the given path.
    ///
    /// # Arguments
    ///
    /// * `path` - Location of the mounted file (e.g., "/tmp/file.txt").
    /// * `source` - Identifier of the mounted file.
    /// * `opt` - optional argument, see inner type for documentation, use <func>_opts to use
    pub fn with_mounted_file_opts<'a>(
        &self,
        path: impl Into<String>,
        source: impl IntoID<FileId>,
        opts: ContainerWithMountedFileOpts<'a>,
    ) -> Container {
        let mut query = self.selection.select("withMountedFile");
        query = query.arg("path", path.into());
        query = query.arg_lazy(
            "source",
            Box::new(move || {
                let source = source.clone();
                Box::pin(async move { source.into_id().await.unwrap().quote() })
            }),
        );
        if let Some(owner) = opts.owner {
            query = query.arg("owner", owner);
        }
        if let Some(expand) = opts.expand {
            query = query.arg("expand", expand);
        }
        Container {
            proc: self.proc.clone(),
            selection: query,
            graphql_client: self.graphql_client.clone(),
        }
    }
    /// Retrieves this container plus a secret mounted into a file at the given path.
    ///
    /// # Arguments
    ///
    /// * `path` - Location of the secret file (e.g., "/tmp/secret.txt").
    /// * `source` - Identifier of the secret to mount.
    /// * `opt` - optional argument, see inner type for documentation, use <func>_opts to use
    pub fn with_mounted_secret(
        &self,
        path: impl Into<String>,
        source: impl IntoID<SecretId>,
    ) -> Container {
        let mut query = self.selection.select("withMountedSecret");
        query = query.arg("path", path.into());
        query = query.arg_lazy(
            "source",
            Box::new(move || {
                let source = source.clone();
                Box::pin(async move { source.into_id().await.unwrap().quote() })
            }),
        );
        Container {
            proc: self.proc.clone(),
            selection: query,
            graphql_client: self.graphql_client.clone(),
        }
    }
    /// Retrieves this container plus a secret mounted into a file at the given path.
    ///
    /// # Arguments
    ///
    /// * `path` - Location of the secret file (e.g., "/tmp/secret.txt").
    /// * `source` - Identifier of the secret to mount.
    /// * `opt` - optional argument, see inner type for documentation, use <func>_opts to use
    pub fn with_mounted_secret_opts<'a>(
        &self,
        path: impl Into<String>,
        source: impl IntoID<SecretId>,
        opts: ContainerWithMountedSecretOpts<'a>,
    ) -> Container {
        let mut query = self.selection.select("withMountedSecret");
        query = query.arg("path", path.into());
        query = query.arg_lazy(
            "source",
            Box::new(move || {
                let source = source.clone();
                Box::pin(async move { source.into_id().await.unwrap().quote() })
            }),
        );
        if let Some(owner) = opts.owner {
            query = query.arg("owner", owner);
        }
        if let Some(mode) = opts.mode {
            query = query.arg("mode", mode);
        }
        if let Some(expand) = opts.expand {
            query = query.arg("expand", expand);
        }
        Container {
            proc: self.proc.clone(),
            selection: query,
            graphql_client: self.graphql_client.clone(),
        }
    }
    /// Retrieves this container plus a temporary directory mounted at the given path. Any writes will be ephemeral to a single withExec call; they will not be persisted to subsequent withExecs.
    ///
    /// # Arguments
    ///
    /// * `path` - Location of the temporary directory (e.g., "/tmp/temp_dir").
    /// * `opt` - optional argument, see inner type for documentation, use <func>_opts to use
    pub fn with_mounted_temp(&self, path: impl Into<String>) -> Container {
        let mut query = self.selection.select("withMountedTemp");
        query = query.arg("path", path.into());
        Container {
            proc: self.proc.clone(),
            selection: query,
            graphql_client: self.graphql_client.clone(),
        }
    }
    /// Retrieves this container plus a temporary directory mounted at the given path. Any writes will be ephemeral to a single withExec call; they will not be persisted to subsequent withExecs.
    ///
    /// # Arguments
    ///
    /// * `path` - Location of the temporary directory (e.g., "/tmp/temp_dir").
    /// * `opt` - optional argument, see inner type for documentation, use <func>_opts to use
    pub fn with_mounted_temp_opts(
        &self,
        path: impl Into<String>,
        opts: ContainerWithMountedTempOpts,
    ) -> Container {
        let mut query = self.selection.select("withMountedTemp");
        query = query.arg("path", path.into());
        if let Some(size) = opts.size {
            query = query.arg("size", size);
        }
        if let Some(expand) = opts.expand {
            query = query.arg("expand", expand);
        }
        Container {
            proc: self.proc.clone(),
            selection: query,
            graphql_client: self.graphql_client.clone(),
        }
    }
    /// Retrieves this container plus a new file written at the given path.
    ///
    /// # Arguments
    ///
    /// * `path` - Location of the written file (e.g., "/tmp/file.txt").
    /// * `contents` - Content of the file to write (e.g., "Hello world!").
    /// * `opt` - optional argument, see inner type for documentation, use <func>_opts to use
    pub fn with_new_file(&self, path: impl Into<String>, contents: impl Into<String>) -> Container {
        let mut query = self.selection.select("withNewFile");
        query = query.arg("path", path.into());
        query = query.arg("contents", contents.into());
        Container {
            proc: self.proc.clone(),
            selection: query,
            graphql_client: self.graphql_client.clone(),
        }
    }
    /// Retrieves this container plus a new file written at the given path.
    ///
    /// # Arguments
    ///
    /// * `path` - Location of the written file (e.g., "/tmp/file.txt").
    /// * `contents` - Content of the file to write (e.g., "Hello world!").
    /// * `opt` - optional argument, see inner type for documentation, use <func>_opts to use
    pub fn with_new_file_opts<'a>(
        &self,
        path: impl Into<String>,
        contents: impl Into<String>,
        opts: ContainerWithNewFileOpts<'a>,
    ) -> Container {
        let mut query = self.selection.select("withNewFile");
        query = query.arg("path", path.into());
        query = query.arg("contents", contents.into());
        if let Some(permissions) = opts.permissions {
            query = query.arg("permissions", permissions);
        }
        if let Some(owner) = opts.owner {
            query = query.arg("owner", owner);
        }
        if let Some(expand) = opts.expand {
            query = query.arg("expand", expand);
        }
        Container {
            proc: self.proc.clone(),
            selection: query,
            graphql_client: self.graphql_client.clone(),
        }
    }
    /// Retrieves this container with a registry authentication for a given address.
    ///
    /// # Arguments
    ///
    /// * `address` - Registry's address to bind the authentication to.
    ///
    /// Formatted as [host]/[user]/[repo]:[tag] (e.g. docker.io/dagger/dagger:main).
    /// * `username` - The username of the registry's account (e.g., "Dagger").
    /// * `secret` - The API key, password or token to authenticate to this registry.
    pub fn with_registry_auth(
        &self,
        address: impl Into<String>,
        username: impl Into<String>,
        secret: impl IntoID<SecretId>,
    ) -> Container {
        let mut query = self.selection.select("withRegistryAuth");
        query = query.arg("address", address.into());
        query = query.arg("username", username.into());
        query = query.arg_lazy(
            "secret",
            Box::new(move || {
                let secret = secret.clone();
                Box::pin(async move { secret.into_id().await.unwrap().quote() })
            }),
        );
        Container {
            proc: self.proc.clone(),
            selection: query,
            graphql_client: self.graphql_client.clone(),
        }
    }
    /// Retrieves the container with the given directory mounted to /.
    ///
    /// # Arguments
    ///
    /// * `directory` - Directory to mount.
    pub fn with_rootfs(&self, directory: impl IntoID<DirectoryId>) -> Container {
        let mut query = self.selection.select("withRootfs");
        query = query.arg_lazy(
            "directory",
            Box::new(move || {
                let directory = directory.clone();
                Box::pin(async move { directory.into_id().await.unwrap().quote() })
            }),
        );
        Container {
            proc: self.proc.clone(),
            selection: query,
            graphql_client: self.graphql_client.clone(),
        }
    }
    /// Retrieves this container plus an env variable containing the given secret.
    ///
    /// # Arguments
    ///
    /// * `name` - The name of the secret variable (e.g., "API_SECRET").
    /// * `secret` - The identifier of the secret value.
    pub fn with_secret_variable(
        &self,
        name: impl Into<String>,
        secret: impl IntoID<SecretId>,
    ) -> Container {
        let mut query = self.selection.select("withSecretVariable");
        query = query.arg("name", name.into());
        query = query.arg_lazy(
            "secret",
            Box::new(move || {
                let secret = secret.clone();
                Box::pin(async move { secret.into_id().await.unwrap().quote() })
            }),
        );
        Container {
            proc: self.proc.clone(),
            selection: query,
            graphql_client: self.graphql_client.clone(),
        }
    }
    /// Establish a runtime dependency on a service.
    /// The service will be started automatically when needed and detached when it is no longer needed, executing the default command if none is set.
    /// The service will be reachable from the container via the provided hostname alias.
    /// The service dependency will also convey to any files or directories produced by the container.
    ///
    /// # Arguments
    ///
    /// * `alias` - A name that can be used to reach the service from the container
    /// * `service` - Identifier of the service container
    pub fn with_service_binding(
        &self,
        alias: impl Into<String>,
        service: impl IntoID<ServiceId>,
    ) -> Container {
        let mut query = self.selection.select("withServiceBinding");
        query = query.arg("alias", alias.into());
        query = query.arg_lazy(
            "service",
            Box::new(move || {
                let service = service.clone();
                Box::pin(async move { service.into_id().await.unwrap().quote() })
            }),
        );
        Container {
            proc: self.proc.clone(),
            selection: query,
            graphql_client: self.graphql_client.clone(),
        }
    }
    /// Retrieves this container plus a socket forwarded to the given Unix socket path.
    ///
    /// # Arguments
    ///
    /// * `path` - Location of the forwarded Unix socket (e.g., "/tmp/socket").
    /// * `source` - Identifier of the socket to forward.
    /// * `opt` - optional argument, see inner type for documentation, use <func>_opts to use
    pub fn with_unix_socket(
        &self,
        path: impl Into<String>,
        source: impl IntoID<SocketId>,
    ) -> Container {
        let mut query = self.selection.select("withUnixSocket");
        query = query.arg("path", path.into());
        query = query.arg_lazy(
            "source",
            Box::new(move || {
                let source = source.clone();
                Box::pin(async move { source.into_id().await.unwrap().quote() })
            }),
        );
        Container {
            proc: self.proc.clone(),
            selection: query,
            graphql_client: self.graphql_client.clone(),
        }
    }
    /// Retrieves this container plus a socket forwarded to the given Unix socket path.
    ///
    /// # Arguments
    ///
    /// * `path` - Location of the forwarded Unix socket (e.g., "/tmp/socket").
    /// * `source` - Identifier of the socket to forward.
    /// * `opt` - optional argument, see inner type for documentation, use <func>_opts to use
    pub fn with_unix_socket_opts<'a>(
        &self,
        path: impl Into<String>,
        source: impl IntoID<SocketId>,
        opts: ContainerWithUnixSocketOpts<'a>,
    ) -> Container {
        let mut query = self.selection.select("withUnixSocket");
        query = query.arg("path", path.into());
        query = query.arg_lazy(
            "source",
            Box::new(move || {
                let source = source.clone();
                Box::pin(async move { source.into_id().await.unwrap().quote() })
            }),
        );
        if let Some(owner) = opts.owner {
            query = query.arg("owner", owner);
        }
        if let Some(expand) = opts.expand {
            query = query.arg("expand", expand);
        }
        Container {
            proc: self.proc.clone(),
            selection: query,
            graphql_client: self.graphql_client.clone(),
        }
    }
    /// Retrieves this container with a different command user.
    ///
    /// # Arguments
    ///
    /// * `name` - The user to set (e.g., "root").
    pub fn with_user(&self, name: impl Into<String>) -> Container {
        let mut query = self.selection.select("withUser");
        query = query.arg("name", name.into());
        Container {
            proc: self.proc.clone(),
            selection: query,
            graphql_client: self.graphql_client.clone(),
        }
    }
    /// Retrieves this container with a different working directory.
    ///
    /// # Arguments
    ///
    /// * `path` - The path to set as the working directory (e.g., "/app").
    /// * `opt` - optional argument, see inner type for documentation, use <func>_opts to use
    pub fn with_workdir(&self, path: impl Into<String>) -> Container {
        let mut query = self.selection.select("withWorkdir");
        query = query.arg("path", path.into());
        Container {
            proc: self.proc.clone(),
            selection: query,
            graphql_client: self.graphql_client.clone(),
        }
    }
    /// Retrieves this container with a different working directory.
    ///
    /// # Arguments
    ///
    /// * `path` - The path to set as the working directory (e.g., "/app").
    /// * `opt` - optional argument, see inner type for documentation, use <func>_opts to use
    pub fn with_workdir_opts(
        &self,
        path: impl Into<String>,
        opts: ContainerWithWorkdirOpts,
    ) -> Container {
        let mut query = self.selection.select("withWorkdir");
        query = query.arg("path", path.into());
        if let Some(expand) = opts.expand {
            query = query.arg("expand", expand);
        }
        Container {
            proc: self.proc.clone(),
            selection: query,
            graphql_client: self.graphql_client.clone(),
        }
    }
    /// Retrieves this container minus the given OCI annotation.
    ///
    /// # Arguments
    ///
    /// * `name` - The name of the annotation.
    pub fn without_annotation(&self, name: impl Into<String>) -> Container {
        let mut query = self.selection.select("withoutAnnotation");
        query = query.arg("name", name.into());
        Container {
            proc: self.proc.clone(),
            selection: query,
            graphql_client: self.graphql_client.clone(),
        }
    }
    /// Retrieves this container with unset default arguments for future commands.
    pub fn without_default_args(&self) -> Container {
        let query = self.selection.select("withoutDefaultArgs");
        Container {
            proc: self.proc.clone(),
            selection: query,
            graphql_client: self.graphql_client.clone(),
        }
    }
    /// Retrieves this container with the directory at the given path removed.
    ///
    /// # Arguments
    ///
    /// * `path` - Location of the directory to remove (e.g., ".github/").
    /// * `opt` - optional argument, see inner type for documentation, use <func>_opts to use
    pub fn without_directory(&self, path: impl Into<String>) -> Container {
        let mut query = self.selection.select("withoutDirectory");
        query = query.arg("path", path.into());
        Container {
            proc: self.proc.clone(),
            selection: query,
            graphql_client: self.graphql_client.clone(),
        }
    }
    /// Retrieves this container with the directory at the given path removed.
    ///
    /// # Arguments
    ///
    /// * `path` - Location of the directory to remove (e.g., ".github/").
    /// * `opt` - optional argument, see inner type for documentation, use <func>_opts to use
    pub fn without_directory_opts(
        &self,
        path: impl Into<String>,
        opts: ContainerWithoutDirectoryOpts,
    ) -> Container {
        let mut query = self.selection.select("withoutDirectory");
        query = query.arg("path", path.into());
        if let Some(expand) = opts.expand {
            query = query.arg("expand", expand);
        }
        Container {
            proc: self.proc.clone(),
            selection: query,
            graphql_client: self.graphql_client.clone(),
        }
    }
    /// Retrieves this container with an unset command entrypoint.
    ///
    /// # Arguments
    ///
    /// * `opt` - optional argument, see inner type for documentation, use <func>_opts to use
    pub fn without_entrypoint(&self) -> Container {
        let query = self.selection.select("withoutEntrypoint");
        Container {
            proc: self.proc.clone(),
            selection: query,
            graphql_client: self.graphql_client.clone(),
        }
    }
    /// Retrieves this container with an unset command entrypoint.
    ///
    /// # Arguments
    ///
    /// * `opt` - optional argument, see inner type for documentation, use <func>_opts to use
    pub fn without_entrypoint_opts(&self, opts: ContainerWithoutEntrypointOpts) -> Container {
        let mut query = self.selection.select("withoutEntrypoint");
        if let Some(keep_default_args) = opts.keep_default_args {
            query = query.arg("keepDefaultArgs", keep_default_args);
        }
        Container {
            proc: self.proc.clone(),
            selection: query,
            graphql_client: self.graphql_client.clone(),
        }
    }
    /// Retrieves this container minus the given environment variable.
    ///
    /// # Arguments
    ///
    /// * `name` - The name of the environment variable (e.g., "HOST").
    pub fn without_env_variable(&self, name: impl Into<String>) -> Container {
        let mut query = self.selection.select("withoutEnvVariable");
        query = query.arg("name", name.into());
        Container {
            proc: self.proc.clone(),
            selection: query,
            graphql_client: self.graphql_client.clone(),
        }
    }
    /// Unexpose a previously exposed port.
    ///
    /// # Arguments
    ///
    /// * `port` - Port number to unexpose
    /// * `opt` - optional argument, see inner type for documentation, use <func>_opts to use
    pub fn without_exposed_port(&self, port: isize) -> Container {
        let mut query = self.selection.select("withoutExposedPort");
        query = query.arg("port", port);
        Container {
            proc: self.proc.clone(),
            selection: query,
            graphql_client: self.graphql_client.clone(),
        }
    }
    /// Unexpose a previously exposed port.
    ///
    /// # Arguments
    ///
    /// * `port` - Port number to unexpose
    /// * `opt` - optional argument, see inner type for documentation, use <func>_opts to use
    pub fn without_exposed_port_opts(
        &self,
        port: isize,
        opts: ContainerWithoutExposedPortOpts,
    ) -> Container {
        let mut query = self.selection.select("withoutExposedPort");
        query = query.arg("port", port);
        if let Some(protocol) = opts.protocol {
            query = query.arg("protocol", protocol);
        }
        Container {
            proc: self.proc.clone(),
            selection: query,
            graphql_client: self.graphql_client.clone(),
        }
    }
    /// Retrieves this container with the file at the given path removed.
    ///
    /// # Arguments
    ///
    /// * `path` - Location of the file to remove (e.g., "/file.txt").
    /// * `opt` - optional argument, see inner type for documentation, use <func>_opts to use
    pub fn without_file(&self, path: impl Into<String>) -> Container {
        let mut query = self.selection.select("withoutFile");
        query = query.arg("path", path.into());
        Container {
            proc: self.proc.clone(),
            selection: query,
            graphql_client: self.graphql_client.clone(),
        }
    }
    /// Retrieves this container with the file at the given path removed.
    ///
    /// # Arguments
    ///
    /// * `path` - Location of the file to remove (e.g., "/file.txt").
    /// * `opt` - optional argument, see inner type for documentation, use <func>_opts to use
    pub fn without_file_opts(
        &self,
        path: impl Into<String>,
        opts: ContainerWithoutFileOpts,
    ) -> Container {
        let mut query = self.selection.select("withoutFile");
        query = query.arg("path", path.into());
        if let Some(expand) = opts.expand {
            query = query.arg("expand", expand);
        }
        Container {
            proc: self.proc.clone(),
            selection: query,
            graphql_client: self.graphql_client.clone(),
        }
    }
    /// Retrieves this container with the files at the given paths removed.
    ///
    /// # Arguments
    ///
    /// * `paths` - Location of the files to remove (e.g., ["/file.txt"]).
    /// * `opt` - optional argument, see inner type for documentation, use <func>_opts to use
    pub fn without_files(&self, paths: Vec<impl Into<String>>) -> Container {
        let mut query = self.selection.select("withoutFiles");
        query = query.arg(
            "paths",
            paths.into_iter().map(|i| i.into()).collect::<Vec<String>>(),
        );
        Container {
            proc: self.proc.clone(),
            selection: query,
            graphql_client: self.graphql_client.clone(),
        }
    }
    /// Retrieves this container with the files at the given paths removed.
    ///
    /// # Arguments
    ///
    /// * `paths` - Location of the files to remove (e.g., ["/file.txt"]).
    /// * `opt` - optional argument, see inner type for documentation, use <func>_opts to use
    pub fn without_files_opts(
        &self,
        paths: Vec<impl Into<String>>,
        opts: ContainerWithoutFilesOpts,
    ) -> Container {
        let mut query = self.selection.select("withoutFiles");
        query = query.arg(
            "paths",
            paths.into_iter().map(|i| i.into()).collect::<Vec<String>>(),
        );
        if let Some(expand) = opts.expand {
            query = query.arg("expand", expand);
        }
        Container {
            proc: self.proc.clone(),
            selection: query,
            graphql_client: self.graphql_client.clone(),
        }
    }
    /// Retrieves this container minus the given environment label.
    ///
    /// # Arguments
    ///
    /// * `name` - The name of the label to remove (e.g., "org.opencontainers.artifact.created").
    pub fn without_label(&self, name: impl Into<String>) -> Container {
        let mut query = self.selection.select("withoutLabel");
        query = query.arg("name", name.into());
        Container {
            proc: self.proc.clone(),
            selection: query,
            graphql_client: self.graphql_client.clone(),
        }
    }
    /// Retrieves this container after unmounting everything at the given path.
    ///
    /// # Arguments
    ///
    /// * `path` - Location of the cache directory (e.g., "/cache/node_modules").
    /// * `opt` - optional argument, see inner type for documentation, use <func>_opts to use
    pub fn without_mount(&self, path: impl Into<String>) -> Container {
        let mut query = self.selection.select("withoutMount");
        query = query.arg("path", path.into());
        Container {
            proc: self.proc.clone(),
            selection: query,
            graphql_client: self.graphql_client.clone(),
        }
    }
    /// Retrieves this container after unmounting everything at the given path.
    ///
    /// # Arguments
    ///
    /// * `path` - Location of the cache directory (e.g., "/cache/node_modules").
    /// * `opt` - optional argument, see inner type for documentation, use <func>_opts to use
    pub fn without_mount_opts(
        &self,
        path: impl Into<String>,
        opts: ContainerWithoutMountOpts,
    ) -> Container {
        let mut query = self.selection.select("withoutMount");
        query = query.arg("path", path.into());
        if let Some(expand) = opts.expand {
            query = query.arg("expand", expand);
        }
        Container {
            proc: self.proc.clone(),
            selection: query,
            graphql_client: self.graphql_client.clone(),
        }
    }
    /// Retrieves this container without the registry authentication of a given address.
    ///
    /// # Arguments
    ///
    /// * `address` - Registry's address to remove the authentication from.
    ///
    /// Formatted as [host]/[user]/[repo]:[tag] (e.g. docker.io/dagger/dagger:main).
    pub fn without_registry_auth(&self, address: impl Into<String>) -> Container {
        let mut query = self.selection.select("withoutRegistryAuth");
        query = query.arg("address", address.into());
        Container {
            proc: self.proc.clone(),
            selection: query,
            graphql_client: self.graphql_client.clone(),
        }
    }
    /// Retrieves this container minus the given environment variable containing the secret.
    ///
    /// # Arguments
    ///
    /// * `name` - The name of the environment variable (e.g., "HOST").
    pub fn without_secret_variable(&self, name: impl Into<String>) -> Container {
        let mut query = self.selection.select("withoutSecretVariable");
        query = query.arg("name", name.into());
        Container {
            proc: self.proc.clone(),
            selection: query,
            graphql_client: self.graphql_client.clone(),
        }
    }
    /// Retrieves this container with a previously added Unix socket removed.
    ///
    /// # Arguments
    ///
    /// * `path` - Location of the socket to remove (e.g., "/tmp/socket").
    /// * `opt` - optional argument, see inner type for documentation, use <func>_opts to use
    pub fn without_unix_socket(&self, path: impl Into<String>) -> Container {
        let mut query = self.selection.select("withoutUnixSocket");
        query = query.arg("path", path.into());
        Container {
            proc: self.proc.clone(),
            selection: query,
            graphql_client: self.graphql_client.clone(),
        }
    }
    /// Retrieves this container with a previously added Unix socket removed.
    ///
    /// # Arguments
    ///
    /// * `path` - Location of the socket to remove (e.g., "/tmp/socket").
    /// * `opt` - optional argument, see inner type for documentation, use <func>_opts to use
    pub fn without_unix_socket_opts(
        &self,
        path: impl Into<String>,
        opts: ContainerWithoutUnixSocketOpts,
    ) -> Container {
        let mut query = self.selection.select("withoutUnixSocket");
        query = query.arg("path", path.into());
        if let Some(expand) = opts.expand {
            query = query.arg("expand", expand);
        }
        Container {
            proc: self.proc.clone(),
            selection: query,
            graphql_client: self.graphql_client.clone(),
        }
    }
    /// Retrieves this container with an unset command user.
    /// Should default to root.
    pub fn without_user(&self) -> Container {
        let query = self.selection.select("withoutUser");
        Container {
            proc: self.proc.clone(),
            selection: query,
            graphql_client: self.graphql_client.clone(),
        }
    }
    /// Retrieves this container with an unset working directory.
    /// Should default to "/".
    pub fn without_workdir(&self) -> Container {
        let query = self.selection.select("withoutWorkdir");
        Container {
            proc: self.proc.clone(),
            selection: query,
            graphql_client: self.graphql_client.clone(),
        }
    }
    /// Retrieves the working directory for all commands.
    pub async fn workdir(&self) -> Result<String, DaggerError> {
        let query = self.selection.select("workdir");
        query.execute(self.graphql_client.clone()).await
    }
}
#[derive(Clone)]
pub struct CurrentModule {
    pub proc: Option<Arc<DaggerSessionProc>>,
    pub selection: Selection,
    pub graphql_client: DynGraphQLClient,
}
#[derive(Builder, Debug, PartialEq)]
pub struct CurrentModuleWorkdirOpts<'a> {
    /// Exclude artifacts that match the given pattern (e.g., ["node_modules/", ".git*"]).
    #[builder(setter(into, strip_option), default)]
    pub exclude: Option<Vec<&'a str>>,
    /// Include only artifacts that match the given pattern (e.g., ["app/", "package.*"]).
    #[builder(setter(into, strip_option), default)]
    pub include: Option<Vec<&'a str>>,
}
impl CurrentModule {
    /// A unique identifier for this CurrentModule.
    pub async fn id(&self) -> Result<CurrentModuleId, DaggerError> {
        let query = self.selection.select("id");
        query.execute(self.graphql_client.clone()).await
    }
    /// The name of the module being executed in
    pub async fn name(&self) -> Result<String, DaggerError> {
        let query = self.selection.select("name");
        query.execute(self.graphql_client.clone()).await
    }
    /// The directory containing the module's source code loaded into the engine (plus any generated code that may have been created).
    pub fn source(&self) -> Directory {
        let query = self.selection.select("source");
        Directory {
            proc: self.proc.clone(),
            selection: query,
            graphql_client: self.graphql_client.clone(),
        }
    }
    /// Load a directory from the module's scratch working directory, including any changes that may have been made to it during module function execution.
    ///
    /// # Arguments
    ///
    /// * `path` - Location of the directory to access (e.g., ".").
    /// * `opt` - optional argument, see inner type for documentation, use <func>_opts to use
    pub fn workdir(&self, path: impl Into<String>) -> Directory {
        let mut query = self.selection.select("workdir");
        query = query.arg("path", path.into());
        Directory {
            proc: self.proc.clone(),
            selection: query,
            graphql_client: self.graphql_client.clone(),
        }
    }
    /// Load a directory from the module's scratch working directory, including any changes that may have been made to it during module function execution.
    ///
    /// # Arguments
    ///
    /// * `path` - Location of the directory to access (e.g., ".").
    /// * `opt` - optional argument, see inner type for documentation, use <func>_opts to use
    pub fn workdir_opts<'a>(
        &self,
        path: impl Into<String>,
        opts: CurrentModuleWorkdirOpts<'a>,
    ) -> Directory {
        let mut query = self.selection.select("workdir");
        query = query.arg("path", path.into());
        if let Some(exclude) = opts.exclude {
            query = query.arg("exclude", exclude);
        }
        if let Some(include) = opts.include {
            query = query.arg("include", include);
        }
        Directory {
            proc: self.proc.clone(),
            selection: query,
            graphql_client: self.graphql_client.clone(),
        }
    }
    /// Load a file from the module's scratch working directory, including any changes that may have been made to it during module function execution.Load a file from the module's scratch working directory, including any changes that may have been made to it during module function execution.
    ///
    /// # Arguments
    ///
    /// * `path` - Location of the file to retrieve (e.g., "README.md").
    pub fn workdir_file(&self, path: impl Into<String>) -> File {
        let mut query = self.selection.select("workdirFile");
        query = query.arg("path", path.into());
        File {
            proc: self.proc.clone(),
            selection: query,
            graphql_client: self.graphql_client.clone(),
        }
    }
}
#[derive(Clone)]
pub struct Directory {
    pub proc: Option<Arc<DaggerSessionProc>>,
    pub selection: Selection,
    pub graphql_client: DynGraphQLClient,
}
#[derive(Builder, Debug, PartialEq)]
pub struct DirectoryAsModuleOpts<'a> {
    /// The engine version to upgrade to.
    #[builder(setter(into, strip_option), default)]
    pub engine_version: Option<&'a str>,
    /// An optional subpath of the directory which contains the module's configuration file.
    /// This is needed when the module code is in a subdirectory but requires parent directories to be loaded in order to execute. For example, the module source code may need a go.mod, project.toml, package.json, etc. file from a parent directory.
    /// If not set, the module source code is loaded from the root of the directory.
    #[builder(setter(into, strip_option), default)]
    pub source_root_path: Option<&'a str>,
}
#[derive(Builder, Debug, PartialEq)]
pub struct DirectoryDockerBuildOpts<'a> {
    /// Build arguments to use in the build.
    #[builder(setter(into, strip_option), default)]
    pub build_args: Option<Vec<BuildArg>>,
    /// Path to the Dockerfile to use (e.g., "frontend.Dockerfile").
    #[builder(setter(into, strip_option), default)]
    pub dockerfile: Option<&'a str>,
    /// The platform to build.
    #[builder(setter(into, strip_option), default)]
    pub platform: Option<Platform>,
    /// Secrets to pass to the build.
    /// They will be mounted at /run/secrets/[secret-name].
    #[builder(setter(into, strip_option), default)]
    pub secrets: Option<Vec<SecretId>>,
    /// Target build stage to build.
    #[builder(setter(into, strip_option), default)]
    pub target: Option<&'a str>,
}
#[derive(Builder, Debug, PartialEq)]
pub struct DirectoryEntriesOpts<'a> {
    /// Location of the directory to look at (e.g., "/src").
    #[builder(setter(into, strip_option), default)]
    pub path: Option<&'a str>,
}
#[derive(Builder, Debug, PartialEq)]
pub struct DirectoryExportOpts {
    /// If true, then the host directory will be wiped clean before exporting so that it exactly matches the directory being exported; this means it will delete any files on the host that aren't in the exported dir. If false (the default), the contents of the directory will be merged with any existing contents of the host directory, leaving any existing files on the host that aren't in the exported directory alone.
    #[builder(setter(into, strip_option), default)]
    pub wipe: Option<bool>,
}
#[derive(Builder, Debug, PartialEq)]
pub struct DirectoryTerminalOpts<'a> {
    /// If set, override the container's default terminal command and invoke these command arguments instead.
    #[builder(setter(into, strip_option), default)]
    pub cmd: Option<Vec<&'a str>>,
    /// If set, override the default container used for the terminal.
    #[builder(setter(into, strip_option), default)]
    pub container: Option<ContainerId>,
    /// Provides Dagger access to the executed command.
    /// Do not use this option unless you trust the command being executed; the command being executed WILL BE GRANTED FULL ACCESS TO YOUR HOST FILESYSTEM.
    #[builder(setter(into, strip_option), default)]
    pub experimental_privileged_nesting: Option<bool>,
    /// Execute the command with all root capabilities. This is similar to running a command with "sudo" or executing "docker run" with the "--privileged" flag. Containerization does not provide any security guarantees when using this option. It should only be used when absolutely necessary and only with trusted commands.
    #[builder(setter(into, strip_option), default)]
    pub insecure_root_capabilities: Option<bool>,
}
#[derive(Builder, Debug, PartialEq)]
pub struct DirectoryWithDirectoryOpts<'a> {
    /// Exclude artifacts that match the given pattern (e.g., ["node_modules/", ".git*"]).
    #[builder(setter(into, strip_option), default)]
    pub exclude: Option<Vec<&'a str>>,
    /// Include only artifacts that match the given pattern (e.g., ["app/", "package.*"]).
    #[builder(setter(into, strip_option), default)]
    pub include: Option<Vec<&'a str>>,
}
#[derive(Builder, Debug, PartialEq)]
pub struct DirectoryWithFileOpts {
    /// Permission given to the copied file (e.g., 0600).
    #[builder(setter(into, strip_option), default)]
    pub permissions: Option<isize>,
}
#[derive(Builder, Debug, PartialEq)]
pub struct DirectoryWithFilesOpts {
    /// Permission given to the copied files (e.g., 0600).
    #[builder(setter(into, strip_option), default)]
    pub permissions: Option<isize>,
}
#[derive(Builder, Debug, PartialEq)]
pub struct DirectoryWithNewDirectoryOpts {
    /// Permission granted to the created directory (e.g., 0777).
    #[builder(setter(into, strip_option), default)]
    pub permissions: Option<isize>,
}
#[derive(Builder, Debug, PartialEq)]
pub struct DirectoryWithNewFileOpts {
    /// Permission given to the copied file (e.g., 0600).
    #[builder(setter(into, strip_option), default)]
    pub permissions: Option<isize>,
}
impl Directory {
    /// Load the directory as a Dagger module
    ///
    /// # Arguments
    ///
    /// * `opt` - optional argument, see inner type for documentation, use <func>_opts to use
    pub fn as_module(&self) -> Module {
        let query = self.selection.select("asModule");
        Module {
            proc: self.proc.clone(),
            selection: query,
            graphql_client: self.graphql_client.clone(),
        }
    }
    /// Load the directory as a Dagger module
    ///
    /// # Arguments
    ///
    /// * `opt` - optional argument, see inner type for documentation, use <func>_opts to use
    pub fn as_module_opts<'a>(&self, opts: DirectoryAsModuleOpts<'a>) -> Module {
        let mut query = self.selection.select("asModule");
        if let Some(source_root_path) = opts.source_root_path {
            query = query.arg("sourceRootPath", source_root_path);
        }
        if let Some(engine_version) = opts.engine_version {
            query = query.arg("engineVersion", engine_version);
        }
        Module {
            proc: self.proc.clone(),
            selection: query,
            graphql_client: self.graphql_client.clone(),
        }
    }
    /// Gets the difference between this directory and an another directory.
    ///
    /// # Arguments
    ///
    /// * `other` - Identifier of the directory to compare.
    pub fn diff(&self, other: impl IntoID<DirectoryId>) -> Directory {
        let mut query = self.selection.select("diff");
        query = query.arg_lazy(
            "other",
            Box::new(move || {
                let other = other.clone();
                Box::pin(async move { other.into_id().await.unwrap().quote() })
            }),
        );
        Directory {
            proc: self.proc.clone(),
            selection: query,
            graphql_client: self.graphql_client.clone(),
        }
    }
    /// Return the directory's digest. The format of the digest is not guaranteed to be stable between releases of Dagger. It is guaranteed to be stable between invocations of the same Dagger engine.
    pub async fn digest(&self) -> Result<String, DaggerError> {
        let query = self.selection.select("digest");
        query.execute(self.graphql_client.clone()).await
    }
    /// Retrieves a directory at the given path.
    ///
    /// # Arguments
    ///
    /// * `path` - Location of the directory to retrieve (e.g., "/src").
    pub fn directory(&self, path: impl Into<String>) -> Directory {
        let mut query = self.selection.select("directory");
        query = query.arg("path", path.into());
        Directory {
            proc: self.proc.clone(),
            selection: query,
            graphql_client: self.graphql_client.clone(),
        }
    }
    /// Builds a new Docker container from this directory.
    ///
    /// # Arguments
    ///
    /// * `opt` - optional argument, see inner type for documentation, use <func>_opts to use
    pub fn docker_build(&self) -> Container {
        let query = self.selection.select("dockerBuild");
        Container {
            proc: self.proc.clone(),
            selection: query,
            graphql_client: self.graphql_client.clone(),
        }
    }
    /// Builds a new Docker container from this directory.
    ///
    /// # Arguments
    ///
    /// * `opt` - optional argument, see inner type for documentation, use <func>_opts to use
    pub fn docker_build_opts<'a>(&self, opts: DirectoryDockerBuildOpts<'a>) -> Container {
        let mut query = self.selection.select("dockerBuild");
        if let Some(platform) = opts.platform {
            query = query.arg("platform", platform);
        }
        if let Some(dockerfile) = opts.dockerfile {
            query = query.arg("dockerfile", dockerfile);
        }
        if let Some(target) = opts.target {
            query = query.arg("target", target);
        }
        if let Some(build_args) = opts.build_args {
            query = query.arg("buildArgs", build_args);
        }
        if let Some(secrets) = opts.secrets {
            query = query.arg("secrets", secrets);
        }
        Container {
            proc: self.proc.clone(),
            selection: query,
            graphql_client: self.graphql_client.clone(),
        }
    }
    /// Returns a list of files and directories at the given path.
    ///
    /// # Arguments
    ///
    /// * `opt` - optional argument, see inner type for documentation, use <func>_opts to use
    pub async fn entries(&self) -> Result<Vec<String>, DaggerError> {
        let query = self.selection.select("entries");
        query.execute(self.graphql_client.clone()).await
    }
    /// Returns a list of files and directories at the given path.
    ///
    /// # Arguments
    ///
    /// * `opt` - optional argument, see inner type for documentation, use <func>_opts to use
    pub async fn entries_opts<'a>(
        &self,
        opts: DirectoryEntriesOpts<'a>,
    ) -> Result<Vec<String>, DaggerError> {
        let mut query = self.selection.select("entries");
        if let Some(path) = opts.path {
            query = query.arg("path", path);
        }
        query.execute(self.graphql_client.clone()).await
    }
    /// Writes the contents of the directory to a path on the host.
    ///
    /// # Arguments
    ///
    /// * `path` - Location of the copied directory (e.g., "logs/").
    /// * `opt` - optional argument, see inner type for documentation, use <func>_opts to use
    pub async fn export(&self, path: impl Into<String>) -> Result<String, DaggerError> {
        let mut query = self.selection.select("export");
        query = query.arg("path", path.into());
        query.execute(self.graphql_client.clone()).await
    }
    /// Writes the contents of the directory to a path on the host.
    ///
    /// # Arguments
    ///
    /// * `path` - Location of the copied directory (e.g., "logs/").
    /// * `opt` - optional argument, see inner type for documentation, use <func>_opts to use
    pub async fn export_opts(
        &self,
        path: impl Into<String>,
        opts: DirectoryExportOpts,
    ) -> Result<String, DaggerError> {
        let mut query = self.selection.select("export");
        query = query.arg("path", path.into());
        if let Some(wipe) = opts.wipe {
            query = query.arg("wipe", wipe);
        }
        query.execute(self.graphql_client.clone()).await
    }
    /// Retrieves a file at the given path.
    ///
    /// # Arguments
    ///
    /// * `path` - Location of the file to retrieve (e.g., "README.md").
    pub fn file(&self, path: impl Into<String>) -> File {
        let mut query = self.selection.select("file");
        query = query.arg("path", path.into());
        File {
            proc: self.proc.clone(),
            selection: query,
            graphql_client: self.graphql_client.clone(),
        }
    }
    /// Returns a list of files and directories that matche the given pattern.
    ///
    /// # Arguments
    ///
    /// * `pattern` - Pattern to match (e.g., "*.md").
    pub async fn glob(&self, pattern: impl Into<String>) -> Result<Vec<String>, DaggerError> {
        let mut query = self.selection.select("glob");
        query = query.arg("pattern", pattern.into());
        query.execute(self.graphql_client.clone()).await
    }
    /// A unique identifier for this Directory.
    pub async fn id(&self) -> Result<DirectoryId, DaggerError> {
        let query = self.selection.select("id");
        query.execute(self.graphql_client.clone()).await
    }
    /// Force evaluation in the engine.
    pub async fn sync(&self) -> Result<DirectoryId, DaggerError> {
        let query = self.selection.select("sync");
        query.execute(self.graphql_client.clone()).await
    }
    /// Opens an interactive terminal in new container with this directory mounted inside.
    ///
    /// # Arguments
    ///
    /// * `opt` - optional argument, see inner type for documentation, use <func>_opts to use
    pub fn terminal(&self) -> Directory {
        let query = self.selection.select("terminal");
        Directory {
            proc: self.proc.clone(),
            selection: query,
            graphql_client: self.graphql_client.clone(),
        }
    }
    /// Opens an interactive terminal in new container with this directory mounted inside.
    ///
    /// # Arguments
    ///
    /// * `opt` - optional argument, see inner type for documentation, use <func>_opts to use
    pub fn terminal_opts<'a>(&self, opts: DirectoryTerminalOpts<'a>) -> Directory {
        let mut query = self.selection.select("terminal");
        if let Some(cmd) = opts.cmd {
            query = query.arg("cmd", cmd);
        }
        if let Some(experimental_privileged_nesting) = opts.experimental_privileged_nesting {
            query = query.arg(
                "experimentalPrivilegedNesting",
                experimental_privileged_nesting,
            );
        }
        if let Some(insecure_root_capabilities) = opts.insecure_root_capabilities {
            query = query.arg("insecureRootCapabilities", insecure_root_capabilities);
        }
        if let Some(container) = opts.container {
            query = query.arg("container", container);
        }
        Directory {
            proc: self.proc.clone(),
            selection: query,
            graphql_client: self.graphql_client.clone(),
        }
    }
    /// Retrieves this directory plus a directory written at the given path.
    ///
    /// # Arguments
    ///
    /// * `path` - Location of the written directory (e.g., "/src/").
    /// * `directory` - Identifier of the directory to copy.
    /// * `opt` - optional argument, see inner type for documentation, use <func>_opts to use
    pub fn with_directory(
        &self,
        path: impl Into<String>,
        directory: impl IntoID<DirectoryId>,
    ) -> Directory {
        let mut query = self.selection.select("withDirectory");
        query = query.arg("path", path.into());
        query = query.arg_lazy(
            "directory",
            Box::new(move || {
                let directory = directory.clone();
                Box::pin(async move { directory.into_id().await.unwrap().quote() })
            }),
        );
        Directory {
            proc: self.proc.clone(),
            selection: query,
            graphql_client: self.graphql_client.clone(),
        }
    }
    /// Retrieves this directory plus a directory written at the given path.
    ///
    /// # Arguments
    ///
    /// * `path` - Location of the written directory (e.g., "/src/").
    /// * `directory` - Identifier of the directory to copy.
    /// * `opt` - optional argument, see inner type for documentation, use <func>_opts to use
    pub fn with_directory_opts<'a>(
        &self,
        path: impl Into<String>,
        directory: impl IntoID<DirectoryId>,
        opts: DirectoryWithDirectoryOpts<'a>,
    ) -> Directory {
        let mut query = self.selection.select("withDirectory");
        query = query.arg("path", path.into());
        query = query.arg_lazy(
            "directory",
            Box::new(move || {
                let directory = directory.clone();
                Box::pin(async move { directory.into_id().await.unwrap().quote() })
            }),
        );
        if let Some(exclude) = opts.exclude {
            query = query.arg("exclude", exclude);
        }
        if let Some(include) = opts.include {
            query = query.arg("include", include);
        }
        Directory {
            proc: self.proc.clone(),
            selection: query,
            graphql_client: self.graphql_client.clone(),
        }
    }
    /// Retrieves this directory plus the contents of the given file copied to the given path.
    ///
    /// # Arguments
    ///
    /// * `path` - Location of the copied file (e.g., "/file.txt").
    /// * `source` - Identifier of the file to copy.
    /// * `opt` - optional argument, see inner type for documentation, use <func>_opts to use
    pub fn with_file(&self, path: impl Into<String>, source: impl IntoID<FileId>) -> Directory {
        let mut query = self.selection.select("withFile");
        query = query.arg("path", path.into());
        query = query.arg_lazy(
            "source",
            Box::new(move || {
                let source = source.clone();
                Box::pin(async move { source.into_id().await.unwrap().quote() })
            }),
        );
        Directory {
            proc: self.proc.clone(),
            selection: query,
            graphql_client: self.graphql_client.clone(),
        }
    }
    /// Retrieves this directory plus the contents of the given file copied to the given path.
    ///
    /// # Arguments
    ///
    /// * `path` - Location of the copied file (e.g., "/file.txt").
    /// * `source` - Identifier of the file to copy.
    /// * `opt` - optional argument, see inner type for documentation, use <func>_opts to use
    pub fn with_file_opts(
        &self,
        path: impl Into<String>,
        source: impl IntoID<FileId>,
        opts: DirectoryWithFileOpts,
    ) -> Directory {
        let mut query = self.selection.select("withFile");
        query = query.arg("path", path.into());
        query = query.arg_lazy(
            "source",
            Box::new(move || {
                let source = source.clone();
                Box::pin(async move { source.into_id().await.unwrap().quote() })
            }),
        );
        if let Some(permissions) = opts.permissions {
            query = query.arg("permissions", permissions);
        }
        Directory {
            proc: self.proc.clone(),
            selection: query,
            graphql_client: self.graphql_client.clone(),
        }
    }
    /// Retrieves this directory plus the contents of the given files copied to the given path.
    ///
    /// # Arguments
    ///
    /// * `path` - Location where copied files should be placed (e.g., "/src").
    /// * `sources` - Identifiers of the files to copy.
    /// * `opt` - optional argument, see inner type for documentation, use <func>_opts to use
    pub fn with_files(&self, path: impl Into<String>, sources: Vec<FileId>) -> Directory {
        let mut query = self.selection.select("withFiles");
        query = query.arg("path", path.into());
        query = query.arg("sources", sources);
        Directory {
            proc: self.proc.clone(),
            selection: query,
            graphql_client: self.graphql_client.clone(),
        }
    }
    /// Retrieves this directory plus the contents of the given files copied to the given path.
    ///
    /// # Arguments
    ///
    /// * `path` - Location where copied files should be placed (e.g., "/src").
    /// * `sources` - Identifiers of the files to copy.
    /// * `opt` - optional argument, see inner type for documentation, use <func>_opts to use
    pub fn with_files_opts(
        &self,
        path: impl Into<String>,
        sources: Vec<FileId>,
        opts: DirectoryWithFilesOpts,
    ) -> Directory {
        let mut query = self.selection.select("withFiles");
        query = query.arg("path", path.into());
        query = query.arg("sources", sources);
        if let Some(permissions) = opts.permissions {
            query = query.arg("permissions", permissions);
        }
        Directory {
            proc: self.proc.clone(),
            selection: query,
            graphql_client: self.graphql_client.clone(),
        }
    }
    /// Retrieves this directory plus a new directory created at the given path.
    ///
    /// # Arguments
    ///
    /// * `path` - Location of the directory created (e.g., "/logs").
    /// * `opt` - optional argument, see inner type for documentation, use <func>_opts to use
    pub fn with_new_directory(&self, path: impl Into<String>) -> Directory {
        let mut query = self.selection.select("withNewDirectory");
        query = query.arg("path", path.into());
        Directory {
            proc: self.proc.clone(),
            selection: query,
            graphql_client: self.graphql_client.clone(),
        }
    }
    /// Retrieves this directory plus a new directory created at the given path.
    ///
    /// # Arguments
    ///
    /// * `path` - Location of the directory created (e.g., "/logs").
    /// * `opt` - optional argument, see inner type for documentation, use <func>_opts to use
    pub fn with_new_directory_opts(
        &self,
        path: impl Into<String>,
        opts: DirectoryWithNewDirectoryOpts,
    ) -> Directory {
        let mut query = self.selection.select("withNewDirectory");
        query = query.arg("path", path.into());
        if let Some(permissions) = opts.permissions {
            query = query.arg("permissions", permissions);
        }
        Directory {
            proc: self.proc.clone(),
            selection: query,
            graphql_client: self.graphql_client.clone(),
        }
    }
    /// Retrieves this directory plus a new file written at the given path.
    ///
    /// # Arguments
    ///
    /// * `path` - Location of the written file (e.g., "/file.txt").
    /// * `contents` - Content of the written file (e.g., "Hello world!").
    /// * `opt` - optional argument, see inner type for documentation, use <func>_opts to use
    pub fn with_new_file(&self, path: impl Into<String>, contents: impl Into<String>) -> Directory {
        let mut query = self.selection.select("withNewFile");
        query = query.arg("path", path.into());
        query = query.arg("contents", contents.into());
        Directory {
            proc: self.proc.clone(),
            selection: query,
            graphql_client: self.graphql_client.clone(),
        }
    }
    /// Retrieves this directory plus a new file written at the given path.
    ///
    /// # Arguments
    ///
    /// * `path` - Location of the written file (e.g., "/file.txt").
    /// * `contents` - Content of the written file (e.g., "Hello world!").
    /// * `opt` - optional argument, see inner type for documentation, use <func>_opts to use
    pub fn with_new_file_opts(
        &self,
        path: impl Into<String>,
        contents: impl Into<String>,
        opts: DirectoryWithNewFileOpts,
    ) -> Directory {
        let mut query = self.selection.select("withNewFile");
        query = query.arg("path", path.into());
        query = query.arg("contents", contents.into());
        if let Some(permissions) = opts.permissions {
            query = query.arg("permissions", permissions);
        }
        Directory {
            proc: self.proc.clone(),
            selection: query,
            graphql_client: self.graphql_client.clone(),
        }
    }
    /// Retrieves this directory with all file/dir timestamps set to the given time.
    ///
    /// # Arguments
    ///
    /// * `timestamp` - Timestamp to set dir/files in.
    ///
    /// Formatted in seconds following Unix epoch (e.g., 1672531199).
    pub fn with_timestamps(&self, timestamp: isize) -> Directory {
        let mut query = self.selection.select("withTimestamps");
        query = query.arg("timestamp", timestamp);
        Directory {
            proc: self.proc.clone(),
            selection: query,
            graphql_client: self.graphql_client.clone(),
        }
    }
    /// Retrieves this directory with the directory at the given path removed.
    ///
    /// # Arguments
    ///
    /// * `path` - Location of the directory to remove (e.g., ".github/").
    pub fn without_directory(&self, path: impl Into<String>) -> Directory {
        let mut query = self.selection.select("withoutDirectory");
        query = query.arg("path", path.into());
        Directory {
            proc: self.proc.clone(),
            selection: query,
            graphql_client: self.graphql_client.clone(),
        }
    }
    /// Retrieves this directory with the file at the given path removed.
    ///
    /// # Arguments
    ///
    /// * `path` - Location of the file to remove (e.g., "/file.txt").
    pub fn without_file(&self, path: impl Into<String>) -> Directory {
        let mut query = self.selection.select("withoutFile");
        query = query.arg("path", path.into());
        Directory {
            proc: self.proc.clone(),
            selection: query,
            graphql_client: self.graphql_client.clone(),
        }
    }
    /// Retrieves this directory with the files at the given paths removed.
    ///
    /// # Arguments
    ///
    /// * `paths` - Location of the file to remove (e.g., ["/file.txt"]).
    pub fn without_files(&self, paths: Vec<impl Into<String>>) -> Directory {
        let mut query = self.selection.select("withoutFiles");
        query = query.arg(
            "paths",
            paths.into_iter().map(|i| i.into()).collect::<Vec<String>>(),
        );
        Directory {
            proc: self.proc.clone(),
            selection: query,
            graphql_client: self.graphql_client.clone(),
        }
    }
}
#[derive(Clone)]
pub struct Engine {
    pub proc: Option<Arc<DaggerSessionProc>>,
    pub selection: Selection,
    pub graphql_client: DynGraphQLClient,
}
impl Engine {
    /// A unique identifier for this Engine.
    pub async fn id(&self) -> Result<EngineId, DaggerError> {
        let query = self.selection.select("id");
        query.execute(self.graphql_client.clone()).await
    }
    /// The local (on-disk) cache for the Dagger engine
    pub fn local_cache(&self) -> EngineCache {
        let query = self.selection.select("localCache");
        EngineCache {
            proc: self.proc.clone(),
            selection: query,
            graphql_client: self.graphql_client.clone(),
        }
    }
}
#[derive(Clone)]
pub struct EngineCache {
    pub proc: Option<Arc<DaggerSessionProc>>,
    pub selection: Selection,
    pub graphql_client: DynGraphQLClient,
}
impl EngineCache {
    /// The current set of entries in the cache
    pub fn entry_set(&self) -> EngineCacheEntrySet {
        let query = self.selection.select("entrySet");
        EngineCacheEntrySet {
            proc: self.proc.clone(),
            selection: query,
            graphql_client: self.graphql_client.clone(),
        }
    }
    /// A unique identifier for this EngineCache.
    pub async fn id(&self) -> Result<EngineCacheId, DaggerError> {
        let query = self.selection.select("id");
        query.execute(self.graphql_client.clone()).await
    }
    /// The maximum bytes to keep in the cache without pruning, after which automatic pruning may kick in.
    pub async fn keep_bytes(&self) -> Result<isize, DaggerError> {
        let query = self.selection.select("keepBytes");
        query.execute(self.graphql_client.clone()).await
    }
    /// The maximum bytes to keep in the cache without pruning.
    pub async fn max_used_space(&self) -> Result<isize, DaggerError> {
        let query = self.selection.select("maxUsedSpace");
        query.execute(self.graphql_client.clone()).await
    }
    /// The target amount of free disk space the garbage collector will attempt to leave.
    pub async fn min_free_space(&self) -> Result<isize, DaggerError> {
        let query = self.selection.select("minFreeSpace");
        query.execute(self.graphql_client.clone()).await
    }
    /// Prune the cache of releaseable entries
    pub async fn prune(&self) -> Result<Void, DaggerError> {
        let query = self.selection.select("prune");
        query.execute(self.graphql_client.clone()).await
    }
    pub async fn reserved_space(&self) -> Result<isize, DaggerError> {
        let query = self.selection.select("reservedSpace");
        query.execute(self.graphql_client.clone()).await
    }
}
#[derive(Clone)]
pub struct EngineCacheEntry {
    pub proc: Option<Arc<DaggerSessionProc>>,
    pub selection: Selection,
    pub graphql_client: DynGraphQLClient,
}
impl EngineCacheEntry {
    /// Whether the cache entry is actively being used.
    pub async fn actively_used(&self) -> Result<bool, DaggerError> {
        let query = self.selection.select("activelyUsed");
        query.execute(self.graphql_client.clone()).await
    }
    /// The time the cache entry was created, in Unix nanoseconds.
    pub async fn created_time_unix_nano(&self) -> Result<isize, DaggerError> {
        let query = self.selection.select("createdTimeUnixNano");
        query.execute(self.graphql_client.clone()).await
    }
    /// The description of the cache entry.
    pub async fn description(&self) -> Result<String, DaggerError> {
        let query = self.selection.select("description");
        query.execute(self.graphql_client.clone()).await
    }
    /// The disk space used by the cache entry.
    pub async fn disk_space_bytes(&self) -> Result<isize, DaggerError> {
        let query = self.selection.select("diskSpaceBytes");
        query.execute(self.graphql_client.clone()).await
    }
    /// A unique identifier for this EngineCacheEntry.
    pub async fn id(&self) -> Result<EngineCacheEntryId, DaggerError> {
        let query = self.selection.select("id");
        query.execute(self.graphql_client.clone()).await
    }
    /// The most recent time the cache entry was used, in Unix nanoseconds.
    pub async fn most_recent_use_time_unix_nano(&self) -> Result<isize, DaggerError> {
        let query = self.selection.select("mostRecentUseTimeUnixNano");
        query.execute(self.graphql_client.clone()).await
    }
}
#[derive(Clone)]
pub struct EngineCacheEntrySet {
    pub proc: Option<Arc<DaggerSessionProc>>,
    pub selection: Selection,
    pub graphql_client: DynGraphQLClient,
}
impl EngineCacheEntrySet {
    /// The total disk space used by the cache entries in this set.
    pub async fn disk_space_bytes(&self) -> Result<isize, DaggerError> {
        let query = self.selection.select("diskSpaceBytes");
        query.execute(self.graphql_client.clone()).await
    }
    /// The list of individual cache entries in the set
    pub fn entries(&self) -> Vec<EngineCacheEntry> {
        let query = self.selection.select("entries");
        vec![EngineCacheEntry {
            proc: self.proc.clone(),
            selection: query,
            graphql_client: self.graphql_client.clone(),
        }]
    }
    /// The number of cache entries in this set.
    pub async fn entry_count(&self) -> Result<isize, DaggerError> {
        let query = self.selection.select("entryCount");
        query.execute(self.graphql_client.clone()).await
    }
    /// A unique identifier for this EngineCacheEntrySet.
    pub async fn id(&self) -> Result<EngineCacheEntrySetId, DaggerError> {
        let query = self.selection.select("id");
        query.execute(self.graphql_client.clone()).await
    }
}
#[derive(Clone)]
pub struct EnumTypeDef {
    pub proc: Option<Arc<DaggerSessionProc>>,
    pub selection: Selection,
    pub graphql_client: DynGraphQLClient,
}
impl EnumTypeDef {
    /// A doc string for the enum, if any.
    pub async fn description(&self) -> Result<String, DaggerError> {
        let query = self.selection.select("description");
        query.execute(self.graphql_client.clone()).await
    }
    /// A unique identifier for this EnumTypeDef.
    pub async fn id(&self) -> Result<EnumTypeDefId, DaggerError> {
        let query = self.selection.select("id");
        query.execute(self.graphql_client.clone()).await
    }
    /// The name of the enum.
    pub async fn name(&self) -> Result<String, DaggerError> {
        let query = self.selection.select("name");
        query.execute(self.graphql_client.clone()).await
    }
    /// The location of this enum declaration.
    pub fn source_map(&self) -> SourceMap {
        let query = self.selection.select("sourceMap");
        SourceMap {
            proc: self.proc.clone(),
            selection: query,
            graphql_client: self.graphql_client.clone(),
        }
    }
    /// If this EnumTypeDef is associated with a Module, the name of the module. Unset otherwise.
    pub async fn source_module_name(&self) -> Result<String, DaggerError> {
        let query = self.selection.select("sourceModuleName");
        query.execute(self.graphql_client.clone()).await
    }
    /// The values of the enum.
    pub fn values(&self) -> Vec<EnumValueTypeDef> {
        let query = self.selection.select("values");
        vec![EnumValueTypeDef {
            proc: self.proc.clone(),
            selection: query,
            graphql_client: self.graphql_client.clone(),
        }]
    }
}
#[derive(Clone)]
pub struct EnumValueTypeDef {
    pub proc: Option<Arc<DaggerSessionProc>>,
    pub selection: Selection,
    pub graphql_client: DynGraphQLClient,
}
impl EnumValueTypeDef {
    /// A doc string for the enum value, if any.
    pub async fn description(&self) -> Result<String, DaggerError> {
        let query = self.selection.select("description");
        query.execute(self.graphql_client.clone()).await
    }
    /// A unique identifier for this EnumValueTypeDef.
    pub async fn id(&self) -> Result<EnumValueTypeDefId, DaggerError> {
        let query = self.selection.select("id");
        query.execute(self.graphql_client.clone()).await
    }
    /// The name of the enum value.
    pub async fn name(&self) -> Result<String, DaggerError> {
        let query = self.selection.select("name");
        query.execute(self.graphql_client.clone()).await
    }
    /// The location of this enum value declaration.
    pub fn source_map(&self) -> SourceMap {
        let query = self.selection.select("sourceMap");
        SourceMap {
            proc: self.proc.clone(),
            selection: query,
            graphql_client: self.graphql_client.clone(),
        }
    }
}
#[derive(Clone)]
pub struct EnvVariable {
    pub proc: Option<Arc<DaggerSessionProc>>,
    pub selection: Selection,
    pub graphql_client: DynGraphQLClient,
}
impl EnvVariable {
    /// A unique identifier for this EnvVariable.
    pub async fn id(&self) -> Result<EnvVariableId, DaggerError> {
        let query = self.selection.select("id");
        query.execute(self.graphql_client.clone()).await
    }
    /// The environment variable name.
    pub async fn name(&self) -> Result<String, DaggerError> {
        let query = self.selection.select("name");
        query.execute(self.graphql_client.clone()).await
    }
    /// The environment variable value.
    pub async fn value(&self) -> Result<String, DaggerError> {
        let query = self.selection.select("value");
        query.execute(self.graphql_client.clone()).await
    }
}
#[derive(Clone)]
pub struct Error {
    pub proc: Option<Arc<DaggerSessionProc>>,
    pub selection: Selection,
    pub graphql_client: DynGraphQLClient,
}
impl Error {
    /// A unique identifier for this Error.
    pub async fn id(&self) -> Result<ErrorId, DaggerError> {
        let query = self.selection.select("id");
        query.execute(self.graphql_client.clone()).await
    }
    /// A description of the error.
    pub async fn message(&self) -> Result<String, DaggerError> {
        let query = self.selection.select("message");
        query.execute(self.graphql_client.clone()).await
    }
}
#[derive(Clone)]
pub struct FieldTypeDef {
    pub proc: Option<Arc<DaggerSessionProc>>,
    pub selection: Selection,
    pub graphql_client: DynGraphQLClient,
}
impl FieldTypeDef {
    /// A doc string for the field, if any.
    pub async fn description(&self) -> Result<String, DaggerError> {
        let query = self.selection.select("description");
        query.execute(self.graphql_client.clone()).await
    }
    /// A unique identifier for this FieldTypeDef.
    pub async fn id(&self) -> Result<FieldTypeDefId, DaggerError> {
        let query = self.selection.select("id");
        query.execute(self.graphql_client.clone()).await
    }
    /// The name of the field in lowerCamelCase format.
    pub async fn name(&self) -> Result<String, DaggerError> {
        let query = self.selection.select("name");
        query.execute(self.graphql_client.clone()).await
    }
    /// The location of this field declaration.
    pub fn source_map(&self) -> SourceMap {
        let query = self.selection.select("sourceMap");
        SourceMap {
            proc: self.proc.clone(),
            selection: query,
            graphql_client: self.graphql_client.clone(),
        }
    }
    /// The type of the field.
    pub fn type_def(&self) -> TypeDef {
        let query = self.selection.select("typeDef");
        TypeDef {
            proc: self.proc.clone(),
            selection: query,
            graphql_client: self.graphql_client.clone(),
        }
    }
}
#[derive(Clone)]
pub struct File {
    pub proc: Option<Arc<DaggerSessionProc>>,
    pub selection: Selection,
    pub graphql_client: DynGraphQLClient,
}
#[derive(Builder, Debug, PartialEq)]
pub struct FileDigestOpts {
    /// If true, exclude metadata from the digest.
    #[builder(setter(into, strip_option), default)]
    pub exclude_metadata: Option<bool>,
}
#[derive(Builder, Debug, PartialEq)]
pub struct FileExportOpts {
    /// If allowParentDirPath is true, the path argument can be a directory path, in which case the file will be created in that directory.
    #[builder(setter(into, strip_option), default)]
    pub allow_parent_dir_path: Option<bool>,
}
impl File {
    /// Retrieves the contents of the file.
    pub async fn contents(&self) -> Result<String, DaggerError> {
        let query = self.selection.select("contents");
        query.execute(self.graphql_client.clone()).await
    }
    /// Return the file's digest. The format of the digest is not guaranteed to be stable between releases of Dagger. It is guaranteed to be stable between invocations of the same Dagger engine.
    ///
    /// # Arguments
    ///
    /// * `opt` - optional argument, see inner type for documentation, use <func>_opts to use
    pub async fn digest(&self) -> Result<String, DaggerError> {
        let query = self.selection.select("digest");
        query.execute(self.graphql_client.clone()).await
    }
    /// Return the file's digest. The format of the digest is not guaranteed to be stable between releases of Dagger. It is guaranteed to be stable between invocations of the same Dagger engine.
    ///
    /// # Arguments
    ///
    /// * `opt` - optional argument, see inner type for documentation, use <func>_opts to use
    pub async fn digest_opts(&self, opts: FileDigestOpts) -> Result<String, DaggerError> {
        let mut query = self.selection.select("digest");
        if let Some(exclude_metadata) = opts.exclude_metadata {
            query = query.arg("excludeMetadata", exclude_metadata);
        }
        query.execute(self.graphql_client.clone()).await
    }
    /// Writes the file to a file path on the host.
    ///
    /// # Arguments
    ///
    /// * `path` - Location of the written directory (e.g., "output.txt").
    /// * `opt` - optional argument, see inner type for documentation, use <func>_opts to use
    pub async fn export(&self, path: impl Into<String>) -> Result<String, DaggerError> {
        let mut query = self.selection.select("export");
        query = query.arg("path", path.into());
        query.execute(self.graphql_client.clone()).await
    }
    /// Writes the file to a file path on the host.
    ///
    /// # Arguments
    ///
    /// * `path` - Location of the written directory (e.g., "output.txt").
    /// * `opt` - optional argument, see inner type for documentation, use <func>_opts to use
    pub async fn export_opts(
        &self,
        path: impl Into<String>,
        opts: FileExportOpts,
    ) -> Result<String, DaggerError> {
        let mut query = self.selection.select("export");
        query = query.arg("path", path.into());
        if let Some(allow_parent_dir_path) = opts.allow_parent_dir_path {
            query = query.arg("allowParentDirPath", allow_parent_dir_path);
        }
        query.execute(self.graphql_client.clone()).await
    }
    /// A unique identifier for this File.
    pub async fn id(&self) -> Result<FileId, DaggerError> {
        let query = self.selection.select("id");
        query.execute(self.graphql_client.clone()).await
    }
    /// Retrieves the name of the file.
    pub async fn name(&self) -> Result<String, DaggerError> {
        let query = self.selection.select("name");
        query.execute(self.graphql_client.clone()).await
    }
    /// Retrieves the size of the file, in bytes.
    pub async fn size(&self) -> Result<isize, DaggerError> {
        let query = self.selection.select("size");
        query.execute(self.graphql_client.clone()).await
    }
    /// Force evaluation in the engine.
    pub async fn sync(&self) -> Result<FileId, DaggerError> {
        let query = self.selection.select("sync");
        query.execute(self.graphql_client.clone()).await
    }
    /// Retrieves this file with its name set to the given name.
    ///
    /// # Arguments
    ///
    /// * `name` - Name to set file to.
    pub fn with_name(&self, name: impl Into<String>) -> File {
        let mut query = self.selection.select("withName");
        query = query.arg("name", name.into());
        File {
            proc: self.proc.clone(),
            selection: query,
            graphql_client: self.graphql_client.clone(),
        }
    }
    /// Retrieves this file with its created/modified timestamps set to the given time.
    ///
    /// # Arguments
    ///
    /// * `timestamp` - Timestamp to set dir/files in.
    ///
    /// Formatted in seconds following Unix epoch (e.g., 1672531199).
    pub fn with_timestamps(&self, timestamp: isize) -> File {
        let mut query = self.selection.select("withTimestamps");
        query = query.arg("timestamp", timestamp);
        File {
            proc: self.proc.clone(),
            selection: query,
            graphql_client: self.graphql_client.clone(),
        }
    }
}
#[derive(Clone)]
pub struct Function {
    pub proc: Option<Arc<DaggerSessionProc>>,
    pub selection: Selection,
    pub graphql_client: DynGraphQLClient,
}
#[derive(Builder, Debug, PartialEq)]
pub struct FunctionWithArgOpts<'a> {
    /// If the argument is a Directory or File type, default to load path from context directory, relative to root directory.
    #[builder(setter(into, strip_option), default)]
    pub default_path: Option<&'a str>,
    /// A default value to use for this argument if not explicitly set by the caller, if any
    #[builder(setter(into, strip_option), default)]
    pub default_value: Option<Json>,
    /// A doc string for the argument, if any
    #[builder(setter(into, strip_option), default)]
    pub description: Option<&'a str>,
    /// Patterns to ignore when loading the contextual argument value.
    #[builder(setter(into, strip_option), default)]
    pub ignore: Option<Vec<&'a str>>,
    #[builder(setter(into, strip_option), default)]
    pub source_map: Option<SourceMapId>,
}
impl Function {
    /// Arguments accepted by the function, if any.
    pub fn args(&self) -> Vec<FunctionArg> {
        let query = self.selection.select("args");
        vec![FunctionArg {
            proc: self.proc.clone(),
            selection: query,
            graphql_client: self.graphql_client.clone(),
        }]
    }
    /// A doc string for the function, if any.
    pub async fn description(&self) -> Result<String, DaggerError> {
        let query = self.selection.select("description");
        query.execute(self.graphql_client.clone()).await
    }
    /// A unique identifier for this Function.
    pub async fn id(&self) -> Result<FunctionId, DaggerError> {
        let query = self.selection.select("id");
        query.execute(self.graphql_client.clone()).await
    }
    /// The name of the function.
    pub async fn name(&self) -> Result<String, DaggerError> {
        let query = self.selection.select("name");
        query.execute(self.graphql_client.clone()).await
    }
    /// The type returned by the function.
    pub fn return_type(&self) -> TypeDef {
        let query = self.selection.select("returnType");
        TypeDef {
            proc: self.proc.clone(),
            selection: query,
            graphql_client: self.graphql_client.clone(),
        }
    }
    /// The location of this function declaration.
    pub fn source_map(&self) -> SourceMap {
        let query = self.selection.select("sourceMap");
        SourceMap {
            proc: self.proc.clone(),
            selection: query,
            graphql_client: self.graphql_client.clone(),
        }
    }
    /// Returns the function with the provided argument
    ///
    /// # Arguments
    ///
    /// * `name` - The name of the argument
    /// * `type_def` - The type of the argument
    /// * `opt` - optional argument, see inner type for documentation, use <func>_opts to use
    pub fn with_arg(&self, name: impl Into<String>, type_def: impl IntoID<TypeDefId>) -> Function {
        let mut query = self.selection.select("withArg");
        query = query.arg("name", name.into());
        query = query.arg_lazy(
            "typeDef",
            Box::new(move || {
                let type_def = type_def.clone();
                Box::pin(async move { type_def.into_id().await.unwrap().quote() })
            }),
        );
        Function {
            proc: self.proc.clone(),
            selection: query,
            graphql_client: self.graphql_client.clone(),
        }
    }
    /// Returns the function with the provided argument
    ///
    /// # Arguments
    ///
    /// * `name` - The name of the argument
    /// * `type_def` - The type of the argument
    /// * `opt` - optional argument, see inner type for documentation, use <func>_opts to use
    pub fn with_arg_opts<'a>(
        &self,
        name: impl Into<String>,
        type_def: impl IntoID<TypeDefId>,
        opts: FunctionWithArgOpts<'a>,
    ) -> Function {
        let mut query = self.selection.select("withArg");
        query = query.arg("name", name.into());
        query = query.arg_lazy(
            "typeDef",
            Box::new(move || {
                let type_def = type_def.clone();
                Box::pin(async move { type_def.into_id().await.unwrap().quote() })
            }),
        );
        if let Some(description) = opts.description {
            query = query.arg("description", description);
        }
        if let Some(default_value) = opts.default_value {
            query = query.arg("defaultValue", default_value);
        }
        if let Some(default_path) = opts.default_path {
            query = query.arg("defaultPath", default_path);
        }
        if let Some(ignore) = opts.ignore {
            query = query.arg("ignore", ignore);
        }
        if let Some(source_map) = opts.source_map {
            query = query.arg("sourceMap", source_map);
        }
        Function {
            proc: self.proc.clone(),
            selection: query,
            graphql_client: self.graphql_client.clone(),
        }
    }
    /// Returns the function with the given doc string.
    ///
    /// # Arguments
    ///
    /// * `description` - The doc string to set.
    pub fn with_description(&self, description: impl Into<String>) -> Function {
        let mut query = self.selection.select("withDescription");
        query = query.arg("description", description.into());
        Function {
            proc: self.proc.clone(),
            selection: query,
            graphql_client: self.graphql_client.clone(),
        }
    }
    /// Returns the function with the given source map.
    ///
    /// # Arguments
    ///
    /// * `source_map` - The source map for the function definition.
    pub fn with_source_map(&self, source_map: impl IntoID<SourceMapId>) -> Function {
        let mut query = self.selection.select("withSourceMap");
        query = query.arg_lazy(
            "sourceMap",
            Box::new(move || {
                let source_map = source_map.clone();
                Box::pin(async move { source_map.into_id().await.unwrap().quote() })
            }),
        );
        Function {
            proc: self.proc.clone(),
            selection: query,
            graphql_client: self.graphql_client.clone(),
        }
    }
}
#[derive(Clone)]
pub struct FunctionArg {
    pub proc: Option<Arc<DaggerSessionProc>>,
    pub selection: Selection,
    pub graphql_client: DynGraphQLClient,
}
impl FunctionArg {
    /// Only applies to arguments of type File or Directory. If the argument is not set, load it from the given path in the context directory
    pub async fn default_path(&self) -> Result<String, DaggerError> {
        let query = self.selection.select("defaultPath");
        query.execute(self.graphql_client.clone()).await
    }
    /// A default value to use for this argument when not explicitly set by the caller, if any.
    pub async fn default_value(&self) -> Result<Json, DaggerError> {
        let query = self.selection.select("defaultValue");
        query.execute(self.graphql_client.clone()).await
    }
    /// A doc string for the argument, if any.
    pub async fn description(&self) -> Result<String, DaggerError> {
        let query = self.selection.select("description");
        query.execute(self.graphql_client.clone()).await
    }
    /// A unique identifier for this FunctionArg.
    pub async fn id(&self) -> Result<FunctionArgId, DaggerError> {
        let query = self.selection.select("id");
        query.execute(self.graphql_client.clone()).await
    }
    /// Only applies to arguments of type Directory. The ignore patterns are applied to the input directory, and matching entries are filtered out, in a cache-efficient manner.
    pub async fn ignore(&self) -> Result<Vec<String>, DaggerError> {
        let query = self.selection.select("ignore");
        query.execute(self.graphql_client.clone()).await
    }
    /// The name of the argument in lowerCamelCase format.
    pub async fn name(&self) -> Result<String, DaggerError> {
        let query = self.selection.select("name");
        query.execute(self.graphql_client.clone()).await
    }
    /// The location of this arg declaration.
    pub fn source_map(&self) -> SourceMap {
        let query = self.selection.select("sourceMap");
        SourceMap {
            proc: self.proc.clone(),
            selection: query,
            graphql_client: self.graphql_client.clone(),
        }
    }
    /// The type of the argument.
    pub fn type_def(&self) -> TypeDef {
        let query = self.selection.select("typeDef");
        TypeDef {
            proc: self.proc.clone(),
            selection: query,
            graphql_client: self.graphql_client.clone(),
        }
    }
}
#[derive(Clone)]
pub struct FunctionCall {
    pub proc: Option<Arc<DaggerSessionProc>>,
    pub selection: Selection,
    pub graphql_client: DynGraphQLClient,
}
impl FunctionCall {
    /// A unique identifier for this FunctionCall.
    pub async fn id(&self) -> Result<FunctionCallId, DaggerError> {
        let query = self.selection.select("id");
        query.execute(self.graphql_client.clone()).await
    }
    /// The argument values the function is being invoked with.
    pub fn input_args(&self) -> Vec<FunctionCallArgValue> {
        let query = self.selection.select("inputArgs");
        vec![FunctionCallArgValue {
            proc: self.proc.clone(),
            selection: query,
            graphql_client: self.graphql_client.clone(),
        }]
    }
    /// The name of the function being called.
    pub async fn name(&self) -> Result<String, DaggerError> {
        let query = self.selection.select("name");
        query.execute(self.graphql_client.clone()).await
    }
    /// The value of the parent object of the function being called. If the function is top-level to the module, this is always an empty object.
    pub async fn parent(&self) -> Result<Json, DaggerError> {
        let query = self.selection.select("parent");
        query.execute(self.graphql_client.clone()).await
    }
    /// The name of the parent object of the function being called. If the function is top-level to the module, this is the name of the module.
    pub async fn parent_name(&self) -> Result<String, DaggerError> {
        let query = self.selection.select("parentName");
        query.execute(self.graphql_client.clone()).await
    }
    /// Return an error from the function.
    ///
    /// # Arguments
    ///
    /// * `error` - The error to return.
    pub async fn return_error(&self, error: impl IntoID<ErrorId>) -> Result<Void, DaggerError> {
        let mut query = self.selection.select("returnError");
        query = query.arg_lazy(
            "error",
            Box::new(move || {
                let error = error.clone();
                Box::pin(async move { error.into_id().await.unwrap().quote() })
            }),
        );
        query.execute(self.graphql_client.clone()).await
    }
    /// Set the return value of the function call to the provided value.
    ///
    /// # Arguments
    ///
    /// * `value` - JSON serialization of the return value.
    pub async fn return_value(&self, value: Json) -> Result<Void, DaggerError> {
        let mut query = self.selection.select("returnValue");
        query = query.arg("value", value);
        query.execute(self.graphql_client.clone()).await
    }
}
#[derive(Clone)]
pub struct FunctionCallArgValue {
    pub proc: Option<Arc<DaggerSessionProc>>,
    pub selection: Selection,
    pub graphql_client: DynGraphQLClient,
}
impl FunctionCallArgValue {
    /// A unique identifier for this FunctionCallArgValue.
    pub async fn id(&self) -> Result<FunctionCallArgValueId, DaggerError> {
        let query = self.selection.select("id");
        query.execute(self.graphql_client.clone()).await
    }
    /// The name of the argument.
    pub async fn name(&self) -> Result<String, DaggerError> {
        let query = self.selection.select("name");
        query.execute(self.graphql_client.clone()).await
    }
    /// The value of the argument represented as a JSON serialized string.
    pub async fn value(&self) -> Result<Json, DaggerError> {
        let query = self.selection.select("value");
        query.execute(self.graphql_client.clone()).await
    }
}
#[derive(Clone)]
pub struct GeneratedCode {
    pub proc: Option<Arc<DaggerSessionProc>>,
    pub selection: Selection,
    pub graphql_client: DynGraphQLClient,
}
impl GeneratedCode {
    /// The directory containing the generated code.
    pub fn code(&self) -> Directory {
        let query = self.selection.select("code");
        Directory {
            proc: self.proc.clone(),
            selection: query,
            graphql_client: self.graphql_client.clone(),
        }
    }
    /// A unique identifier for this GeneratedCode.
    pub async fn id(&self) -> Result<GeneratedCodeId, DaggerError> {
        let query = self.selection.select("id");
        query.execute(self.graphql_client.clone()).await
    }
    /// List of paths to mark generated in version control (i.e. .gitattributes).
    pub async fn vcs_generated_paths(&self) -> Result<Vec<String>, DaggerError> {
        let query = self.selection.select("vcsGeneratedPaths");
        query.execute(self.graphql_client.clone()).await
    }
    /// List of paths to ignore in version control (i.e. .gitignore).
    pub async fn vcs_ignored_paths(&self) -> Result<Vec<String>, DaggerError> {
        let query = self.selection.select("vcsIgnoredPaths");
        query.execute(self.graphql_client.clone()).await
    }
    /// Set the list of paths to mark generated in version control.
    pub fn with_vcs_generated_paths(&self, paths: Vec<impl Into<String>>) -> GeneratedCode {
        let mut query = self.selection.select("withVCSGeneratedPaths");
        query = query.arg(
            "paths",
            paths.into_iter().map(|i| i.into()).collect::<Vec<String>>(),
        );
        GeneratedCode {
            proc: self.proc.clone(),
            selection: query,
            graphql_client: self.graphql_client.clone(),
        }
    }
    /// Set the list of paths to ignore in version control.
    pub fn with_vcs_ignored_paths(&self, paths: Vec<impl Into<String>>) -> GeneratedCode {
        let mut query = self.selection.select("withVCSIgnoredPaths");
        query = query.arg(
            "paths",
            paths.into_iter().map(|i| i.into()).collect::<Vec<String>>(),
        );
        GeneratedCode {
            proc: self.proc.clone(),
            selection: query,
            graphql_client: self.graphql_client.clone(),
        }
    }
}
#[derive(Clone)]
pub struct GitModuleSource {
    pub proc: Option<Arc<DaggerSessionProc>>,
    pub selection: Selection,
    pub graphql_client: DynGraphQLClient,
}
impl GitModuleSource {
    /// The ref to clone the root of the git repo from
    pub async fn clone_ref(&self) -> Result<String, DaggerError> {
        let query = self.selection.select("cloneRef");
        query.execute(self.graphql_client.clone()).await
    }
    /// The resolved commit of the git repo this source points to.
    pub async fn commit(&self) -> Result<String, DaggerError> {
        let query = self.selection.select("commit");
        query.execute(self.graphql_client.clone()).await
    }
    /// The directory containing everything needed to load load and use the module.
    pub fn context_directory(&self) -> Directory {
        let query = self.selection.select("contextDirectory");
        Directory {
            proc: self.proc.clone(),
            selection: query,
            graphql_client: self.graphql_client.clone(),
        }
    }
    /// The URL to access the web view of the repository (e.g., GitHub, GitLab, Bitbucket)
    pub async fn html_repo_url(&self) -> Result<String, DaggerError> {
        let query = self.selection.select("htmlRepoURL");
        query.execute(self.graphql_client.clone()).await
    }
    /// The URL to the source's git repo in a web browser
    pub async fn html_url(&self) -> Result<String, DaggerError> {
        let query = self.selection.select("htmlURL");
        query.execute(self.graphql_client.clone()).await
    }
    /// A unique identifier for this GitModuleSource.
    pub async fn id(&self) -> Result<GitModuleSourceId, DaggerError> {
        let query = self.selection.select("id");
        query.execute(self.graphql_client.clone()).await
    }
    /// The clean module name of the root of the module
    pub async fn root(&self) -> Result<String, DaggerError> {
        let query = self.selection.select("root");
        query.execute(self.graphql_client.clone()).await
    }
    /// The path to the root of the module source under the context directory. This directory contains its configuration file. It also contains its source code (possibly as a subdirectory).
    pub async fn root_subpath(&self) -> Result<String, DaggerError> {
        let query = self.selection.select("rootSubpath");
        query.execute(self.graphql_client.clone()).await
    }
    /// The specified version of the git repo this source points to.
    pub async fn version(&self) -> Result<String, DaggerError> {
        let query = self.selection.select("version");
        query.execute(self.graphql_client.clone()).await
    }
}
#[derive(Clone)]
pub struct GitRef {
    pub proc: Option<Arc<DaggerSessionProc>>,
    pub selection: Selection,
    pub graphql_client: DynGraphQLClient,
}
#[derive(Builder, Debug, PartialEq)]
pub struct GitRefTreeOpts {
    /// Set to true to discard .git directory.
    #[builder(setter(into, strip_option), default)]
    pub discard_git_dir: Option<bool>,
}
impl GitRef {
    /// The resolved commit id at this ref.
    pub async fn commit(&self) -> Result<String, DaggerError> {
        let query = self.selection.select("commit");
        query.execute(self.graphql_client.clone()).await
    }
    /// A unique identifier for this GitRef.
    pub async fn id(&self) -> Result<GitRefId, DaggerError> {
        let query = self.selection.select("id");
        query.execute(self.graphql_client.clone()).await
    }
    /// The filesystem tree at this ref.
    ///
    /// # Arguments
    ///
    /// * `opt` - optional argument, see inner type for documentation, use <func>_opts to use
    pub fn tree(&self) -> Directory {
        let query = self.selection.select("tree");
        Directory {
            proc: self.proc.clone(),
            selection: query,
            graphql_client: self.graphql_client.clone(),
        }
    }
    /// The filesystem tree at this ref.
    ///
    /// # Arguments
    ///
    /// * `opt` - optional argument, see inner type for documentation, use <func>_opts to use
    pub fn tree_opts(&self, opts: GitRefTreeOpts) -> Directory {
        let mut query = self.selection.select("tree");
        if let Some(discard_git_dir) = opts.discard_git_dir {
            query = query.arg("discardGitDir", discard_git_dir);
        }
        Directory {
            proc: self.proc.clone(),
            selection: query,
            graphql_client: self.graphql_client.clone(),
        }
    }
}
#[derive(Clone)]
pub struct GitRepository {
    pub proc: Option<Arc<DaggerSessionProc>>,
    pub selection: Selection,
    pub graphql_client: DynGraphQLClient,
}
#[derive(Builder, Debug, PartialEq)]
pub struct GitRepositoryTagsOpts<'a> {
    /// Glob patterns (e.g., "refs/tags/v*").
    #[builder(setter(into, strip_option), default)]
    pub patterns: Option<Vec<&'a str>>,
}
impl GitRepository {
    /// Returns details of a branch.
    ///
    /// # Arguments
    ///
    /// * `name` - Branch's name (e.g., "main").
    pub fn branch(&self, name: impl Into<String>) -> GitRef {
        let mut query = self.selection.select("branch");
        query = query.arg("name", name.into());
        GitRef {
            proc: self.proc.clone(),
            selection: query,
            graphql_client: self.graphql_client.clone(),
        }
    }
    /// Returns details of a commit.
    ///
    /// # Arguments
    ///
    /// * `id` - Identifier of the commit (e.g., "b6315d8f2810962c601af73f86831f6866ea798b").
    pub fn commit(&self, id: impl Into<String>) -> GitRef {
        let mut query = self.selection.select("commit");
        query = query.arg("id", id.into());
        GitRef {
            proc: self.proc.clone(),
            selection: query,
            graphql_client: self.graphql_client.clone(),
        }
    }
    /// Returns details for HEAD.
    pub fn head(&self) -> GitRef {
        let query = self.selection.select("head");
        GitRef {
            proc: self.proc.clone(),
            selection: query,
            graphql_client: self.graphql_client.clone(),
        }
    }
    /// A unique identifier for this GitRepository.
    pub async fn id(&self) -> Result<GitRepositoryId, DaggerError> {
        let query = self.selection.select("id");
        query.execute(self.graphql_client.clone()).await
    }
    /// Returns details of a ref.
    ///
    /// # Arguments
    ///
    /// * `name` - Ref's name (can be a commit identifier, a tag name, a branch name, or a fully-qualified ref).
    pub fn r#ref(&self, name: impl Into<String>) -> GitRef {
        let mut query = self.selection.select("ref");
        query = query.arg("name", name.into());
        GitRef {
            proc: self.proc.clone(),
            selection: query,
            graphql_client: self.graphql_client.clone(),
        }
    }
    /// Returns details of a tag.
    ///
    /// # Arguments
    ///
    /// * `name` - Tag's name (e.g., "v0.3.9").
    pub fn tag(&self, name: impl Into<String>) -> GitRef {
        let mut query = self.selection.select("tag");
        query = query.arg("name", name.into());
        GitRef {
            proc: self.proc.clone(),
            selection: query,
            graphql_client: self.graphql_client.clone(),
        }
    }
    /// tags that match any of the given glob patterns.
    ///
    /// # Arguments
    ///
    /// * `opt` - optional argument, see inner type for documentation, use <func>_opts to use
    pub async fn tags(&self) -> Result<Vec<String>, DaggerError> {
        let query = self.selection.select("tags");
        query.execute(self.graphql_client.clone()).await
    }
    /// tags that match any of the given glob patterns.
    ///
    /// # Arguments
    ///
    /// * `opt` - optional argument, see inner type for documentation, use <func>_opts to use
    pub async fn tags_opts<'a>(
        &self,
        opts: GitRepositoryTagsOpts<'a>,
    ) -> Result<Vec<String>, DaggerError> {
        let mut query = self.selection.select("tags");
        if let Some(patterns) = opts.patterns {
            query = query.arg("patterns", patterns);
        }
        query.execute(self.graphql_client.clone()).await
    }
    /// Header to authenticate the remote with.
    ///
    /// # Arguments
    ///
    /// * `header` - Secret used to populate the Authorization HTTP header
    pub fn with_auth_header(&self, header: impl IntoID<SecretId>) -> GitRepository {
        let mut query = self.selection.select("withAuthHeader");
        query = query.arg_lazy(
            "header",
            Box::new(move || {
                let header = header.clone();
                Box::pin(async move { header.into_id().await.unwrap().quote() })
            }),
        );
        GitRepository {
            proc: self.proc.clone(),
            selection: query,
            graphql_client: self.graphql_client.clone(),
        }
    }
    /// Token to authenticate the remote with.
    ///
    /// # Arguments
    ///
    /// * `token` - Secret used to populate the password during basic HTTP Authorization
    pub fn with_auth_token(&self, token: impl IntoID<SecretId>) -> GitRepository {
        let mut query = self.selection.select("withAuthToken");
        query = query.arg_lazy(
            "token",
            Box::new(move || {
                let token = token.clone();
                Box::pin(async move { token.into_id().await.unwrap().quote() })
            }),
        );
        GitRepository {
            proc: self.proc.clone(),
            selection: query,
            graphql_client: self.graphql_client.clone(),
        }
    }
}
#[derive(Clone)]
pub struct Host {
    pub proc: Option<Arc<DaggerSessionProc>>,
    pub selection: Selection,
    pub graphql_client: DynGraphQLClient,
}
#[derive(Builder, Debug, PartialEq)]
pub struct HostDirectoryOpts<'a> {
    /// Exclude artifacts that match the given pattern (e.g., ["node_modules/", ".git*"]).
    #[builder(setter(into, strip_option), default)]
    pub exclude: Option<Vec<&'a str>>,
    /// Include only artifacts that match the given pattern (e.g., ["app/", "package.*"]).
    #[builder(setter(into, strip_option), default)]
    pub include: Option<Vec<&'a str>>,
}
#[derive(Builder, Debug, PartialEq)]
pub struct HostServiceOpts<'a> {
    /// Upstream host to forward traffic to.
    #[builder(setter(into, strip_option), default)]
    pub host: Option<&'a str>,
}
#[derive(Builder, Debug, PartialEq)]
pub struct HostTunnelOpts {
    /// Map each service port to the same port on the host, as if the service were running natively.
    /// Note: enabling may result in port conflicts.
    #[builder(setter(into, strip_option), default)]
    pub native: Option<bool>,
    /// Configure explicit port forwarding rules for the tunnel.
    /// If a port's frontend is unspecified or 0, a random port will be chosen by the host.
    /// If no ports are given, all of the service's ports are forwarded. If native is true, each port maps to the same port on the host. If native is false, each port maps to a random port chosen by the host.
    /// If ports are given and native is true, the ports are additive.
    #[builder(setter(into, strip_option), default)]
    pub ports: Option<Vec<PortForward>>,
}
impl Host {
    /// Accesses a directory on the host.
    ///
    /// # Arguments
    ///
    /// * `path` - Location of the directory to access (e.g., ".").
    /// * `opt` - optional argument, see inner type for documentation, use <func>_opts to use
    pub fn directory(&self, path: impl Into<String>) -> Directory {
        let mut query = self.selection.select("directory");
        query = query.arg("path", path.into());
        Directory {
            proc: self.proc.clone(),
            selection: query,
            graphql_client: self.graphql_client.clone(),
        }
    }
    /// Accesses a directory on the host.
    ///
    /// # Arguments
    ///
    /// * `path` - Location of the directory to access (e.g., ".").
    /// * `opt` - optional argument, see inner type for documentation, use <func>_opts to use
    pub fn directory_opts<'a>(
        &self,
        path: impl Into<String>,
        opts: HostDirectoryOpts<'a>,
    ) -> Directory {
        let mut query = self.selection.select("directory");
        query = query.arg("path", path.into());
        if let Some(exclude) = opts.exclude {
            query = query.arg("exclude", exclude);
        }
        if let Some(include) = opts.include {
            query = query.arg("include", include);
        }
        Directory {
            proc: self.proc.clone(),
            selection: query,
            graphql_client: self.graphql_client.clone(),
        }
    }
    /// Accesses a file on the host.
    ///
    /// # Arguments
    ///
    /// * `path` - Location of the file to retrieve (e.g., "README.md").
    pub fn file(&self, path: impl Into<String>) -> File {
        let mut query = self.selection.select("file");
        query = query.arg("path", path.into());
        File {
            proc: self.proc.clone(),
            selection: query,
            graphql_client: self.graphql_client.clone(),
        }
    }
    /// A unique identifier for this Host.
    pub async fn id(&self) -> Result<HostId, DaggerError> {
        let query = self.selection.select("id");
        query.execute(self.graphql_client.clone()).await
    }
    /// Creates a service that forwards traffic to a specified address via the host.
    ///
    /// # Arguments
    ///
    /// * `ports` - Ports to expose via the service, forwarding through the host network.
    ///
    /// If a port's frontend is unspecified or 0, it defaults to the same as the backend port.
    ///
    /// An empty set of ports is not valid; an error will be returned.
    /// * `opt` - optional argument, see inner type for documentation, use <func>_opts to use
    pub fn service(&self, ports: Vec<PortForward>) -> Service {
        let mut query = self.selection.select("service");
        query = query.arg("ports", ports);
        Service {
            proc: self.proc.clone(),
            selection: query,
            graphql_client: self.graphql_client.clone(),
        }
    }
    /// Creates a service that forwards traffic to a specified address via the host.
    ///
    /// # Arguments
    ///
    /// * `ports` - Ports to expose via the service, forwarding through the host network.
    ///
    /// If a port's frontend is unspecified or 0, it defaults to the same as the backend port.
    ///
    /// An empty set of ports is not valid; an error will be returned.
    /// * `opt` - optional argument, see inner type for documentation, use <func>_opts to use
    pub fn service_opts<'a>(&self, ports: Vec<PortForward>, opts: HostServiceOpts<'a>) -> Service {
        let mut query = self.selection.select("service");
        query = query.arg("ports", ports);
        if let Some(host) = opts.host {
            query = query.arg("host", host);
        }
        Service {
            proc: self.proc.clone(),
            selection: query,
            graphql_client: self.graphql_client.clone(),
        }
    }
    /// Sets a secret given a user-defined name and the file path on the host, and returns the secret.
    /// The file is limited to a size of 512000 bytes.
    ///
    /// # Arguments
    ///
    /// * `name` - The user defined name for this secret.
    /// * `path` - Location of the file to set as a secret.
    pub fn set_secret_file(&self, name: impl Into<String>, path: impl Into<String>) -> Secret {
        let mut query = self.selection.select("setSecretFile");
        query = query.arg("name", name.into());
        query = query.arg("path", path.into());
        Secret {
            proc: self.proc.clone(),
            selection: query,
            graphql_client: self.graphql_client.clone(),
        }
    }
    /// Creates a tunnel that forwards traffic from the host to a service.
    ///
    /// # Arguments
    ///
    /// * `service` - Service to send traffic from the tunnel.
    /// * `opt` - optional argument, see inner type for documentation, use <func>_opts to use
    pub fn tunnel(&self, service: impl IntoID<ServiceId>) -> Service {
        let mut query = self.selection.select("tunnel");
        query = query.arg_lazy(
            "service",
            Box::new(move || {
                let service = service.clone();
                Box::pin(async move { service.into_id().await.unwrap().quote() })
            }),
        );
        Service {
            proc: self.proc.clone(),
            selection: query,
            graphql_client: self.graphql_client.clone(),
        }
    }
    /// Creates a tunnel that forwards traffic from the host to a service.
    ///
    /// # Arguments
    ///
    /// * `service` - Service to send traffic from the tunnel.
    /// * `opt` - optional argument, see inner type for documentation, use <func>_opts to use
    pub fn tunnel_opts(&self, service: impl IntoID<ServiceId>, opts: HostTunnelOpts) -> Service {
        let mut query = self.selection.select("tunnel");
        query = query.arg_lazy(
            "service",
            Box::new(move || {
                let service = service.clone();
                Box::pin(async move { service.into_id().await.unwrap().quote() })
            }),
        );
        if let Some(ports) = opts.ports {
            query = query.arg("ports", ports);
        }
        if let Some(native) = opts.native {
            query = query.arg("native", native);
        }
        Service {
            proc: self.proc.clone(),
            selection: query,
            graphql_client: self.graphql_client.clone(),
        }
    }
    /// Accesses a Unix socket on the host.
    ///
    /// # Arguments
    ///
    /// * `path` - Location of the Unix socket (e.g., "/var/run/docker.sock").
    pub fn unix_socket(&self, path: impl Into<String>) -> Socket {
        let mut query = self.selection.select("unixSocket");
        query = query.arg("path", path.into());
        Socket {
            proc: self.proc.clone(),
            selection: query,
            graphql_client: self.graphql_client.clone(),
        }
    }
}
#[derive(Clone)]
pub struct InputTypeDef {
    pub proc: Option<Arc<DaggerSessionProc>>,
    pub selection: Selection,
    pub graphql_client: DynGraphQLClient,
}
impl InputTypeDef {
    /// Static fields defined on this input object, if any.
    pub fn fields(&self) -> Vec<FieldTypeDef> {
        let query = self.selection.select("fields");
        vec![FieldTypeDef {
            proc: self.proc.clone(),
            selection: query,
            graphql_client: self.graphql_client.clone(),
        }]
    }
    /// A unique identifier for this InputTypeDef.
    pub async fn id(&self) -> Result<InputTypeDefId, DaggerError> {
        let query = self.selection.select("id");
        query.execute(self.graphql_client.clone()).await
    }
    /// The name of the input object.
    pub async fn name(&self) -> Result<String, DaggerError> {
        let query = self.selection.select("name");
        query.execute(self.graphql_client.clone()).await
    }
}
#[derive(Clone)]
pub struct InterfaceTypeDef {
    pub proc: Option<Arc<DaggerSessionProc>>,
    pub selection: Selection,
    pub graphql_client: DynGraphQLClient,
}
impl InterfaceTypeDef {
    /// The doc string for the interface, if any.
    pub async fn description(&self) -> Result<String, DaggerError> {
        let query = self.selection.select("description");
        query.execute(self.graphql_client.clone()).await
    }
    /// Functions defined on this interface, if any.
    pub fn functions(&self) -> Vec<Function> {
        let query = self.selection.select("functions");
        vec![Function {
            proc: self.proc.clone(),
            selection: query,
            graphql_client: self.graphql_client.clone(),
        }]
    }
    /// A unique identifier for this InterfaceTypeDef.
    pub async fn id(&self) -> Result<InterfaceTypeDefId, DaggerError> {
        let query = self.selection.select("id");
        query.execute(self.graphql_client.clone()).await
    }
    /// The name of the interface.
    pub async fn name(&self) -> Result<String, DaggerError> {
        let query = self.selection.select("name");
        query.execute(self.graphql_client.clone()).await
    }
    /// The location of this interface declaration.
    pub fn source_map(&self) -> SourceMap {
        let query = self.selection.select("sourceMap");
        SourceMap {
            proc: self.proc.clone(),
            selection: query,
            graphql_client: self.graphql_client.clone(),
        }
    }
    /// If this InterfaceTypeDef is associated with a Module, the name of the module. Unset otherwise.
    pub async fn source_module_name(&self) -> Result<String, DaggerError> {
        let query = self.selection.select("sourceModuleName");
        query.execute(self.graphql_client.clone()).await
    }
}
#[derive(Clone)]
pub struct Label {
    pub proc: Option<Arc<DaggerSessionProc>>,
    pub selection: Selection,
    pub graphql_client: DynGraphQLClient,
}
impl Label {
    /// A unique identifier for this Label.
    pub async fn id(&self) -> Result<LabelId, DaggerError> {
        let query = self.selection.select("id");
        query.execute(self.graphql_client.clone()).await
    }
    /// The label name.
    pub async fn name(&self) -> Result<String, DaggerError> {
        let query = self.selection.select("name");
        query.execute(self.graphql_client.clone()).await
    }
    /// The label value.
    pub async fn value(&self) -> Result<String, DaggerError> {
        let query = self.selection.select("value");
        query.execute(self.graphql_client.clone()).await
    }
}
#[derive(Clone)]
pub struct ListTypeDef {
    pub proc: Option<Arc<DaggerSessionProc>>,
    pub selection: Selection,
    pub graphql_client: DynGraphQLClient,
}
impl ListTypeDef {
    /// The type of the elements in the list.
    pub fn element_type_def(&self) -> TypeDef {
        let query = self.selection.select("elementTypeDef");
        TypeDef {
            proc: self.proc.clone(),
            selection: query,
            graphql_client: self.graphql_client.clone(),
        }
    }
    /// A unique identifier for this ListTypeDef.
    pub async fn id(&self) -> Result<ListTypeDefId, DaggerError> {
        let query = self.selection.select("id");
        query.execute(self.graphql_client.clone()).await
    }
}
#[derive(Clone)]
pub struct LocalModuleSource {
    pub proc: Option<Arc<DaggerSessionProc>>,
    pub selection: Selection,
    pub graphql_client: DynGraphQLClient,
}
impl LocalModuleSource {
    /// The directory containing everything needed to load load and use the module.
    pub fn context_directory(&self) -> Directory {
        let query = self.selection.select("contextDirectory");
        Directory {
            proc: self.proc.clone(),
            selection: query,
            graphql_client: self.graphql_client.clone(),
        }
    }
    /// A unique identifier for this LocalModuleSource.
    pub async fn id(&self) -> Result<LocalModuleSourceId, DaggerError> {
        let query = self.selection.select("id");
        query.execute(self.graphql_client.clone()).await
    }
    /// The relative path to the module root from the host directory
    pub async fn rel_host_path(&self) -> Result<String, DaggerError> {
        let query = self.selection.select("relHostPath");
        query.execute(self.graphql_client.clone()).await
    }
    /// The path to the root of the module source under the context directory. This directory contains its configuration file. It also contains its source code (possibly as a subdirectory).
    pub async fn root_subpath(&self) -> Result<String, DaggerError> {
        let query = self.selection.select("rootSubpath");
        query.execute(self.graphql_client.clone()).await
    }
}
#[derive(Clone)]
pub struct Module {
    pub proc: Option<Arc<DaggerSessionProc>>,
    pub selection: Selection,
    pub graphql_client: DynGraphQLClient,
}
#[derive(Builder, Debug, PartialEq)]
pub struct ModuleWithSourceOpts<'a> {
    /// The engine version to upgrade to.
    #[builder(setter(into, strip_option), default)]
    pub engine_version: Option<&'a str>,
}
impl Module {
    /// Modules used by this module.
    pub fn dependencies(&self) -> Vec<Module> {
        let query = self.selection.select("dependencies");
        vec![Module {
            proc: self.proc.clone(),
            selection: query,
            graphql_client: self.graphql_client.clone(),
        }]
    }
    /// The dependencies as configured by the module.
    pub fn dependency_config(&self) -> Vec<ModuleDependency> {
        let query = self.selection.select("dependencyConfig");
        vec![ModuleDependency {
            proc: self.proc.clone(),
            selection: query,
            graphql_client: self.graphql_client.clone(),
        }]
    }
    /// The doc string of the module, if any
    pub async fn description(&self) -> Result<String, DaggerError> {
        let query = self.selection.select("description");
        query.execute(self.graphql_client.clone()).await
    }
    /// Enumerations served by this module.
    pub fn enums(&self) -> Vec<TypeDef> {
        let query = self.selection.select("enums");
        vec![TypeDef {
            proc: self.proc.clone(),
            selection: query,
            graphql_client: self.graphql_client.clone(),
        }]
    }
    /// The generated files and directories made on top of the module source's context directory.
    pub fn generated_context_diff(&self) -> Directory {
        let query = self.selection.select("generatedContextDiff");
        Directory {
            proc: self.proc.clone(),
            selection: query,
            graphql_client: self.graphql_client.clone(),
        }
    }
    /// The module source's context plus any configuration and source files created by codegen.
    pub fn generated_context_directory(&self) -> Directory {
        let query = self.selection.select("generatedContextDirectory");
        Directory {
            proc: self.proc.clone(),
            selection: query,
            graphql_client: self.graphql_client.clone(),
        }
    }
    /// A unique identifier for this Module.
    pub async fn id(&self) -> Result<ModuleId, DaggerError> {
        let query = self.selection.select("id");
        query.execute(self.graphql_client.clone()).await
    }
    /// Retrieves the module with the objects loaded via its SDK.
    pub fn initialize(&self) -> Module {
        let query = self.selection.select("initialize");
        Module {
            proc: self.proc.clone(),
            selection: query,
            graphql_client: self.graphql_client.clone(),
        }
    }
    /// Interfaces served by this module.
    pub fn interfaces(&self) -> Vec<TypeDef> {
        let query = self.selection.select("interfaces");
        vec![TypeDef {
            proc: self.proc.clone(),
            selection: query,
            graphql_client: self.graphql_client.clone(),
        }]
    }
    /// The name of the module
    pub async fn name(&self) -> Result<String, DaggerError> {
        let query = self.selection.select("name");
        query.execute(self.graphql_client.clone()).await
    }
    /// Objects served by this module.
    pub fn objects(&self) -> Vec<TypeDef> {
        let query = self.selection.select("objects");
        vec![TypeDef {
            proc: self.proc.clone(),
            selection: query,
            graphql_client: self.graphql_client.clone(),
        }]
    }
    /// The container that runs the module's entrypoint. It will fail to execute if the module doesn't compile.
    pub fn runtime(&self) -> Container {
        let query = self.selection.select("runtime");
        Container {
            proc: self.proc.clone(),
            selection: query,
            graphql_client: self.graphql_client.clone(),
        }
    }
    /// The SDK used by this module. Either a name of a builtin SDK or a module source ref string pointing to the SDK's implementation.
    pub async fn sdk(&self) -> Result<String, DaggerError> {
        let query = self.selection.select("sdk");
        query.execute(self.graphql_client.clone()).await
    }
    /// Serve a module's API in the current session.
    /// Note: this can only be called once per session. In the future, it could return a stream or service to remove the side effect.
    pub async fn serve(&self) -> Result<Void, DaggerError> {
        let query = self.selection.select("serve");
        query.execute(self.graphql_client.clone()).await
    }
    /// The source for the module.
    pub fn source(&self) -> ModuleSource {
        let query = self.selection.select("source");
        ModuleSource {
            proc: self.proc.clone(),
            selection: query,
            graphql_client: self.graphql_client.clone(),
        }
    }
    /// Retrieves the module with the given description
    ///
    /// # Arguments
    ///
    /// * `description` - The description to set
    pub fn with_description(&self, description: impl Into<String>) -> Module {
        let mut query = self.selection.select("withDescription");
        query = query.arg("description", description.into());
        Module {
            proc: self.proc.clone(),
            selection: query,
            graphql_client: self.graphql_client.clone(),
        }
    }
    /// This module plus the given Enum type and associated values
    pub fn with_enum(&self, r#enum: impl IntoID<TypeDefId>) -> Module {
        let mut query = self.selection.select("withEnum");
        query = query.arg_lazy(
            "enum",
            Box::new(move || {
                let r#enum = r#enum.clone();
                Box::pin(async move { r#enum.into_id().await.unwrap().quote() })
            }),
        );
        Module {
            proc: self.proc.clone(),
            selection: query,
            graphql_client: self.graphql_client.clone(),
        }
    }
    /// This module plus the given Interface type and associated functions
    pub fn with_interface(&self, iface: impl IntoID<TypeDefId>) -> Module {
        let mut query = self.selection.select("withInterface");
        query = query.arg_lazy(
            "iface",
            Box::new(move || {
                let iface = iface.clone();
                Box::pin(async move { iface.into_id().await.unwrap().quote() })
            }),
        );
        Module {
            proc: self.proc.clone(),
            selection: query,
            graphql_client: self.graphql_client.clone(),
        }
    }
    /// This module plus the given Object type and associated functions.
    pub fn with_object(&self, object: impl IntoID<TypeDefId>) -> Module {
        let mut query = self.selection.select("withObject");
        query = query.arg_lazy(
            "object",
            Box::new(move || {
                let object = object.clone();
                Box::pin(async move { object.into_id().await.unwrap().quote() })
            }),
        );
        Module {
            proc: self.proc.clone(),
            selection: query,
            graphql_client: self.graphql_client.clone(),
        }
    }
    /// Retrieves the module with basic configuration loaded if present.
    ///
    /// # Arguments
    ///
    /// * `source` - The module source to initialize from.
    /// * `opt` - optional argument, see inner type for documentation, use <func>_opts to use
    pub fn with_source(&self, source: impl IntoID<ModuleSourceId>) -> Module {
        let mut query = self.selection.select("withSource");
        query = query.arg_lazy(
            "source",
            Box::new(move || {
                let source = source.clone();
                Box::pin(async move { source.into_id().await.unwrap().quote() })
            }),
        );
        Module {
            proc: self.proc.clone(),
            selection: query,
            graphql_client: self.graphql_client.clone(),
        }
    }
    /// Retrieves the module with basic configuration loaded if present.
    ///
    /// # Arguments
    ///
    /// * `source` - The module source to initialize from.
    /// * `opt` - optional argument, see inner type for documentation, use <func>_opts to use
    pub fn with_source_opts<'a>(
        &self,
        source: impl IntoID<ModuleSourceId>,
        opts: ModuleWithSourceOpts<'a>,
    ) -> Module {
        let mut query = self.selection.select("withSource");
        query = query.arg_lazy(
            "source",
            Box::new(move || {
                let source = source.clone();
                Box::pin(async move { source.into_id().await.unwrap().quote() })
            }),
        );
        if let Some(engine_version) = opts.engine_version {
            query = query.arg("engineVersion", engine_version);
        }
        Module {
            proc: self.proc.clone(),
            selection: query,
            graphql_client: self.graphql_client.clone(),
        }
    }
}
#[derive(Clone)]
pub struct ModuleDependency {
    pub proc: Option<Arc<DaggerSessionProc>>,
    pub selection: Selection,
    pub graphql_client: DynGraphQLClient,
}
impl ModuleDependency {
    /// A unique identifier for this ModuleDependency.
    pub async fn id(&self) -> Result<ModuleDependencyId, DaggerError> {
        let query = self.selection.select("id");
        query.execute(self.graphql_client.clone()).await
    }
    /// The name of the dependency module.
    pub async fn name(&self) -> Result<String, DaggerError> {
        let query = self.selection.select("name");
        query.execute(self.graphql_client.clone()).await
    }
    /// The source for the dependency module.
    pub fn source(&self) -> ModuleSource {
        let query = self.selection.select("source");
        ModuleSource {
            proc: self.proc.clone(),
            selection: query,
            graphql_client: self.graphql_client.clone(),
        }
    }
}
#[derive(Clone)]
pub struct ModuleSource {
    pub proc: Option<Arc<DaggerSessionProc>>,
    pub selection: Selection,
    pub graphql_client: DynGraphQLClient,
}
#[derive(Builder, Debug, PartialEq)]
pub struct ModuleSourceAsModuleOpts<'a> {
    /// The engine version to upgrade to.
    #[builder(setter(into, strip_option), default)]
    pub engine_version: Option<&'a str>,
}
#[derive(Builder, Debug, PartialEq)]
pub struct ModuleSourceResolveDirectoryFromCallerOpts<'a> {
    /// Patterns to ignore when loading the directory.
    #[builder(setter(into, strip_option), default)]
    pub ignore: Option<Vec<&'a str>>,
    /// If set, the name of the view to apply to the path.
    #[builder(setter(into, strip_option), default)]
    pub view_name: Option<&'a str>,
}
#[derive(Builder, Debug, PartialEq)]
pub struct ModuleSourceWithInitOpts {
    /// Merge module dependencies into the current project's
    #[builder(setter(into, strip_option), default)]
    pub merge: Option<bool>,
}
impl ModuleSource {
    /// If the source is a of kind git, the git source representation of it.
    pub fn as_git_source(&self) -> GitModuleSource {
        let query = self.selection.select("asGitSource");
        GitModuleSource {
            proc: self.proc.clone(),
            selection: query,
            graphql_client: self.graphql_client.clone(),
        }
    }
    /// If the source is of kind local, the local source representation of it.
    pub fn as_local_source(&self) -> LocalModuleSource {
        let query = self.selection.select("asLocalSource");
        LocalModuleSource {
            proc: self.proc.clone(),
            selection: query,
            graphql_client: self.graphql_client.clone(),
        }
    }
    /// Load the source as a module. If this is a local source, the parent directory must have been provided during module source creation
    ///
    /// # Arguments
    ///
    /// * `opt` - optional argument, see inner type for documentation, use <func>_opts to use
    pub fn as_module(&self) -> Module {
        let query = self.selection.select("asModule");
        Module {
            proc: self.proc.clone(),
            selection: query,
            graphql_client: self.graphql_client.clone(),
        }
    }
    /// Load the source as a module. If this is a local source, the parent directory must have been provided during module source creation
    ///
    /// # Arguments
    ///
    /// * `opt` - optional argument, see inner type for documentation, use <func>_opts to use
    pub fn as_module_opts<'a>(&self, opts: ModuleSourceAsModuleOpts<'a>) -> Module {
        let mut query = self.selection.select("asModule");
        if let Some(engine_version) = opts.engine_version {
            query = query.arg("engineVersion", engine_version);
        }
        Module {
            proc: self.proc.clone(),
            selection: query,
            graphql_client: self.graphql_client.clone(),
        }
    }
    /// A human readable ref string representation of this module source.
    pub async fn as_string(&self) -> Result<String, DaggerError> {
        let query = self.selection.select("asString");
        query.execute(self.graphql_client.clone()).await
    }
    /// Returns whether the module source has a configuration file.
    pub async fn config_exists(&self) -> Result<bool, DaggerError> {
        let query = self.selection.select("configExists");
        query.execute(self.graphql_client.clone()).await
    }
    /// The directory containing everything needed to load load and use the module.
    pub fn context_directory(&self) -> Directory {
        let query = self.selection.select("contextDirectory");
        Directory {
            proc: self.proc.clone(),
            selection: query,
            graphql_client: self.graphql_client.clone(),
        }
    }
    /// The dependencies of the module source. Includes dependencies from the configuration and any extras from withDependencies calls.
    pub fn dependencies(&self) -> Vec<ModuleDependency> {
        let query = self.selection.select("dependencies");
        vec![ModuleDependency {
            proc: self.proc.clone(),
            selection: query,
            graphql_client: self.graphql_client.clone(),
        }]
    }
    /// Return the module source's content digest. The format of the digest is not guaranteed to be stable between releases of Dagger. It is guaranteed to be stable between invocations of the same Dagger engine.
    pub async fn digest(&self) -> Result<String, DaggerError> {
        let query = self.selection.select("digest");
        query.execute(self.graphql_client.clone()).await
    }
    /// The directory containing the module configuration and source code (source code may be in a subdir).
    ///
    /// # Arguments
    ///
    /// * `path` - The path from the source directory to select.
    pub fn directory(&self, path: impl Into<String>) -> Directory {
        let mut query = self.selection.select("directory");
        query = query.arg("path", path.into());
        Directory {
            proc: self.proc.clone(),
            selection: query,
            graphql_client: self.graphql_client.clone(),
        }
    }
    /// A unique identifier for this ModuleSource.
    pub async fn id(&self) -> Result<ModuleSourceId, DaggerError> {
        let query = self.selection.select("id");
        query.execute(self.graphql_client.clone()).await
    }
    /// The kind of source (e.g. local, git, etc.)
    pub async fn kind(&self) -> Result<ModuleSourceKind, DaggerError> {
        let query = self.selection.select("kind");
        query.execute(self.graphql_client.clone()).await
    }
    /// If set, the name of the module this source references, including any overrides at runtime by callers.
    pub async fn module_name(&self) -> Result<String, DaggerError> {
        let query = self.selection.select("moduleName");
        query.execute(self.graphql_client.clone()).await
    }
    /// The original name of the module this source references, as defined in the module configuration.
    pub async fn module_original_name(&self) -> Result<String, DaggerError> {
        let query = self.selection.select("moduleOriginalName");
        query.execute(self.graphql_client.clone()).await
    }
    /// The path to the module source's context directory on the caller's filesystem. Only valid for local sources.
    pub async fn resolve_context_path_from_caller(&self) -> Result<String, DaggerError> {
        let query = self.selection.select("resolveContextPathFromCaller");
        query.execute(self.graphql_client.clone()).await
    }
    /// Resolve the provided module source arg as a dependency relative to this module source.
    ///
    /// # Arguments
    ///
    /// * `dep` - The dependency module source to resolve.
    pub fn resolve_dependency(&self, dep: impl IntoID<ModuleSourceId>) -> ModuleSource {
        let mut query = self.selection.select("resolveDependency");
        query = query.arg_lazy(
            "dep",
            Box::new(move || {
                let dep = dep.clone();
                Box::pin(async move { dep.into_id().await.unwrap().quote() })
            }),
        );
        ModuleSource {
            proc: self.proc.clone(),
            selection: query,
            graphql_client: self.graphql_client.clone(),
        }
    }
    /// Load a directory from the caller optionally with a given view applied.
    ///
    /// # Arguments
    ///
    /// * `path` - The path on the caller's filesystem to load.
    /// * `opt` - optional argument, see inner type for documentation, use <func>_opts to use
    pub fn resolve_directory_from_caller(&self, path: impl Into<String>) -> Directory {
        let mut query = self.selection.select("resolveDirectoryFromCaller");
        query = query.arg("path", path.into());
        Directory {
            proc: self.proc.clone(),
            selection: query,
            graphql_client: self.graphql_client.clone(),
        }
    }
    /// Load a directory from the caller optionally with a given view applied.
    ///
    /// # Arguments
    ///
    /// * `path` - The path on the caller's filesystem to load.
    /// * `opt` - optional argument, see inner type for documentation, use <func>_opts to use
    pub fn resolve_directory_from_caller_opts<'a>(
        &self,
        path: impl Into<String>,
        opts: ModuleSourceResolveDirectoryFromCallerOpts<'a>,
    ) -> Directory {
        let mut query = self.selection.select("resolveDirectoryFromCaller");
        query = query.arg("path", path.into());
        if let Some(view_name) = opts.view_name {
            query = query.arg("viewName", view_name);
        }
        if let Some(ignore) = opts.ignore {
            query = query.arg("ignore", ignore);
        }
        Directory {
            proc: self.proc.clone(),
            selection: query,
            graphql_client: self.graphql_client.clone(),
        }
    }
    /// Load the source from its path on the caller's filesystem, including only needed+configured files and directories. Only valid for local sources.
    pub fn resolve_from_caller(&self) -> ModuleSource {
        let query = self.selection.select("resolveFromCaller");
        ModuleSource {
            proc: self.proc.clone(),
            selection: query,
            graphql_client: self.graphql_client.clone(),
        }
    }
    /// The path relative to context of the root of the module source, which contains dagger.json. It also contains the module implementation source code, but that may or may not being a subdir of this root.
    pub async fn source_root_subpath(&self) -> Result<String, DaggerError> {
        let query = self.selection.select("sourceRootSubpath");
        query.execute(self.graphql_client.clone()).await
    }
    /// The path relative to context of the module implementation source code.
    pub async fn source_subpath(&self) -> Result<String, DaggerError> {
        let query = self.selection.select("sourceSubpath");
        query.execute(self.graphql_client.clone()).await
    }
    /// Retrieve a named view defined for this module source.
    ///
    /// # Arguments
    ///
    /// * `name` - The name of the view to retrieve.
    pub fn view(&self, name: impl Into<String>) -> ModuleSourceView {
        let mut query = self.selection.select("view");
        query = query.arg("name", name.into());
        ModuleSourceView {
            proc: self.proc.clone(),
            selection: query,
            graphql_client: self.graphql_client.clone(),
        }
    }
    /// The named views defined for this module source, which are sets of directory filters that can be applied to directory arguments provided to functions.
    pub fn views(&self) -> Vec<ModuleSourceView> {
        let query = self.selection.select("views");
        vec![ModuleSourceView {
            proc: self.proc.clone(),
            selection: query,
            graphql_client: self.graphql_client.clone(),
        }]
    }
    /// Update the module source with a new context directory. Only valid for local sources.
    ///
    /// # Arguments
    ///
    /// * `dir` - The directory to set as the context directory.
    pub fn with_context_directory(&self, dir: impl IntoID<DirectoryId>) -> ModuleSource {
        let mut query = self.selection.select("withContextDirectory");
        query = query.arg_lazy(
            "dir",
            Box::new(move || {
                let dir = dir.clone();
                Box::pin(async move { dir.into_id().await.unwrap().quote() })
            }),
        );
        ModuleSource {
            proc: self.proc.clone(),
            selection: query,
            graphql_client: self.graphql_client.clone(),
        }
    }
    /// Append the provided dependencies to the module source's dependency list.
    ///
    /// # Arguments
    ///
    /// * `dependencies` - The dependencies to append.
    pub fn with_dependencies(&self, dependencies: Vec<ModuleDependencyId>) -> ModuleSource {
        let mut query = self.selection.select("withDependencies");
        query = query.arg("dependencies", dependencies);
        ModuleSource {
            proc: self.proc.clone(),
            selection: query,
            graphql_client: self.graphql_client.clone(),
        }
    }
    /// Sets module init arguments
    ///
    /// # Arguments
    ///
    /// * `opt` - optional argument, see inner type for documentation, use <func>_opts to use
    pub fn with_init(&self) -> ModuleSource {
        let query = self.selection.select("withInit");
        ModuleSource {
            proc: self.proc.clone(),
            selection: query,
            graphql_client: self.graphql_client.clone(),
        }
    }
    /// Sets module init arguments
    ///
    /// # Arguments
    ///
    /// * `opt` - optional argument, see inner type for documentation, use <func>_opts to use
    pub fn with_init_opts(&self, opts: ModuleSourceWithInitOpts) -> ModuleSource {
        let mut query = self.selection.select("withInit");
        if let Some(merge) = opts.merge {
            query = query.arg("merge", merge);
        }
        ModuleSource {
            proc: self.proc.clone(),
            selection: query,
            graphql_client: self.graphql_client.clone(),
        }
    }
    /// Update the module source with a new name.
    ///
    /// # Arguments
    ///
    /// * `name` - The name to set.
    pub fn with_name(&self, name: impl Into<String>) -> ModuleSource {
        let mut query = self.selection.select("withName");
        query = query.arg("name", name.into());
        ModuleSource {
            proc: self.proc.clone(),
            selection: query,
            graphql_client: self.graphql_client.clone(),
        }
    }
    /// Update the module source with a new SDK.
    ///
    /// # Arguments
    ///
    /// * `sdk` - The SDK to set.
    pub fn with_sdk(&self, sdk: impl Into<String>) -> ModuleSource {
        let mut query = self.selection.select("withSDK");
        query = query.arg("sdk", sdk.into());
        ModuleSource {
            proc: self.proc.clone(),
            selection: query,
            graphql_client: self.graphql_client.clone(),
        }
    }
    /// Update the module source with a new source subpath.
    ///
    /// # Arguments
    ///
    /// * `path` - The path to set as the source subpath.
    pub fn with_source_subpath(&self, path: impl Into<String>) -> ModuleSource {
        let mut query = self.selection.select("withSourceSubpath");
        query = query.arg("path", path.into());
        ModuleSource {
            proc: self.proc.clone(),
            selection: query,
            graphql_client: self.graphql_client.clone(),
        }
    }
    /// Update the module source with a new named view.
    ///
    /// # Arguments
    ///
    /// * `name` - The name of the view to set.
    /// * `patterns` - The patterns to set as the view filters.
    pub fn with_view(
        &self,
        name: impl Into<String>,
        patterns: Vec<impl Into<String>>,
    ) -> ModuleSource {
        let mut query = self.selection.select("withView");
        query = query.arg("name", name.into());
        query = query.arg(
            "patterns",
            patterns
                .into_iter()
                .map(|i| i.into())
                .collect::<Vec<String>>(),
        );
        ModuleSource {
            proc: self.proc.clone(),
            selection: query,
            graphql_client: self.graphql_client.clone(),
        }
    }
}
#[derive(Clone)]
pub struct ModuleSourceView {
    pub proc: Option<Arc<DaggerSessionProc>>,
    pub selection: Selection,
    pub graphql_client: DynGraphQLClient,
}
impl ModuleSourceView {
    /// A unique identifier for this ModuleSourceView.
    pub async fn id(&self) -> Result<ModuleSourceViewId, DaggerError> {
        let query = self.selection.select("id");
        query.execute(self.graphql_client.clone()).await
    }
    /// The name of the view
    pub async fn name(&self) -> Result<String, DaggerError> {
        let query = self.selection.select("name");
        query.execute(self.graphql_client.clone()).await
    }
    /// The patterns of the view used to filter paths
    pub async fn patterns(&self) -> Result<Vec<String>, DaggerError> {
        let query = self.selection.select("patterns");
        query.execute(self.graphql_client.clone()).await
    }
}
#[derive(Clone)]
pub struct ObjectTypeDef {
    pub proc: Option<Arc<DaggerSessionProc>>,
    pub selection: Selection,
    pub graphql_client: DynGraphQLClient,
}
impl ObjectTypeDef {
    /// The function used to construct new instances of this object, if any
    pub fn constructor(&self) -> Function {
        let query = self.selection.select("constructor");
        Function {
            proc: self.proc.clone(),
            selection: query,
            graphql_client: self.graphql_client.clone(),
        }
    }
    /// The doc string for the object, if any.
    pub async fn description(&self) -> Result<String, DaggerError> {
        let query = self.selection.select("description");
        query.execute(self.graphql_client.clone()).await
    }
    /// Static fields defined on this object, if any.
    pub fn fields(&self) -> Vec<FieldTypeDef> {
        let query = self.selection.select("fields");
        vec![FieldTypeDef {
            proc: self.proc.clone(),
            selection: query,
            graphql_client: self.graphql_client.clone(),
        }]
    }
    /// Functions defined on this object, if any.
    pub fn functions(&self) -> Vec<Function> {
        let query = self.selection.select("functions");
        vec![Function {
            proc: self.proc.clone(),
            selection: query,
            graphql_client: self.graphql_client.clone(),
        }]
    }
    /// A unique identifier for this ObjectTypeDef.
    pub async fn id(&self) -> Result<ObjectTypeDefId, DaggerError> {
        let query = self.selection.select("id");
        query.execute(self.graphql_client.clone()).await
    }
    /// The name of the object.
    pub async fn name(&self) -> Result<String, DaggerError> {
        let query = self.selection.select("name");
        query.execute(self.graphql_client.clone()).await
    }
    /// The location of this object declaration.
    pub fn source_map(&self) -> SourceMap {
        let query = self.selection.select("sourceMap");
        SourceMap {
            proc: self.proc.clone(),
            selection: query,
            graphql_client: self.graphql_client.clone(),
        }
    }
    /// If this ObjectTypeDef is associated with a Module, the name of the module. Unset otherwise.
    pub async fn source_module_name(&self) -> Result<String, DaggerError> {
        let query = self.selection.select("sourceModuleName");
        query.execute(self.graphql_client.clone()).await
    }
}
#[derive(Clone)]
pub struct Port {
    pub proc: Option<Arc<DaggerSessionProc>>,
    pub selection: Selection,
    pub graphql_client: DynGraphQLClient,
}
impl Port {
    /// The port description.
    pub async fn description(&self) -> Result<String, DaggerError> {
        let query = self.selection.select("description");
        query.execute(self.graphql_client.clone()).await
    }
    /// Skip the health check when run as a service.
    pub async fn experimental_skip_healthcheck(&self) -> Result<bool, DaggerError> {
        let query = self.selection.select("experimentalSkipHealthcheck");
        query.execute(self.graphql_client.clone()).await
    }
    /// A unique identifier for this Port.
    pub async fn id(&self) -> Result<PortId, DaggerError> {
        let query = self.selection.select("id");
        query.execute(self.graphql_client.clone()).await
    }
    /// The port number.
    pub async fn port(&self) -> Result<isize, DaggerError> {
        let query = self.selection.select("port");
        query.execute(self.graphql_client.clone()).await
    }
    /// The transport layer protocol.
    pub async fn protocol(&self) -> Result<NetworkProtocol, DaggerError> {
        let query = self.selection.select("protocol");
        query.execute(self.graphql_client.clone()).await
    }
}
#[derive(Clone)]
pub struct Query {
    pub proc: Option<Arc<DaggerSessionProc>>,
    pub selection: Selection,
    pub graphql_client: DynGraphQLClient,
}
#[derive(Builder, Debug, PartialEq)]
pub struct QueryContainerOpts {
    /// Platform to initialize the container with.
    #[builder(setter(into, strip_option), default)]
    pub platform: Option<Platform>,
}
#[derive(Builder, Debug, PartialEq)]
pub struct QueryGitOpts<'a> {
    /// A service which must be started before the repo is fetched.
    #[builder(setter(into, strip_option), default)]
    pub experimental_service_host: Option<ServiceId>,
    /// DEPRECATED: Set to true to keep .git directory.
    #[builder(setter(into, strip_option), default)]
    pub keep_git_dir: Option<bool>,
    /// Set SSH auth socket
    #[builder(setter(into, strip_option), default)]
    pub ssh_auth_socket: Option<SocketId>,
    /// Set SSH known hosts
    #[builder(setter(into, strip_option), default)]
    pub ssh_known_hosts: Option<&'a str>,
}
#[derive(Builder, Debug, PartialEq)]
pub struct QueryHttpOpts {
    /// A service which must be started before the URL is fetched.
    #[builder(setter(into, strip_option), default)]
    pub experimental_service_host: Option<ServiceId>,
}
#[derive(Builder, Debug, PartialEq)]
pub struct QueryModuleDependencyOpts<'a> {
    /// If set, the name to use for the dependency. Otherwise, once installed to a parent module, the name of the dependency module will be used by default.
    #[builder(setter(into, strip_option), default)]
    pub name: Option<&'a str>,
}
#[derive(Builder, Debug, PartialEq)]
pub struct QueryModuleSourceOpts<'a> {
    /// The pinned version of the module source
    #[builder(setter(into, strip_option), default)]
    pub ref_pin: Option<&'a str>,
    /// The relative path to the module root from the host directory
    #[builder(setter(into, strip_option), default)]
    pub rel_host_path: Option<&'a str>,
    /// If true, enforce that the source is a stable version for source kinds that support versioning.
    #[builder(setter(into, strip_option), default)]
    pub stable: Option<bool>,
}
#[derive(Builder, Debug, PartialEq)]
pub struct QuerySecretOpts<'a> {
    #[builder(setter(into, strip_option), default)]
    pub accessor: Option<&'a str>,
}
impl Query {
    /// Retrieves a content-addressed blob.
    ///
    /// # Arguments
    ///
    /// * `digest` - Digest of the blob
    /// * `size` - Size of the blob
    /// * `media_type` - Media type of the blob
    /// * `uncompressed` - Digest of the uncompressed blob
    pub fn blob(
        &self,
        digest: impl Into<String>,
        size: isize,
        media_type: impl Into<String>,
        uncompressed: impl Into<String>,
    ) -> Directory {
        let mut query = self.selection.select("blob");
        query = query.arg("digest", digest.into());
        query = query.arg("size", size);
        query = query.arg("mediaType", media_type.into());
        query = query.arg("uncompressed", uncompressed.into());
        Directory {
            proc: self.proc.clone(),
            selection: query,
            graphql_client: self.graphql_client.clone(),
        }
    }
    /// Retrieves a container builtin to the engine.
    ///
    /// # Arguments
    ///
    /// * `digest` - Digest of the image manifest
    pub fn builtin_container(&self, digest: impl Into<String>) -> Container {
        let mut query = self.selection.select("builtinContainer");
        query = query.arg("digest", digest.into());
        Container {
            proc: self.proc.clone(),
            selection: query,
            graphql_client: self.graphql_client.clone(),
        }
    }
    /// Constructs a cache volume for a given cache key.
    ///
    /// # Arguments
    ///
    /// * `key` - A string identifier to target this cache volume (e.g., "modules-cache").
    pub fn cache_volume(&self, key: impl Into<String>) -> CacheVolume {
        let mut query = self.selection.select("cacheVolume");
        query = query.arg("key", key.into());
        CacheVolume {
            proc: self.proc.clone(),
            selection: query,
            graphql_client: self.graphql_client.clone(),
        }
    }
    /// Creates a scratch container.
    /// Optional platform argument initializes new containers to execute and publish as that platform. Platform defaults to that of the builder's host.
    ///
    /// # Arguments
    ///
    /// * `opt` - optional argument, see inner type for documentation, use <func>_opts to use
    pub fn container(&self) -> Container {
        let query = self.selection.select("container");
        Container {
            proc: self.proc.clone(),
            selection: query,
            graphql_client: self.graphql_client.clone(),
        }
    }
    /// Creates a scratch container.
    /// Optional platform argument initializes new containers to execute and publish as that platform. Platform defaults to that of the builder's host.
    ///
    /// # Arguments
    ///
    /// * `opt` - optional argument, see inner type for documentation, use <func>_opts to use
    pub fn container_opts(&self, opts: QueryContainerOpts) -> Container {
        let mut query = self.selection.select("container");
        if let Some(platform) = opts.platform {
            query = query.arg("platform", platform);
        }
        Container {
            proc: self.proc.clone(),
            selection: query,
            graphql_client: self.graphql_client.clone(),
        }
    }
    /// The FunctionCall context that the SDK caller is currently executing in.
    /// If the caller is not currently executing in a function, this will return an error.
    pub fn current_function_call(&self) -> FunctionCall {
        let query = self.selection.select("currentFunctionCall");
        FunctionCall {
            proc: self.proc.clone(),
            selection: query,
            graphql_client: self.graphql_client.clone(),
        }
    }
    /// The module currently being served in the session, if any.
    pub fn current_module(&self) -> CurrentModule {
        let query = self.selection.select("currentModule");
        CurrentModule {
            proc: self.proc.clone(),
            selection: query,
            graphql_client: self.graphql_client.clone(),
        }
    }
    /// The TypeDef representations of the objects currently being served in the session.
    pub fn current_type_defs(&self) -> Vec<TypeDef> {
        let query = self.selection.select("currentTypeDefs");
        vec![TypeDef {
            proc: self.proc.clone(),
            selection: query,
            graphql_client: self.graphql_client.clone(),
        }]
    }
    /// The default platform of the engine.
    pub async fn default_platform(&self) -> Result<Platform, DaggerError> {
        let query = self.selection.select("defaultPlatform");
        query.execute(self.graphql_client.clone()).await
    }
    /// Creates an empty directory.
    pub fn directory(&self) -> Directory {
        let query = self.selection.select("directory");
        Directory {
            proc: self.proc.clone(),
            selection: query,
            graphql_client: self.graphql_client.clone(),
        }
    }
<<<<<<< HEAD
    /// Create a new error.
    ///
    /// # Arguments
    ///
    /// * `message` - A brief description of the error.
    pub fn error(&self, message: impl Into<String>) -> Error {
        let mut query = self.selection.select("error");
        query = query.arg("message", message.into());
        Error {
=======
    /// The Dagger engine container configuration and state
    pub fn engine(&self) -> Engine {
        let query = self.selection.select("engine");
        Engine {
>>>>>>> e8db9987
            proc: self.proc.clone(),
            selection: query,
            graphql_client: self.graphql_client.clone(),
        }
    }
    /// Creates a function.
    ///
    /// # Arguments
    ///
    /// * `name` - Name of the function, in its original format from the implementation language.
    /// * `return_type` - Return type of the function.
    pub fn function(
        &self,
        name: impl Into<String>,
        return_type: impl IntoID<TypeDefId>,
    ) -> Function {
        let mut query = self.selection.select("function");
        query = query.arg("name", name.into());
        query = query.arg_lazy(
            "returnType",
            Box::new(move || {
                let return_type = return_type.clone();
                Box::pin(async move { return_type.into_id().await.unwrap().quote() })
            }),
        );
        Function {
            proc: self.proc.clone(),
            selection: query,
            graphql_client: self.graphql_client.clone(),
        }
    }
    /// Create a code generation result, given a directory containing the generated code.
    pub fn generated_code(&self, code: impl IntoID<DirectoryId>) -> GeneratedCode {
        let mut query = self.selection.select("generatedCode");
        query = query.arg_lazy(
            "code",
            Box::new(move || {
                let code = code.clone();
                Box::pin(async move { code.into_id().await.unwrap().quote() })
            }),
        );
        GeneratedCode {
            proc: self.proc.clone(),
            selection: query,
            graphql_client: self.graphql_client.clone(),
        }
    }
    /// Queries a Git repository.
    ///
    /// # Arguments
    ///
    /// * `url` - URL of the git repository.
    ///
    /// Can be formatted as `https://{host}/{owner}/{repo}`, `git@{host}:{owner}/{repo}`.
    ///
    /// Suffix ".git" is optional.
    /// * `opt` - optional argument, see inner type for documentation, use <func>_opts to use
    pub fn git(&self, url: impl Into<String>) -> GitRepository {
        let mut query = self.selection.select("git");
        query = query.arg("url", url.into());
        GitRepository {
            proc: self.proc.clone(),
            selection: query,
            graphql_client: self.graphql_client.clone(),
        }
    }
    /// Queries a Git repository.
    ///
    /// # Arguments
    ///
    /// * `url` - URL of the git repository.
    ///
    /// Can be formatted as `https://{host}/{owner}/{repo}`, `git@{host}:{owner}/{repo}`.
    ///
    /// Suffix ".git" is optional.
    /// * `opt` - optional argument, see inner type for documentation, use <func>_opts to use
    pub fn git_opts<'a>(&self, url: impl Into<String>, opts: QueryGitOpts<'a>) -> GitRepository {
        let mut query = self.selection.select("git");
        query = query.arg("url", url.into());
        if let Some(keep_git_dir) = opts.keep_git_dir {
            query = query.arg("keepGitDir", keep_git_dir);
        }
        if let Some(experimental_service_host) = opts.experimental_service_host {
            query = query.arg("experimentalServiceHost", experimental_service_host);
        }
        if let Some(ssh_known_hosts) = opts.ssh_known_hosts {
            query = query.arg("sshKnownHosts", ssh_known_hosts);
        }
        if let Some(ssh_auth_socket) = opts.ssh_auth_socket {
            query = query.arg("sshAuthSocket", ssh_auth_socket);
        }
        GitRepository {
            proc: self.proc.clone(),
            selection: query,
            graphql_client: self.graphql_client.clone(),
        }
    }
    /// Queries the host environment.
    pub fn host(&self) -> Host {
        let query = self.selection.select("host");
        Host {
            proc: self.proc.clone(),
            selection: query,
            graphql_client: self.graphql_client.clone(),
        }
    }
    /// Returns a file containing an http remote url content.
    ///
    /// # Arguments
    ///
    /// * `url` - HTTP url to get the content from (e.g., "https://docs.dagger.io").
    /// * `opt` - optional argument, see inner type for documentation, use <func>_opts to use
    pub fn http(&self, url: impl Into<String>) -> File {
        let mut query = self.selection.select("http");
        query = query.arg("url", url.into());
        File {
            proc: self.proc.clone(),
            selection: query,
            graphql_client: self.graphql_client.clone(),
        }
    }
    /// Returns a file containing an http remote url content.
    ///
    /// # Arguments
    ///
    /// * `url` - HTTP url to get the content from (e.g., "https://docs.dagger.io").
    /// * `opt` - optional argument, see inner type for documentation, use <func>_opts to use
    pub fn http_opts(&self, url: impl Into<String>, opts: QueryHttpOpts) -> File {
        let mut query = self.selection.select("http");
        query = query.arg("url", url.into());
        if let Some(experimental_service_host) = opts.experimental_service_host {
            query = query.arg("experimentalServiceHost", experimental_service_host);
        }
        File {
            proc: self.proc.clone(),
            selection: query,
            graphql_client: self.graphql_client.clone(),
        }
    }
    /// Load a CacheVolume from its ID.
    pub fn load_cache_volume_from_id(&self, id: impl IntoID<CacheVolumeId>) -> CacheVolume {
        let mut query = self.selection.select("loadCacheVolumeFromID");
        query = query.arg_lazy(
            "id",
            Box::new(move || {
                let id = id.clone();
                Box::pin(async move { id.into_id().await.unwrap().quote() })
            }),
        );
        CacheVolume {
            proc: self.proc.clone(),
            selection: query,
            graphql_client: self.graphql_client.clone(),
        }
    }
    /// Load a Container from its ID.
    pub fn load_container_from_id(&self, id: impl IntoID<ContainerId>) -> Container {
        let mut query = self.selection.select("loadContainerFromID");
        query = query.arg_lazy(
            "id",
            Box::new(move || {
                let id = id.clone();
                Box::pin(async move { id.into_id().await.unwrap().quote() })
            }),
        );
        Container {
            proc: self.proc.clone(),
            selection: query,
            graphql_client: self.graphql_client.clone(),
        }
    }
    /// Load a CurrentModule from its ID.
    pub fn load_current_module_from_id(&self, id: impl IntoID<CurrentModuleId>) -> CurrentModule {
        let mut query = self.selection.select("loadCurrentModuleFromID");
        query = query.arg_lazy(
            "id",
            Box::new(move || {
                let id = id.clone();
                Box::pin(async move { id.into_id().await.unwrap().quote() })
            }),
        );
        CurrentModule {
            proc: self.proc.clone(),
            selection: query,
            graphql_client: self.graphql_client.clone(),
        }
    }
    /// Load a Directory from its ID.
    pub fn load_directory_from_id(&self, id: impl IntoID<DirectoryId>) -> Directory {
        let mut query = self.selection.select("loadDirectoryFromID");
        query = query.arg_lazy(
            "id",
            Box::new(move || {
                let id = id.clone();
                Box::pin(async move { id.into_id().await.unwrap().quote() })
            }),
        );
        Directory {
            proc: self.proc.clone(),
            selection: query,
            graphql_client: self.graphql_client.clone(),
        }
    }
    /// Load a EngineCacheEntry from its ID.
    pub fn load_engine_cache_entry_from_id(
        &self,
        id: impl IntoID<EngineCacheEntryId>,
    ) -> EngineCacheEntry {
        let mut query = self.selection.select("loadEngineCacheEntryFromID");
        query = query.arg_lazy(
            "id",
            Box::new(move || {
                let id = id.clone();
                Box::pin(async move { id.into_id().await.unwrap().quote() })
            }),
        );
        EngineCacheEntry {
            proc: self.proc.clone(),
            selection: query,
            graphql_client: self.graphql_client.clone(),
        }
    }
    /// Load a EngineCacheEntrySet from its ID.
    pub fn load_engine_cache_entry_set_from_id(
        &self,
        id: impl IntoID<EngineCacheEntrySetId>,
    ) -> EngineCacheEntrySet {
        let mut query = self.selection.select("loadEngineCacheEntrySetFromID");
        query = query.arg_lazy(
            "id",
            Box::new(move || {
                let id = id.clone();
                Box::pin(async move { id.into_id().await.unwrap().quote() })
            }),
        );
        EngineCacheEntrySet {
            proc: self.proc.clone(),
            selection: query,
            graphql_client: self.graphql_client.clone(),
        }
    }
    /// Load a EngineCache from its ID.
    pub fn load_engine_cache_from_id(&self, id: impl IntoID<EngineCacheId>) -> EngineCache {
        let mut query = self.selection.select("loadEngineCacheFromID");
        query = query.arg_lazy(
            "id",
            Box::new(move || {
                let id = id.clone();
                Box::pin(async move { id.into_id().await.unwrap().quote() })
            }),
        );
        EngineCache {
            proc: self.proc.clone(),
            selection: query,
            graphql_client: self.graphql_client.clone(),
        }
    }
    /// Load a Engine from its ID.
    pub fn load_engine_from_id(&self, id: impl IntoID<EngineId>) -> Engine {
        let mut query = self.selection.select("loadEngineFromID");
        query = query.arg_lazy(
            "id",
            Box::new(move || {
                let id = id.clone();
                Box::pin(async move { id.into_id().await.unwrap().quote() })
            }),
        );
        Engine {
            proc: self.proc.clone(),
            selection: query,
            graphql_client: self.graphql_client.clone(),
        }
    }
    /// Load a EnumTypeDef from its ID.
    pub fn load_enum_type_def_from_id(&self, id: impl IntoID<EnumTypeDefId>) -> EnumTypeDef {
        let mut query = self.selection.select("loadEnumTypeDefFromID");
        query = query.arg_lazy(
            "id",
            Box::new(move || {
                let id = id.clone();
                Box::pin(async move { id.into_id().await.unwrap().quote() })
            }),
        );
        EnumTypeDef {
            proc: self.proc.clone(),
            selection: query,
            graphql_client: self.graphql_client.clone(),
        }
    }
    /// Load a EnumValueTypeDef from its ID.
    pub fn load_enum_value_type_def_from_id(
        &self,
        id: impl IntoID<EnumValueTypeDefId>,
    ) -> EnumValueTypeDef {
        let mut query = self.selection.select("loadEnumValueTypeDefFromID");
        query = query.arg_lazy(
            "id",
            Box::new(move || {
                let id = id.clone();
                Box::pin(async move { id.into_id().await.unwrap().quote() })
            }),
        );
        EnumValueTypeDef {
            proc: self.proc.clone(),
            selection: query,
            graphql_client: self.graphql_client.clone(),
        }
    }
    /// Load a EnvVariable from its ID.
    pub fn load_env_variable_from_id(&self, id: impl IntoID<EnvVariableId>) -> EnvVariable {
        let mut query = self.selection.select("loadEnvVariableFromID");
        query = query.arg_lazy(
            "id",
            Box::new(move || {
                let id = id.clone();
                Box::pin(async move { id.into_id().await.unwrap().quote() })
            }),
        );
        EnvVariable {
            proc: self.proc.clone(),
            selection: query,
            graphql_client: self.graphql_client.clone(),
        }
    }
    /// Load a Error from its ID.
    pub fn load_error_from_id(&self, id: impl IntoID<ErrorId>) -> Error {
        let mut query = self.selection.select("loadErrorFromID");
        query = query.arg_lazy(
            "id",
            Box::new(move || {
                let id = id.clone();
                Box::pin(async move { id.into_id().await.unwrap().quote() })
            }),
        );
        Error {
            proc: self.proc.clone(),
            selection: query,
            graphql_client: self.graphql_client.clone(),
        }
    }
    /// Load a FieldTypeDef from its ID.
    pub fn load_field_type_def_from_id(&self, id: impl IntoID<FieldTypeDefId>) -> FieldTypeDef {
        let mut query = self.selection.select("loadFieldTypeDefFromID");
        query = query.arg_lazy(
            "id",
            Box::new(move || {
                let id = id.clone();
                Box::pin(async move { id.into_id().await.unwrap().quote() })
            }),
        );
        FieldTypeDef {
            proc: self.proc.clone(),
            selection: query,
            graphql_client: self.graphql_client.clone(),
        }
    }
    /// Load a File from its ID.
    pub fn load_file_from_id(&self, id: impl IntoID<FileId>) -> File {
        let mut query = self.selection.select("loadFileFromID");
        query = query.arg_lazy(
            "id",
            Box::new(move || {
                let id = id.clone();
                Box::pin(async move { id.into_id().await.unwrap().quote() })
            }),
        );
        File {
            proc: self.proc.clone(),
            selection: query,
            graphql_client: self.graphql_client.clone(),
        }
    }
    /// Load a FunctionArg from its ID.
    pub fn load_function_arg_from_id(&self, id: impl IntoID<FunctionArgId>) -> FunctionArg {
        let mut query = self.selection.select("loadFunctionArgFromID");
        query = query.arg_lazy(
            "id",
            Box::new(move || {
                let id = id.clone();
                Box::pin(async move { id.into_id().await.unwrap().quote() })
            }),
        );
        FunctionArg {
            proc: self.proc.clone(),
            selection: query,
            graphql_client: self.graphql_client.clone(),
        }
    }
    /// Load a FunctionCallArgValue from its ID.
    pub fn load_function_call_arg_value_from_id(
        &self,
        id: impl IntoID<FunctionCallArgValueId>,
    ) -> FunctionCallArgValue {
        let mut query = self.selection.select("loadFunctionCallArgValueFromID");
        query = query.arg_lazy(
            "id",
            Box::new(move || {
                let id = id.clone();
                Box::pin(async move { id.into_id().await.unwrap().quote() })
            }),
        );
        FunctionCallArgValue {
            proc: self.proc.clone(),
            selection: query,
            graphql_client: self.graphql_client.clone(),
        }
    }
    /// Load a FunctionCall from its ID.
    pub fn load_function_call_from_id(&self, id: impl IntoID<FunctionCallId>) -> FunctionCall {
        let mut query = self.selection.select("loadFunctionCallFromID");
        query = query.arg_lazy(
            "id",
            Box::new(move || {
                let id = id.clone();
                Box::pin(async move { id.into_id().await.unwrap().quote() })
            }),
        );
        FunctionCall {
            proc: self.proc.clone(),
            selection: query,
            graphql_client: self.graphql_client.clone(),
        }
    }
    /// Load a Function from its ID.
    pub fn load_function_from_id(&self, id: impl IntoID<FunctionId>) -> Function {
        let mut query = self.selection.select("loadFunctionFromID");
        query = query.arg_lazy(
            "id",
            Box::new(move || {
                let id = id.clone();
                Box::pin(async move { id.into_id().await.unwrap().quote() })
            }),
        );
        Function {
            proc: self.proc.clone(),
            selection: query,
            graphql_client: self.graphql_client.clone(),
        }
    }
    /// Load a GeneratedCode from its ID.
    pub fn load_generated_code_from_id(&self, id: impl IntoID<GeneratedCodeId>) -> GeneratedCode {
        let mut query = self.selection.select("loadGeneratedCodeFromID");
        query = query.arg_lazy(
            "id",
            Box::new(move || {
                let id = id.clone();
                Box::pin(async move { id.into_id().await.unwrap().quote() })
            }),
        );
        GeneratedCode {
            proc: self.proc.clone(),
            selection: query,
            graphql_client: self.graphql_client.clone(),
        }
    }
    /// Load a GitModuleSource from its ID.
    pub fn load_git_module_source_from_id(
        &self,
        id: impl IntoID<GitModuleSourceId>,
    ) -> GitModuleSource {
        let mut query = self.selection.select("loadGitModuleSourceFromID");
        query = query.arg_lazy(
            "id",
            Box::new(move || {
                let id = id.clone();
                Box::pin(async move { id.into_id().await.unwrap().quote() })
            }),
        );
        GitModuleSource {
            proc: self.proc.clone(),
            selection: query,
            graphql_client: self.graphql_client.clone(),
        }
    }
    /// Load a GitRef from its ID.
    pub fn load_git_ref_from_id(&self, id: impl IntoID<GitRefId>) -> GitRef {
        let mut query = self.selection.select("loadGitRefFromID");
        query = query.arg_lazy(
            "id",
            Box::new(move || {
                let id = id.clone();
                Box::pin(async move { id.into_id().await.unwrap().quote() })
            }),
        );
        GitRef {
            proc: self.proc.clone(),
            selection: query,
            graphql_client: self.graphql_client.clone(),
        }
    }
    /// Load a GitRepository from its ID.
    pub fn load_git_repository_from_id(&self, id: impl IntoID<GitRepositoryId>) -> GitRepository {
        let mut query = self.selection.select("loadGitRepositoryFromID");
        query = query.arg_lazy(
            "id",
            Box::new(move || {
                let id = id.clone();
                Box::pin(async move { id.into_id().await.unwrap().quote() })
            }),
        );
        GitRepository {
            proc: self.proc.clone(),
            selection: query,
            graphql_client: self.graphql_client.clone(),
        }
    }
    /// Load a Host from its ID.
    pub fn load_host_from_id(&self, id: impl IntoID<HostId>) -> Host {
        let mut query = self.selection.select("loadHostFromID");
        query = query.arg_lazy(
            "id",
            Box::new(move || {
                let id = id.clone();
                Box::pin(async move { id.into_id().await.unwrap().quote() })
            }),
        );
        Host {
            proc: self.proc.clone(),
            selection: query,
            graphql_client: self.graphql_client.clone(),
        }
    }
    /// Load a InputTypeDef from its ID.
    pub fn load_input_type_def_from_id(&self, id: impl IntoID<InputTypeDefId>) -> InputTypeDef {
        let mut query = self.selection.select("loadInputTypeDefFromID");
        query = query.arg_lazy(
            "id",
            Box::new(move || {
                let id = id.clone();
                Box::pin(async move { id.into_id().await.unwrap().quote() })
            }),
        );
        InputTypeDef {
            proc: self.proc.clone(),
            selection: query,
            graphql_client: self.graphql_client.clone(),
        }
    }
    /// Load a InterfaceTypeDef from its ID.
    pub fn load_interface_type_def_from_id(
        &self,
        id: impl IntoID<InterfaceTypeDefId>,
    ) -> InterfaceTypeDef {
        let mut query = self.selection.select("loadInterfaceTypeDefFromID");
        query = query.arg_lazy(
            "id",
            Box::new(move || {
                let id = id.clone();
                Box::pin(async move { id.into_id().await.unwrap().quote() })
            }),
        );
        InterfaceTypeDef {
            proc: self.proc.clone(),
            selection: query,
            graphql_client: self.graphql_client.clone(),
        }
    }
    /// Load a Label from its ID.
    pub fn load_label_from_id(&self, id: impl IntoID<LabelId>) -> Label {
        let mut query = self.selection.select("loadLabelFromID");
        query = query.arg_lazy(
            "id",
            Box::new(move || {
                let id = id.clone();
                Box::pin(async move { id.into_id().await.unwrap().quote() })
            }),
        );
        Label {
            proc: self.proc.clone(),
            selection: query,
            graphql_client: self.graphql_client.clone(),
        }
    }
    /// Load a ListTypeDef from its ID.
    pub fn load_list_type_def_from_id(&self, id: impl IntoID<ListTypeDefId>) -> ListTypeDef {
        let mut query = self.selection.select("loadListTypeDefFromID");
        query = query.arg_lazy(
            "id",
            Box::new(move || {
                let id = id.clone();
                Box::pin(async move { id.into_id().await.unwrap().quote() })
            }),
        );
        ListTypeDef {
            proc: self.proc.clone(),
            selection: query,
            graphql_client: self.graphql_client.clone(),
        }
    }
    /// Load a LocalModuleSource from its ID.
    pub fn load_local_module_source_from_id(
        &self,
        id: impl IntoID<LocalModuleSourceId>,
    ) -> LocalModuleSource {
        let mut query = self.selection.select("loadLocalModuleSourceFromID");
        query = query.arg_lazy(
            "id",
            Box::new(move || {
                let id = id.clone();
                Box::pin(async move { id.into_id().await.unwrap().quote() })
            }),
        );
        LocalModuleSource {
            proc: self.proc.clone(),
            selection: query,
            graphql_client: self.graphql_client.clone(),
        }
    }
    /// Load a ModuleDependency from its ID.
    pub fn load_module_dependency_from_id(
        &self,
        id: impl IntoID<ModuleDependencyId>,
    ) -> ModuleDependency {
        let mut query = self.selection.select("loadModuleDependencyFromID");
        query = query.arg_lazy(
            "id",
            Box::new(move || {
                let id = id.clone();
                Box::pin(async move { id.into_id().await.unwrap().quote() })
            }),
        );
        ModuleDependency {
            proc: self.proc.clone(),
            selection: query,
            graphql_client: self.graphql_client.clone(),
        }
    }
    /// Load a Module from its ID.
    pub fn load_module_from_id(&self, id: impl IntoID<ModuleId>) -> Module {
        let mut query = self.selection.select("loadModuleFromID");
        query = query.arg_lazy(
            "id",
            Box::new(move || {
                let id = id.clone();
                Box::pin(async move { id.into_id().await.unwrap().quote() })
            }),
        );
        Module {
            proc: self.proc.clone(),
            selection: query,
            graphql_client: self.graphql_client.clone(),
        }
    }
    /// Load a ModuleSource from its ID.
    pub fn load_module_source_from_id(&self, id: impl IntoID<ModuleSourceId>) -> ModuleSource {
        let mut query = self.selection.select("loadModuleSourceFromID");
        query = query.arg_lazy(
            "id",
            Box::new(move || {
                let id = id.clone();
                Box::pin(async move { id.into_id().await.unwrap().quote() })
            }),
        );
        ModuleSource {
            proc: self.proc.clone(),
            selection: query,
            graphql_client: self.graphql_client.clone(),
        }
    }
    /// Load a ModuleSourceView from its ID.
    pub fn load_module_source_view_from_id(
        &self,
        id: impl IntoID<ModuleSourceViewId>,
    ) -> ModuleSourceView {
        let mut query = self.selection.select("loadModuleSourceViewFromID");
        query = query.arg_lazy(
            "id",
            Box::new(move || {
                let id = id.clone();
                Box::pin(async move { id.into_id().await.unwrap().quote() })
            }),
        );
        ModuleSourceView {
            proc: self.proc.clone(),
            selection: query,
            graphql_client: self.graphql_client.clone(),
        }
    }
    /// Load a ObjectTypeDef from its ID.
    pub fn load_object_type_def_from_id(&self, id: impl IntoID<ObjectTypeDefId>) -> ObjectTypeDef {
        let mut query = self.selection.select("loadObjectTypeDefFromID");
        query = query.arg_lazy(
            "id",
            Box::new(move || {
                let id = id.clone();
                Box::pin(async move { id.into_id().await.unwrap().quote() })
            }),
        );
        ObjectTypeDef {
            proc: self.proc.clone(),
            selection: query,
            graphql_client: self.graphql_client.clone(),
        }
    }
    /// Load a Port from its ID.
    pub fn load_port_from_id(&self, id: impl IntoID<PortId>) -> Port {
        let mut query = self.selection.select("loadPortFromID");
        query = query.arg_lazy(
            "id",
            Box::new(move || {
                let id = id.clone();
                Box::pin(async move { id.into_id().await.unwrap().quote() })
            }),
        );
        Port {
            proc: self.proc.clone(),
            selection: query,
            graphql_client: self.graphql_client.clone(),
        }
    }
    /// Load a ScalarTypeDef from its ID.
    pub fn load_scalar_type_def_from_id(&self, id: impl IntoID<ScalarTypeDefId>) -> ScalarTypeDef {
        let mut query = self.selection.select("loadScalarTypeDefFromID");
        query = query.arg_lazy(
            "id",
            Box::new(move || {
                let id = id.clone();
                Box::pin(async move { id.into_id().await.unwrap().quote() })
            }),
        );
        ScalarTypeDef {
            proc: self.proc.clone(),
            selection: query,
            graphql_client: self.graphql_client.clone(),
        }
    }
    /// Load a Secret from its ID.
    pub fn load_secret_from_id(&self, id: impl IntoID<SecretId>) -> Secret {
        let mut query = self.selection.select("loadSecretFromID");
        query = query.arg_lazy(
            "id",
            Box::new(move || {
                let id = id.clone();
                Box::pin(async move { id.into_id().await.unwrap().quote() })
            }),
        );
        Secret {
            proc: self.proc.clone(),
            selection: query,
            graphql_client: self.graphql_client.clone(),
        }
    }
    /// Load a Service from its ID.
    pub fn load_service_from_id(&self, id: impl IntoID<ServiceId>) -> Service {
        let mut query = self.selection.select("loadServiceFromID");
        query = query.arg_lazy(
            "id",
            Box::new(move || {
                let id = id.clone();
                Box::pin(async move { id.into_id().await.unwrap().quote() })
            }),
        );
        Service {
            proc: self.proc.clone(),
            selection: query,
            graphql_client: self.graphql_client.clone(),
        }
    }
    /// Load a Socket from its ID.
    pub fn load_socket_from_id(&self, id: impl IntoID<SocketId>) -> Socket {
        let mut query = self.selection.select("loadSocketFromID");
        query = query.arg_lazy(
            "id",
            Box::new(move || {
                let id = id.clone();
                Box::pin(async move { id.into_id().await.unwrap().quote() })
            }),
        );
        Socket {
            proc: self.proc.clone(),
            selection: query,
            graphql_client: self.graphql_client.clone(),
        }
    }
    /// Load a SourceMap from its ID.
    pub fn load_source_map_from_id(&self, id: impl IntoID<SourceMapId>) -> SourceMap {
        let mut query = self.selection.select("loadSourceMapFromID");
        query = query.arg_lazy(
            "id",
            Box::new(move || {
                let id = id.clone();
                Box::pin(async move { id.into_id().await.unwrap().quote() })
            }),
        );
        SourceMap {
            proc: self.proc.clone(),
            selection: query,
            graphql_client: self.graphql_client.clone(),
        }
    }
    /// Load a Terminal from its ID.
    pub fn load_terminal_from_id(&self, id: impl IntoID<TerminalId>) -> Terminal {
        let mut query = self.selection.select("loadTerminalFromID");
        query = query.arg_lazy(
            "id",
            Box::new(move || {
                let id = id.clone();
                Box::pin(async move { id.into_id().await.unwrap().quote() })
            }),
        );
        Terminal {
            proc: self.proc.clone(),
            selection: query,
            graphql_client: self.graphql_client.clone(),
        }
    }
    /// Load a TypeDef from its ID.
    pub fn load_type_def_from_id(&self, id: impl IntoID<TypeDefId>) -> TypeDef {
        let mut query = self.selection.select("loadTypeDefFromID");
        query = query.arg_lazy(
            "id",
            Box::new(move || {
                let id = id.clone();
                Box::pin(async move { id.into_id().await.unwrap().quote() })
            }),
        );
        TypeDef {
            proc: self.proc.clone(),
            selection: query,
            graphql_client: self.graphql_client.clone(),
        }
    }
    /// Create a new module.
    pub fn module(&self) -> Module {
        let query = self.selection.select("module");
        Module {
            proc: self.proc.clone(),
            selection: query,
            graphql_client: self.graphql_client.clone(),
        }
    }
    /// Create a new module dependency configuration from a module source and name
    ///
    /// # Arguments
    ///
    /// * `source` - The source of the dependency
    /// * `opt` - optional argument, see inner type for documentation, use <func>_opts to use
    pub fn module_dependency(&self, source: impl IntoID<ModuleSourceId>) -> ModuleDependency {
        let mut query = self.selection.select("moduleDependency");
        query = query.arg_lazy(
            "source",
            Box::new(move || {
                let source = source.clone();
                Box::pin(async move { source.into_id().await.unwrap().quote() })
            }),
        );
        ModuleDependency {
            proc: self.proc.clone(),
            selection: query,
            graphql_client: self.graphql_client.clone(),
        }
    }
    /// Create a new module dependency configuration from a module source and name
    ///
    /// # Arguments
    ///
    /// * `source` - The source of the dependency
    /// * `opt` - optional argument, see inner type for documentation, use <func>_opts to use
    pub fn module_dependency_opts<'a>(
        &self,
        source: impl IntoID<ModuleSourceId>,
        opts: QueryModuleDependencyOpts<'a>,
    ) -> ModuleDependency {
        let mut query = self.selection.select("moduleDependency");
        query = query.arg_lazy(
            "source",
            Box::new(move || {
                let source = source.clone();
                Box::pin(async move { source.into_id().await.unwrap().quote() })
            }),
        );
        if let Some(name) = opts.name {
            query = query.arg("name", name);
        }
        ModuleDependency {
            proc: self.proc.clone(),
            selection: query,
            graphql_client: self.graphql_client.clone(),
        }
    }
    /// Create a new module source instance from a source ref string.
    ///
    /// # Arguments
    ///
    /// * `ref_string` - The string ref representation of the module source
    /// * `opt` - optional argument, see inner type for documentation, use <func>_opts to use
    pub fn module_source(&self, ref_string: impl Into<String>) -> ModuleSource {
        let mut query = self.selection.select("moduleSource");
        query = query.arg("refString", ref_string.into());
        ModuleSource {
            proc: self.proc.clone(),
            selection: query,
            graphql_client: self.graphql_client.clone(),
        }
    }
    /// Create a new module source instance from a source ref string.
    ///
    /// # Arguments
    ///
    /// * `ref_string` - The string ref representation of the module source
    /// * `opt` - optional argument, see inner type for documentation, use <func>_opts to use
    pub fn module_source_opts<'a>(
        &self,
        ref_string: impl Into<String>,
        opts: QueryModuleSourceOpts<'a>,
    ) -> ModuleSource {
        let mut query = self.selection.select("moduleSource");
        query = query.arg("refString", ref_string.into());
        if let Some(ref_pin) = opts.ref_pin {
            query = query.arg("refPin", ref_pin);
        }
        if let Some(stable) = opts.stable {
            query = query.arg("stable", stable);
        }
        if let Some(rel_host_path) = opts.rel_host_path {
            query = query.arg("relHostPath", rel_host_path);
        }
        ModuleSource {
            proc: self.proc.clone(),
            selection: query,
            graphql_client: self.graphql_client.clone(),
        }
    }
    /// Reference a secret by name.
    ///
    /// # Arguments
    ///
    /// * `opt` - optional argument, see inner type for documentation, use <func>_opts to use
    pub fn secret(&self, name: impl Into<String>) -> Secret {
        let mut query = self.selection.select("secret");
        query = query.arg("name", name.into());
        Secret {
            proc: self.proc.clone(),
            selection: query,
            graphql_client: self.graphql_client.clone(),
        }
    }
    /// Reference a secret by name.
    ///
    /// # Arguments
    ///
    /// * `opt` - optional argument, see inner type for documentation, use <func>_opts to use
    pub fn secret_opts<'a>(&self, name: impl Into<String>, opts: QuerySecretOpts<'a>) -> Secret {
        let mut query = self.selection.select("secret");
        query = query.arg("name", name.into());
        if let Some(accessor) = opts.accessor {
            query = query.arg("accessor", accessor);
        }
        Secret {
            proc: self.proc.clone(),
            selection: query,
            graphql_client: self.graphql_client.clone(),
        }
    }
    /// Sets a secret given a user defined name to its plaintext and returns the secret.
    /// The plaintext value is limited to a size of 128000 bytes.
    ///
    /// # Arguments
    ///
    /// * `name` - The user defined name for this secret
    /// * `plaintext` - The plaintext of the secret
    pub fn set_secret(&self, name: impl Into<String>, plaintext: impl Into<String>) -> Secret {
        let mut query = self.selection.select("setSecret");
        query = query.arg("name", name.into());
        query = query.arg("plaintext", plaintext.into());
        Secret {
            proc: self.proc.clone(),
            selection: query,
            graphql_client: self.graphql_client.clone(),
        }
    }
    /// Creates source map metadata.
    ///
    /// # Arguments
    ///
    /// * `filename` - The filename from the module source.
    /// * `line` - The line number within the filename.
    /// * `column` - The column number within the line.
    pub fn source_map(&self, filename: impl Into<String>, line: isize, column: isize) -> SourceMap {
        let mut query = self.selection.select("sourceMap");
        query = query.arg("filename", filename.into());
        query = query.arg("line", line);
        query = query.arg("column", column);
        SourceMap {
            proc: self.proc.clone(),
            selection: query,
            graphql_client: self.graphql_client.clone(),
        }
    }
    /// Create a new TypeDef.
    pub fn type_def(&self) -> TypeDef {
        let query = self.selection.select("typeDef");
        TypeDef {
            proc: self.proc.clone(),
            selection: query,
            graphql_client: self.graphql_client.clone(),
        }
    }
    /// Get the current Dagger Engine version.
    pub async fn version(&self) -> Result<String, DaggerError> {
        let query = self.selection.select("version");
        query.execute(self.graphql_client.clone()).await
    }
}
#[derive(Clone)]
pub struct ScalarTypeDef {
    pub proc: Option<Arc<DaggerSessionProc>>,
    pub selection: Selection,
    pub graphql_client: DynGraphQLClient,
}
impl ScalarTypeDef {
    /// A doc string for the scalar, if any.
    pub async fn description(&self) -> Result<String, DaggerError> {
        let query = self.selection.select("description");
        query.execute(self.graphql_client.clone()).await
    }
    /// A unique identifier for this ScalarTypeDef.
    pub async fn id(&self) -> Result<ScalarTypeDefId, DaggerError> {
        let query = self.selection.select("id");
        query.execute(self.graphql_client.clone()).await
    }
    /// The name of the scalar.
    pub async fn name(&self) -> Result<String, DaggerError> {
        let query = self.selection.select("name");
        query.execute(self.graphql_client.clone()).await
    }
    /// If this ScalarTypeDef is associated with a Module, the name of the module. Unset otherwise.
    pub async fn source_module_name(&self) -> Result<String, DaggerError> {
        let query = self.selection.select("sourceModuleName");
        query.execute(self.graphql_client.clone()).await
    }
}
#[derive(Clone)]
pub struct Secret {
    pub proc: Option<Arc<DaggerSessionProc>>,
    pub selection: Selection,
    pub graphql_client: DynGraphQLClient,
}
impl Secret {
    /// A unique identifier for this Secret.
    pub async fn id(&self) -> Result<SecretId, DaggerError> {
        let query = self.selection.select("id");
        query.execute(self.graphql_client.clone()).await
    }
    /// The name of this secret.
    pub async fn name(&self) -> Result<String, DaggerError> {
        let query = self.selection.select("name");
        query.execute(self.graphql_client.clone()).await
    }
    /// The value of this secret.
    pub async fn plaintext(&self) -> Result<String, DaggerError> {
        let query = self.selection.select("plaintext");
        query.execute(self.graphql_client.clone()).await
    }
}
#[derive(Clone)]
pub struct Service {
    pub proc: Option<Arc<DaggerSessionProc>>,
    pub selection: Selection,
    pub graphql_client: DynGraphQLClient,
}
#[derive(Builder, Debug, PartialEq)]
pub struct ServiceEndpointOpts<'a> {
    /// The exposed port number for the endpoint
    #[builder(setter(into, strip_option), default)]
    pub port: Option<isize>,
    /// Return a URL with the given scheme, eg. http for http://
    #[builder(setter(into, strip_option), default)]
    pub scheme: Option<&'a str>,
}
#[derive(Builder, Debug, PartialEq)]
pub struct ServiceStopOpts {
    /// Immediately kill the service without waiting for a graceful exit
    #[builder(setter(into, strip_option), default)]
    pub kill: Option<bool>,
}
#[derive(Builder, Debug, PartialEq)]
pub struct ServiceUpOpts {
    /// List of frontend/backend port mappings to forward.
    /// Frontend is the port accepting traffic on the host, backend is the service port.
    #[builder(setter(into, strip_option), default)]
    pub ports: Option<Vec<PortForward>>,
    /// Bind each tunnel port to a random port on the host.
    #[builder(setter(into, strip_option), default)]
    pub random: Option<bool>,
}
impl Service {
    /// Retrieves an endpoint that clients can use to reach this container.
    /// If no port is specified, the first exposed port is used. If none exist an error is returned.
    /// If a scheme is specified, a URL is returned. Otherwise, a host:port pair is returned.
    ///
    /// # Arguments
    ///
    /// * `opt` - optional argument, see inner type for documentation, use <func>_opts to use
    pub async fn endpoint(&self) -> Result<String, DaggerError> {
        let query = self.selection.select("endpoint");
        query.execute(self.graphql_client.clone()).await
    }
    /// Retrieves an endpoint that clients can use to reach this container.
    /// If no port is specified, the first exposed port is used. If none exist an error is returned.
    /// If a scheme is specified, a URL is returned. Otherwise, a host:port pair is returned.
    ///
    /// # Arguments
    ///
    /// * `opt` - optional argument, see inner type for documentation, use <func>_opts to use
    pub async fn endpoint_opts<'a>(
        &self,
        opts: ServiceEndpointOpts<'a>,
    ) -> Result<String, DaggerError> {
        let mut query = self.selection.select("endpoint");
        if let Some(port) = opts.port {
            query = query.arg("port", port);
        }
        if let Some(scheme) = opts.scheme {
            query = query.arg("scheme", scheme);
        }
        query.execute(self.graphql_client.clone()).await
    }
    /// Retrieves a hostname which can be used by clients to reach this container.
    pub async fn hostname(&self) -> Result<String, DaggerError> {
        let query = self.selection.select("hostname");
        query.execute(self.graphql_client.clone()).await
    }
    /// A unique identifier for this Service.
    pub async fn id(&self) -> Result<ServiceId, DaggerError> {
        let query = self.selection.select("id");
        query.execute(self.graphql_client.clone()).await
    }
    /// Retrieves the list of ports provided by the service.
    pub fn ports(&self) -> Vec<Port> {
        let query = self.selection.select("ports");
        vec![Port {
            proc: self.proc.clone(),
            selection: query,
            graphql_client: self.graphql_client.clone(),
        }]
    }
    /// Start the service and wait for its health checks to succeed.
    /// Services bound to a Container do not need to be manually started.
    pub async fn start(&self) -> Result<ServiceId, DaggerError> {
        let query = self.selection.select("start");
        query.execute(self.graphql_client.clone()).await
    }
    /// Stop the service.
    ///
    /// # Arguments
    ///
    /// * `opt` - optional argument, see inner type for documentation, use <func>_opts to use
    pub async fn stop(&self) -> Result<ServiceId, DaggerError> {
        let query = self.selection.select("stop");
        query.execute(self.graphql_client.clone()).await
    }
    /// Stop the service.
    ///
    /// # Arguments
    ///
    /// * `opt` - optional argument, see inner type for documentation, use <func>_opts to use
    pub async fn stop_opts(&self, opts: ServiceStopOpts) -> Result<ServiceId, DaggerError> {
        let mut query = self.selection.select("stop");
        if let Some(kill) = opts.kill {
            query = query.arg("kill", kill);
        }
        query.execute(self.graphql_client.clone()).await
    }
    /// Creates a tunnel that forwards traffic from the caller's network to this service.
    ///
    /// # Arguments
    ///
    /// * `opt` - optional argument, see inner type for documentation, use <func>_opts to use
    pub async fn up(&self) -> Result<Void, DaggerError> {
        let query = self.selection.select("up");
        query.execute(self.graphql_client.clone()).await
    }
    /// Creates a tunnel that forwards traffic from the caller's network to this service.
    ///
    /// # Arguments
    ///
    /// * `opt` - optional argument, see inner type for documentation, use <func>_opts to use
    pub async fn up_opts(&self, opts: ServiceUpOpts) -> Result<Void, DaggerError> {
        let mut query = self.selection.select("up");
        if let Some(ports) = opts.ports {
            query = query.arg("ports", ports);
        }
        if let Some(random) = opts.random {
            query = query.arg("random", random);
        }
        query.execute(self.graphql_client.clone()).await
    }
    /// Configures a hostname which can be used by clients within the session to reach this container.
    ///
    /// # Arguments
    ///
    /// * `hostname` - The hostname to use.
    pub fn with_hostname(&self, hostname: impl Into<String>) -> Service {
        let mut query = self.selection.select("withHostname");
        query = query.arg("hostname", hostname.into());
        Service {
            proc: self.proc.clone(),
            selection: query,
            graphql_client: self.graphql_client.clone(),
        }
    }
}
#[derive(Clone)]
pub struct Socket {
    pub proc: Option<Arc<DaggerSessionProc>>,
    pub selection: Selection,
    pub graphql_client: DynGraphQLClient,
}
impl Socket {
    /// A unique identifier for this Socket.
    pub async fn id(&self) -> Result<SocketId, DaggerError> {
        let query = self.selection.select("id");
        query.execute(self.graphql_client.clone()).await
    }
}
#[derive(Clone)]
pub struct SourceMap {
    pub proc: Option<Arc<DaggerSessionProc>>,
    pub selection: Selection,
    pub graphql_client: DynGraphQLClient,
}
impl SourceMap {
    /// The column number within the line.
    pub async fn column(&self) -> Result<isize, DaggerError> {
        let query = self.selection.select("column");
        query.execute(self.graphql_client.clone()).await
    }
    /// The filename from the module source.
    pub async fn filename(&self) -> Result<String, DaggerError> {
        let query = self.selection.select("filename");
        query.execute(self.graphql_client.clone()).await
    }
    /// A unique identifier for this SourceMap.
    pub async fn id(&self) -> Result<SourceMapId, DaggerError> {
        let query = self.selection.select("id");
        query.execute(self.graphql_client.clone()).await
    }
    /// The line number within the filename.
    pub async fn line(&self) -> Result<isize, DaggerError> {
        let query = self.selection.select("line");
        query.execute(self.graphql_client.clone()).await
    }
    /// The module dependency this was declared in.
    pub async fn module(&self) -> Result<String, DaggerError> {
        let query = self.selection.select("module");
        query.execute(self.graphql_client.clone()).await
    }
}
#[derive(Clone)]
pub struct Terminal {
    pub proc: Option<Arc<DaggerSessionProc>>,
    pub selection: Selection,
    pub graphql_client: DynGraphQLClient,
}
impl Terminal {
    /// A unique identifier for this Terminal.
    pub async fn id(&self) -> Result<TerminalId, DaggerError> {
        let query = self.selection.select("id");
        query.execute(self.graphql_client.clone()).await
    }
    /// Forces evaluation of the pipeline in the engine.
    /// It doesn't run the default command if no exec has been set.
    pub async fn sync(&self) -> Result<TerminalId, DaggerError> {
        let query = self.selection.select("sync");
        query.execute(self.graphql_client.clone()).await
    }
}
#[derive(Clone)]
pub struct TypeDef {
    pub proc: Option<Arc<DaggerSessionProc>>,
    pub selection: Selection,
    pub graphql_client: DynGraphQLClient,
}
#[derive(Builder, Debug, PartialEq)]
pub struct TypeDefWithEnumOpts<'a> {
    /// A doc string for the enum, if any
    #[builder(setter(into, strip_option), default)]
    pub description: Option<&'a str>,
    /// The source map for the enum definition.
    #[builder(setter(into, strip_option), default)]
    pub source_map: Option<SourceMapId>,
}
#[derive(Builder, Debug, PartialEq)]
pub struct TypeDefWithEnumValueOpts<'a> {
    /// A doc string for the value, if any
    #[builder(setter(into, strip_option), default)]
    pub description: Option<&'a str>,
    /// The source map for the enum value definition.
    #[builder(setter(into, strip_option), default)]
    pub source_map: Option<SourceMapId>,
}
#[derive(Builder, Debug, PartialEq)]
pub struct TypeDefWithFieldOpts<'a> {
    /// A doc string for the field, if any
    #[builder(setter(into, strip_option), default)]
    pub description: Option<&'a str>,
    /// The source map for the field definition.
    #[builder(setter(into, strip_option), default)]
    pub source_map: Option<SourceMapId>,
}
#[derive(Builder, Debug, PartialEq)]
pub struct TypeDefWithInterfaceOpts<'a> {
    #[builder(setter(into, strip_option), default)]
    pub description: Option<&'a str>,
    #[builder(setter(into, strip_option), default)]
    pub source_map: Option<SourceMapId>,
}
#[derive(Builder, Debug, PartialEq)]
pub struct TypeDefWithObjectOpts<'a> {
    #[builder(setter(into, strip_option), default)]
    pub description: Option<&'a str>,
    #[builder(setter(into, strip_option), default)]
    pub source_map: Option<SourceMapId>,
}
#[derive(Builder, Debug, PartialEq)]
pub struct TypeDefWithScalarOpts<'a> {
    #[builder(setter(into, strip_option), default)]
    pub description: Option<&'a str>,
}
impl TypeDef {
    /// If kind is ENUM, the enum-specific type definition. If kind is not ENUM, this will be null.
    pub fn as_enum(&self) -> EnumTypeDef {
        let query = self.selection.select("asEnum");
        EnumTypeDef {
            proc: self.proc.clone(),
            selection: query,
            graphql_client: self.graphql_client.clone(),
        }
    }
    /// If kind is INPUT, the input-specific type definition. If kind is not INPUT, this will be null.
    pub fn as_input(&self) -> InputTypeDef {
        let query = self.selection.select("asInput");
        InputTypeDef {
            proc: self.proc.clone(),
            selection: query,
            graphql_client: self.graphql_client.clone(),
        }
    }
    /// If kind is INTERFACE, the interface-specific type definition. If kind is not INTERFACE, this will be null.
    pub fn as_interface(&self) -> InterfaceTypeDef {
        let query = self.selection.select("asInterface");
        InterfaceTypeDef {
            proc: self.proc.clone(),
            selection: query,
            graphql_client: self.graphql_client.clone(),
        }
    }
    /// If kind is LIST, the list-specific type definition. If kind is not LIST, this will be null.
    pub fn as_list(&self) -> ListTypeDef {
        let query = self.selection.select("asList");
        ListTypeDef {
            proc: self.proc.clone(),
            selection: query,
            graphql_client: self.graphql_client.clone(),
        }
    }
    /// If kind is OBJECT, the object-specific type definition. If kind is not OBJECT, this will be null.
    pub fn as_object(&self) -> ObjectTypeDef {
        let query = self.selection.select("asObject");
        ObjectTypeDef {
            proc: self.proc.clone(),
            selection: query,
            graphql_client: self.graphql_client.clone(),
        }
    }
    /// If kind is SCALAR, the scalar-specific type definition. If kind is not SCALAR, this will be null.
    pub fn as_scalar(&self) -> ScalarTypeDef {
        let query = self.selection.select("asScalar");
        ScalarTypeDef {
            proc: self.proc.clone(),
            selection: query,
            graphql_client: self.graphql_client.clone(),
        }
    }
    /// A unique identifier for this TypeDef.
    pub async fn id(&self) -> Result<TypeDefId, DaggerError> {
        let query = self.selection.select("id");
        query.execute(self.graphql_client.clone()).await
    }
    /// The kind of type this is (e.g. primitive, list, object).
    pub async fn kind(&self) -> Result<TypeDefKind, DaggerError> {
        let query = self.selection.select("kind");
        query.execute(self.graphql_client.clone()).await
    }
    /// Whether this type can be set to null. Defaults to false.
    pub async fn optional(&self) -> Result<bool, DaggerError> {
        let query = self.selection.select("optional");
        query.execute(self.graphql_client.clone()).await
    }
    /// Adds a function for constructing a new instance of an Object TypeDef, failing if the type is not an object.
    pub fn with_constructor(&self, function: impl IntoID<FunctionId>) -> TypeDef {
        let mut query = self.selection.select("withConstructor");
        query = query.arg_lazy(
            "function",
            Box::new(move || {
                let function = function.clone();
                Box::pin(async move { function.into_id().await.unwrap().quote() })
            }),
        );
        TypeDef {
            proc: self.proc.clone(),
            selection: query,
            graphql_client: self.graphql_client.clone(),
        }
    }
    /// Returns a TypeDef of kind Enum with the provided name.
    /// Note that an enum's values may be omitted if the intent is only to refer to an enum. This is how functions are able to return their own, or any other circular reference.
    ///
    /// # Arguments
    ///
    /// * `name` - The name of the enum
    /// * `opt` - optional argument, see inner type for documentation, use <func>_opts to use
    pub fn with_enum(&self, name: impl Into<String>) -> TypeDef {
        let mut query = self.selection.select("withEnum");
        query = query.arg("name", name.into());
        TypeDef {
            proc: self.proc.clone(),
            selection: query,
            graphql_client: self.graphql_client.clone(),
        }
    }
    /// Returns a TypeDef of kind Enum with the provided name.
    /// Note that an enum's values may be omitted if the intent is only to refer to an enum. This is how functions are able to return their own, or any other circular reference.
    ///
    /// # Arguments
    ///
    /// * `name` - The name of the enum
    /// * `opt` - optional argument, see inner type for documentation, use <func>_opts to use
    pub fn with_enum_opts<'a>(
        &self,
        name: impl Into<String>,
        opts: TypeDefWithEnumOpts<'a>,
    ) -> TypeDef {
        let mut query = self.selection.select("withEnum");
        query = query.arg("name", name.into());
        if let Some(description) = opts.description {
            query = query.arg("description", description);
        }
        if let Some(source_map) = opts.source_map {
            query = query.arg("sourceMap", source_map);
        }
        TypeDef {
            proc: self.proc.clone(),
            selection: query,
            graphql_client: self.graphql_client.clone(),
        }
    }
    /// Adds a static value for an Enum TypeDef, failing if the type is not an enum.
    ///
    /// # Arguments
    ///
    /// * `value` - The name of the value in the enum
    /// * `opt` - optional argument, see inner type for documentation, use <func>_opts to use
    pub fn with_enum_value(&self, value: impl Into<String>) -> TypeDef {
        let mut query = self.selection.select("withEnumValue");
        query = query.arg("value", value.into());
        TypeDef {
            proc: self.proc.clone(),
            selection: query,
            graphql_client: self.graphql_client.clone(),
        }
    }
    /// Adds a static value for an Enum TypeDef, failing if the type is not an enum.
    ///
    /// # Arguments
    ///
    /// * `value` - The name of the value in the enum
    /// * `opt` - optional argument, see inner type for documentation, use <func>_opts to use
    pub fn with_enum_value_opts<'a>(
        &self,
        value: impl Into<String>,
        opts: TypeDefWithEnumValueOpts<'a>,
    ) -> TypeDef {
        let mut query = self.selection.select("withEnumValue");
        query = query.arg("value", value.into());
        if let Some(description) = opts.description {
            query = query.arg("description", description);
        }
        if let Some(source_map) = opts.source_map {
            query = query.arg("sourceMap", source_map);
        }
        TypeDef {
            proc: self.proc.clone(),
            selection: query,
            graphql_client: self.graphql_client.clone(),
        }
    }
    /// Adds a static field for an Object TypeDef, failing if the type is not an object.
    ///
    /// # Arguments
    ///
    /// * `name` - The name of the field in the object
    /// * `type_def` - The type of the field
    /// * `opt` - optional argument, see inner type for documentation, use <func>_opts to use
    pub fn with_field(&self, name: impl Into<String>, type_def: impl IntoID<TypeDefId>) -> TypeDef {
        let mut query = self.selection.select("withField");
        query = query.arg("name", name.into());
        query = query.arg_lazy(
            "typeDef",
            Box::new(move || {
                let type_def = type_def.clone();
                Box::pin(async move { type_def.into_id().await.unwrap().quote() })
            }),
        );
        TypeDef {
            proc: self.proc.clone(),
            selection: query,
            graphql_client: self.graphql_client.clone(),
        }
    }
    /// Adds a static field for an Object TypeDef, failing if the type is not an object.
    ///
    /// # Arguments
    ///
    /// * `name` - The name of the field in the object
    /// * `type_def` - The type of the field
    /// * `opt` - optional argument, see inner type for documentation, use <func>_opts to use
    pub fn with_field_opts<'a>(
        &self,
        name: impl Into<String>,
        type_def: impl IntoID<TypeDefId>,
        opts: TypeDefWithFieldOpts<'a>,
    ) -> TypeDef {
        let mut query = self.selection.select("withField");
        query = query.arg("name", name.into());
        query = query.arg_lazy(
            "typeDef",
            Box::new(move || {
                let type_def = type_def.clone();
                Box::pin(async move { type_def.into_id().await.unwrap().quote() })
            }),
        );
        if let Some(description) = opts.description {
            query = query.arg("description", description);
        }
        if let Some(source_map) = opts.source_map {
            query = query.arg("sourceMap", source_map);
        }
        TypeDef {
            proc: self.proc.clone(),
            selection: query,
            graphql_client: self.graphql_client.clone(),
        }
    }
    /// Adds a function for an Object or Interface TypeDef, failing if the type is not one of those kinds.
    pub fn with_function(&self, function: impl IntoID<FunctionId>) -> TypeDef {
        let mut query = self.selection.select("withFunction");
        query = query.arg_lazy(
            "function",
            Box::new(move || {
                let function = function.clone();
                Box::pin(async move { function.into_id().await.unwrap().quote() })
            }),
        );
        TypeDef {
            proc: self.proc.clone(),
            selection: query,
            graphql_client: self.graphql_client.clone(),
        }
    }
    /// Returns a TypeDef of kind Interface with the provided name.
    ///
    /// # Arguments
    ///
    /// * `opt` - optional argument, see inner type for documentation, use <func>_opts to use
    pub fn with_interface(&self, name: impl Into<String>) -> TypeDef {
        let mut query = self.selection.select("withInterface");
        query = query.arg("name", name.into());
        TypeDef {
            proc: self.proc.clone(),
            selection: query,
            graphql_client: self.graphql_client.clone(),
        }
    }
    /// Returns a TypeDef of kind Interface with the provided name.
    ///
    /// # Arguments
    ///
    /// * `opt` - optional argument, see inner type for documentation, use <func>_opts to use
    pub fn with_interface_opts<'a>(
        &self,
        name: impl Into<String>,
        opts: TypeDefWithInterfaceOpts<'a>,
    ) -> TypeDef {
        let mut query = self.selection.select("withInterface");
        query = query.arg("name", name.into());
        if let Some(description) = opts.description {
            query = query.arg("description", description);
        }
        if let Some(source_map) = opts.source_map {
            query = query.arg("sourceMap", source_map);
        }
        TypeDef {
            proc: self.proc.clone(),
            selection: query,
            graphql_client: self.graphql_client.clone(),
        }
    }
    /// Sets the kind of the type.
    pub fn with_kind(&self, kind: TypeDefKind) -> TypeDef {
        let mut query = self.selection.select("withKind");
        query = query.arg("kind", kind);
        TypeDef {
            proc: self.proc.clone(),
            selection: query,
            graphql_client: self.graphql_client.clone(),
        }
    }
    /// Returns a TypeDef of kind List with the provided type for its elements.
    pub fn with_list_of(&self, element_type: impl IntoID<TypeDefId>) -> TypeDef {
        let mut query = self.selection.select("withListOf");
        query = query.arg_lazy(
            "elementType",
            Box::new(move || {
                let element_type = element_type.clone();
                Box::pin(async move { element_type.into_id().await.unwrap().quote() })
            }),
        );
        TypeDef {
            proc: self.proc.clone(),
            selection: query,
            graphql_client: self.graphql_client.clone(),
        }
    }
    /// Returns a TypeDef of kind Object with the provided name.
    /// Note that an object's fields and functions may be omitted if the intent is only to refer to an object. This is how functions are able to return their own object, or any other circular reference.
    ///
    /// # Arguments
    ///
    /// * `opt` - optional argument, see inner type for documentation, use <func>_opts to use
    pub fn with_object(&self, name: impl Into<String>) -> TypeDef {
        let mut query = self.selection.select("withObject");
        query = query.arg("name", name.into());
        TypeDef {
            proc: self.proc.clone(),
            selection: query,
            graphql_client: self.graphql_client.clone(),
        }
    }
    /// Returns a TypeDef of kind Object with the provided name.
    /// Note that an object's fields and functions may be omitted if the intent is only to refer to an object. This is how functions are able to return their own object, or any other circular reference.
    ///
    /// # Arguments
    ///
    /// * `opt` - optional argument, see inner type for documentation, use <func>_opts to use
    pub fn with_object_opts<'a>(
        &self,
        name: impl Into<String>,
        opts: TypeDefWithObjectOpts<'a>,
    ) -> TypeDef {
        let mut query = self.selection.select("withObject");
        query = query.arg("name", name.into());
        if let Some(description) = opts.description {
            query = query.arg("description", description);
        }
        if let Some(source_map) = opts.source_map {
            query = query.arg("sourceMap", source_map);
        }
        TypeDef {
            proc: self.proc.clone(),
            selection: query,
            graphql_client: self.graphql_client.clone(),
        }
    }
    /// Sets whether this type can be set to null.
    pub fn with_optional(&self, optional: bool) -> TypeDef {
        let mut query = self.selection.select("withOptional");
        query = query.arg("optional", optional);
        TypeDef {
            proc: self.proc.clone(),
            selection: query,
            graphql_client: self.graphql_client.clone(),
        }
    }
    /// Returns a TypeDef of kind Scalar with the provided name.
    ///
    /// # Arguments
    ///
    /// * `opt` - optional argument, see inner type for documentation, use <func>_opts to use
    pub fn with_scalar(&self, name: impl Into<String>) -> TypeDef {
        let mut query = self.selection.select("withScalar");
        query = query.arg("name", name.into());
        TypeDef {
            proc: self.proc.clone(),
            selection: query,
            graphql_client: self.graphql_client.clone(),
        }
    }
    /// Returns a TypeDef of kind Scalar with the provided name.
    ///
    /// # Arguments
    ///
    /// * `opt` - optional argument, see inner type for documentation, use <func>_opts to use
    pub fn with_scalar_opts<'a>(
        &self,
        name: impl Into<String>,
        opts: TypeDefWithScalarOpts<'a>,
    ) -> TypeDef {
        let mut query = self.selection.select("withScalar");
        query = query.arg("name", name.into());
        if let Some(description) = opts.description {
            query = query.arg("description", description);
        }
        TypeDef {
            proc: self.proc.clone(),
            selection: query,
            graphql_client: self.graphql_client.clone(),
        }
    }
}
#[derive(Serialize, Deserialize, Clone, PartialEq, Debug)]
pub enum CacheSharingMode {
    #[serde(rename = "LOCKED")]
    Locked,
    #[serde(rename = "PRIVATE")]
    Private,
    #[serde(rename = "SHARED")]
    Shared,
}
#[derive(Serialize, Deserialize, Clone, PartialEq, Debug)]
pub enum ImageLayerCompression {
    #[serde(rename = "EStarGZ")]
    EStarGz,
    #[serde(rename = "Gzip")]
    Gzip,
    #[serde(rename = "Uncompressed")]
    Uncompressed,
    #[serde(rename = "Zstd")]
    Zstd,
}
#[derive(Serialize, Deserialize, Clone, PartialEq, Debug)]
pub enum ImageMediaTypes {
    #[serde(rename = "DockerMediaTypes")]
    DockerMediaTypes,
    #[serde(rename = "OCIMediaTypes")]
    OciMediaTypes,
}
#[derive(Serialize, Deserialize, Clone, PartialEq, Debug)]
pub enum ModuleSourceKind {
    #[serde(rename = "GIT_SOURCE")]
    GitSource,
    #[serde(rename = "LOCAL_SOURCE")]
    LocalSource,
}
#[derive(Serialize, Deserialize, Clone, PartialEq, Debug)]
pub enum NetworkProtocol {
    #[serde(rename = "TCP")]
    Tcp,
    #[serde(rename = "UDP")]
    Udp,
}
#[derive(Serialize, Deserialize, Clone, PartialEq, Debug)]
pub enum ReturnType {
    #[serde(rename = "ANY")]
    Any,
    #[serde(rename = "FAILURE")]
    Failure,
    #[serde(rename = "SUCCESS")]
    Success,
}
#[derive(Serialize, Deserialize, Clone, PartialEq, Debug)]
pub enum TypeDefKind {
    #[serde(rename = "BOOLEAN_KIND")]
    BooleanKind,
    #[serde(rename = "ENUM_KIND")]
    EnumKind,
    #[serde(rename = "INPUT_KIND")]
    InputKind,
    #[serde(rename = "INTEGER_KIND")]
    IntegerKind,
    #[serde(rename = "INTERFACE_KIND")]
    InterfaceKind,
    #[serde(rename = "LIST_KIND")]
    ListKind,
    #[serde(rename = "OBJECT_KIND")]
    ObjectKind,
    #[serde(rename = "SCALAR_KIND")]
    ScalarKind,
    #[serde(rename = "STRING_KIND")]
    StringKind,
    #[serde(rename = "VOID_KIND")]
    VoidKind,
}<|MERGE_RESOLUTION|>--- conflicted
+++ resolved
@@ -393,39 +393,6 @@
     }
 }
 #[derive(Serialize, Deserialize, PartialEq, Debug, Clone)]
-pub struct ErrorId(pub String);
-impl From<&str> for ErrorId {
-    fn from(value: &str) -> Self {
-        Self(value.to_string())
-    }
-}
-impl From<String> for ErrorId {
-    fn from(value: String) -> Self {
-        Self(value)
-    }
-}
-impl IntoID<ErrorId> for Error {
-    fn into_id(
-        self,
-    ) -> std::pin::Pin<Box<dyn core::future::Future<Output = Result<ErrorId, DaggerError>> + Send>>
-    {
-        Box::pin(async move { self.id().await })
-    }
-}
-impl IntoID<ErrorId> for ErrorId {
-    fn into_id(
-        self,
-    ) -> std::pin::Pin<Box<dyn core::future::Future<Output = Result<ErrorId, DaggerError>> + Send>>
-    {
-        Box::pin(async move { Ok::<ErrorId, DaggerError>(self) })
-    }
-}
-impl ErrorId {
-    fn quote(&self) -> String {
-        format!("\"{}\"", self.0.clone())
-    }
-}
-#[derive(Serialize, Deserialize, PartialEq, Debug, Clone)]
 pub struct FieldTypeDefId(pub String);
 impl From<&str> for FieldTypeDefId {
     fn from(value: &str) -> Self {
@@ -4773,24 +4740,6 @@
     }
 }
 #[derive(Clone)]
-pub struct Error {
-    pub proc: Option<Arc<DaggerSessionProc>>,
-    pub selection: Selection,
-    pub graphql_client: DynGraphQLClient,
-}
-impl Error {
-    /// A unique identifier for this Error.
-    pub async fn id(&self) -> Result<ErrorId, DaggerError> {
-        let query = self.selection.select("id");
-        query.execute(self.graphql_client.clone()).await
-    }
-    /// A description of the error.
-    pub async fn message(&self) -> Result<String, DaggerError> {
-        let query = self.selection.select("message");
-        query.execute(self.graphql_client.clone()).await
-    }
-}
-#[derive(Clone)]
 pub struct FieldTypeDef {
     pub proc: Option<Arc<DaggerSessionProc>>,
     pub selection: Selection,
@@ -5213,22 +5162,6 @@
     /// The name of the parent object of the function being called. If the function is top-level to the module, this is the name of the module.
     pub async fn parent_name(&self) -> Result<String, DaggerError> {
         let query = self.selection.select("parentName");
-        query.execute(self.graphql_client.clone()).await
-    }
-    /// Return an error from the function.
-    ///
-    /// # Arguments
-    ///
-    /// * `error` - The error to return.
-    pub async fn return_error(&self, error: impl IntoID<ErrorId>) -> Result<Void, DaggerError> {
-        let mut query = self.selection.select("returnError");
-        query = query.arg_lazy(
-            "error",
-            Box::new(move || {
-                let error = error.clone();
-                Box::pin(async move { error.into_id().await.unwrap().quote() })
-            }),
-        );
         query.execute(self.graphql_client.clone()).await
     }
     /// Set the return value of the function call to the provided value.
@@ -6899,22 +6832,10 @@
             graphql_client: self.graphql_client.clone(),
         }
     }
-<<<<<<< HEAD
-    /// Create a new error.
-    ///
-    /// # Arguments
-    ///
-    /// * `message` - A brief description of the error.
-    pub fn error(&self, message: impl Into<String>) -> Error {
-        let mut query = self.selection.select("error");
-        query = query.arg("message", message.into());
-        Error {
-=======
     /// The Dagger engine container configuration and state
     pub fn engine(&self) -> Engine {
         let query = self.selection.select("engine");
         Engine {
->>>>>>> e8db9987
             proc: self.proc.clone(),
             selection: query,
             graphql_client: self.graphql_client.clone(),
@@ -7234,22 +7155,6 @@
             }),
         );
         EnvVariable {
-            proc: self.proc.clone(),
-            selection: query,
-            graphql_client: self.graphql_client.clone(),
-        }
-    }
-    /// Load a Error from its ID.
-    pub fn load_error_from_id(&self, id: impl IntoID<ErrorId>) -> Error {
-        let mut query = self.selection.select("loadErrorFromID");
-        query = query.arg_lazy(
-            "id",
-            Box::new(move || {
-                let id = id.clone();
-                Box::pin(async move { id.into_id().await.unwrap().quote() })
-            }),
-        );
-        Error {
             proc: self.proc.clone(),
             selection: query,
             graphql_client: self.graphql_client.clone(),
