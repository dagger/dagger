use crate::core::graphql_client::DynGraphQLClient;
use crate::errors::DaggerError;
use crate::querybuilder::Selection;
use derive_builder::Builder;
use serde::{Deserialize, Serialize};
use std::sync::Arc;
use tokio::process::Child;

#[derive(Serialize, Deserialize, PartialEq, Debug, Clone)]
pub struct CacheVolumeId(pub String);
impl Into<CacheVolumeId> for &str {
    fn into(self) -> CacheVolumeId {
        CacheVolumeId(self.to_string())
    }
}
impl Into<CacheVolumeId> for String {
    fn into(self) -> CacheVolumeId {
        CacheVolumeId(self.clone())
    }
}
impl CacheVolumeId {
    fn quote(&self) -> String {
        format!("\"{}\"", self.0.clone())
    }
}
#[derive(Serialize, Deserialize, PartialEq, Debug, Clone)]
pub struct ContainerId(pub String);
impl Into<ContainerId> for &str {
    fn into(self) -> ContainerId {
        ContainerId(self.to_string())
    }
}
impl Into<ContainerId> for String {
    fn into(self) -> ContainerId {
        ContainerId(self.clone())
    }
}
impl ContainerId {
    fn quote(&self) -> String {
        format!("\"{}\"", self.0.clone())
    }
}
#[derive(Serialize, Deserialize, PartialEq, Debug, Clone)]
pub struct DirectoryId(pub String);
impl Into<DirectoryId> for &str {
    fn into(self) -> DirectoryId {
        DirectoryId(self.to_string())
    }
}
impl Into<DirectoryId> for String {
    fn into(self) -> DirectoryId {
        DirectoryId(self.clone())
    }
}
impl DirectoryId {
    fn quote(&self) -> String {
        format!("\"{}\"", self.0.clone())
    }
}
#[derive(Serialize, Deserialize, PartialEq, Debug, Clone)]
pub struct FileId(pub String);
impl Into<FileId> for &str {
    fn into(self) -> FileId {
        FileId(self.to_string())
    }
}
impl Into<FileId> for String {
    fn into(self) -> FileId {
        FileId(self.clone())
    }
}
impl FileId {
    fn quote(&self) -> String {
        format!("\"{}\"", self.0.clone())
    }
}
#[derive(Serialize, Deserialize, PartialEq, Debug, Clone)]
pub struct FunctionArgId(pub String);
impl Into<FunctionArgId> for &str {
    fn into(self) -> FunctionArgId {
        FunctionArgId(self.to_string())
    }
}
impl Into<FunctionArgId> for String {
    fn into(self) -> FunctionArgId {
        FunctionArgId(self.clone())
    }
}
impl FunctionArgId {
    fn quote(&self) -> String {
        format!("\"{}\"", self.0.clone())
    }
}
#[derive(Serialize, Deserialize, PartialEq, Debug, Clone)]
pub struct FunctionId(pub String);
impl Into<FunctionId> for &str {
    fn into(self) -> FunctionId {
        FunctionId(self.to_string())
    }
}
impl Into<FunctionId> for String {
    fn into(self) -> FunctionId {
        FunctionId(self.clone())
    }
}
impl FunctionId {
    fn quote(&self) -> String {
        format!("\"{}\"", self.0.clone())
    }
}
#[derive(Serialize, Deserialize, PartialEq, Debug, Clone)]
pub struct GeneratedCodeId(pub String);
impl Into<GeneratedCodeId> for &str {
    fn into(self) -> GeneratedCodeId {
        GeneratedCodeId(self.to_string())
    }
}
impl Into<GeneratedCodeId> for String {
    fn into(self) -> GeneratedCodeId {
        GeneratedCodeId(self.clone())
    }
}
impl GeneratedCodeId {
    fn quote(&self) -> String {
        format!("\"{}\"", self.0.clone())
    }
}
#[derive(Serialize, Deserialize, PartialEq, Debug, Clone)]
pub struct Json(pub String);
impl Into<Json> for &str {
    fn into(self) -> Json {
        Json(self.to_string())
    }
}
impl Into<Json> for String {
    fn into(self) -> Json {
        Json(self.clone())
    }
}
impl Json {
    fn quote(&self) -> String {
        format!("\"{}\"", self.0.clone())
    }
}
#[derive(Serialize, Deserialize, PartialEq, Debug, Clone)]
pub struct ModuleId(pub String);
impl Into<ModuleId> for &str {
    fn into(self) -> ModuleId {
        ModuleId(self.to_string())
    }
}
impl Into<ModuleId> for String {
    fn into(self) -> ModuleId {
        ModuleId(self.clone())
    }
}
impl ModuleId {
    fn quote(&self) -> String {
        format!("\"{}\"", self.0.clone())
    }
}
#[derive(Serialize, Deserialize, PartialEq, Debug, Clone)]
pub struct Platform(pub String);
impl Into<Platform> for &str {
    fn into(self) -> Platform {
        Platform(self.to_string())
    }
}
impl Into<Platform> for String {
    fn into(self) -> Platform {
        Platform(self.clone())
    }
}
impl Platform {
    fn quote(&self) -> String {
        format!("\"{}\"", self.0.clone())
    }
}
#[derive(Serialize, Deserialize, PartialEq, Debug, Clone)]
pub struct SecretId(pub String);
impl Into<SecretId> for &str {
    fn into(self) -> SecretId {
        SecretId(self.to_string())
    }
}
impl Into<SecretId> for String {
    fn into(self) -> SecretId {
        SecretId(self.clone())
    }
}
impl SecretId {
    fn quote(&self) -> String {
        format!("\"{}\"", self.0.clone())
    }
}
#[derive(Serialize, Deserialize, PartialEq, Debug, Clone)]
pub struct ServiceId(pub String);
impl Into<ServiceId> for &str {
    fn into(self) -> ServiceId {
        ServiceId(self.to_string())
    }
}
impl Into<ServiceId> for String {
    fn into(self) -> ServiceId {
        ServiceId(self.clone())
    }
}
impl ServiceId {
    fn quote(&self) -> String {
        format!("\"{}\"", self.0.clone())
    }
}
#[derive(Serialize, Deserialize, PartialEq, Debug, Clone)]
pub struct SocketId(pub String);
impl Into<SocketId> for &str {
    fn into(self) -> SocketId {
        SocketId(self.to_string())
    }
}
impl Into<SocketId> for String {
    fn into(self) -> SocketId {
        SocketId(self.clone())
    }
}
impl SocketId {
    fn quote(&self) -> String {
        format!("\"{}\"", self.0.clone())
    }
}
#[derive(Serialize, Deserialize, PartialEq, Debug, Clone)]
pub struct TypeDefId(pub String);
impl Into<TypeDefId> for &str {
    fn into(self) -> TypeDefId {
        TypeDefId(self.to_string())
    }
}
impl Into<TypeDefId> for String {
    fn into(self) -> TypeDefId {
        TypeDefId(self.clone())
    }
}
impl TypeDefId {
    fn quote(&self) -> String {
        format!("\"{}\"", self.0.clone())
    }
}
#[derive(Serialize, Deserialize, PartialEq, Debug, Clone)]
pub struct Void(pub String);
impl Into<Void> for &str {
    fn into(self) -> Void {
        Void(self.to_string())
    }
}
impl Into<Void> for String {
    fn into(self) -> Void {
        Void(self.clone())
    }
}
impl Void {
    fn quote(&self) -> String {
        format!("\"{}\"", self.0.clone())
    }
}
#[derive(Serialize, Deserialize, Debug, PartialEq, Clone)]
pub struct BuildArg {
    pub name: String,
    pub value: String,
}
#[derive(Serialize, Deserialize, Debug, PartialEq, Clone)]
pub struct FunctionCallInput {
    pub name: String,
    pub value: Json,
}
#[derive(Serialize, Deserialize, Debug, PartialEq, Clone)]
pub struct PipelineLabel {
    pub name: String,
    pub value: String,
}
#[derive(Serialize, Deserialize, Debug, PartialEq, Clone)]
pub struct PortForward {
    pub backend: isize,
    pub frontend: isize,
    pub protocol: NetworkProtocol,
}
#[derive(Clone)]
pub struct CacheVolume {
    pub proc: Option<Arc<Child>>,
    pub selection: Selection,
    pub graphql_client: DynGraphQLClient,
}
impl CacheVolume {
    pub async fn id(&self) -> Result<CacheVolumeId, DaggerError> {
        let query = self.selection.select("id");
        query.execute(self.graphql_client.clone()).await
    }
}
#[derive(Clone)]
pub struct Container {
    pub proc: Option<Arc<Child>>,
    pub selection: Selection,
    pub graphql_client: DynGraphQLClient,
}
#[derive(Builder, Debug, PartialEq)]
pub struct ContainerAsTarballOpts {
    /// Force each layer of the image to use the specified compression algorithm.
    /// If this is unset, then if a layer already has a compressed blob in the engine's
    /// cache, that will be used (this can result in a mix of compression algorithms for
    /// different layers). If this is unset and a layer has no compressed blob in the
    /// engine's cache, then it will be compressed using Gzip.
    #[builder(setter(into, strip_option), default)]
    pub forced_compression: Option<ImageLayerCompression>,
    /// Use the specified media types for the image's layers. Defaults to OCI, which
    /// is largely compatible with most recent container runtimes, but Docker may be needed
    /// for older runtimes without OCI support.
    #[builder(setter(into, strip_option), default)]
    pub media_types: Option<ImageMediaTypes>,
    /// Identifiers for other platform specific containers.
    /// Used for multi-platform image.
    #[builder(setter(into, strip_option), default)]
    pub platform_variants: Option<Vec<ContainerId>>,
}
#[derive(Builder, Debug, PartialEq)]
pub struct ContainerBuildOpts<'a> {
    /// Additional build arguments.
    #[builder(setter(into, strip_option), default)]
    pub build_args: Option<Vec<BuildArg>>,
    /// Path to the Dockerfile to use.
    /// Default: './Dockerfile'.
    #[builder(setter(into, strip_option), default)]
    pub dockerfile: Option<&'a str>,
    /// Secrets to pass to the build.
    /// They will be mounted at /run/secrets/[secret-name] in the build container
    /// They can be accessed in the Dockerfile using the "secret" mount type
    /// and mount path /run/secrets/[secret-name]
    /// e.g. RUN --mount=type=secret,id=my-secret curl url?token=$(cat /run/secrets/my-secret)"
    #[builder(setter(into, strip_option), default)]
    pub secrets: Option<Vec<SecretId>>,
    /// Target build stage to build.
    #[builder(setter(into, strip_option), default)]
    pub target: Option<&'a str>,
}
#[derive(Builder, Debug, PartialEq)]
pub struct ContainerExportOpts {
    /// Force each layer of the exported image to use the specified compression algorithm.
    /// If this is unset, then if a layer already has a compressed blob in the engine's
    /// cache, that will be used (this can result in a mix of compression algorithms for
    /// different layers). If this is unset and a layer has no compressed blob in the
    /// engine's cache, then it will be compressed using Gzip.
    #[builder(setter(into, strip_option), default)]
    pub forced_compression: Option<ImageLayerCompression>,
    /// Use the specified media types for the exported image's layers. Defaults to OCI, which
    /// is largely compatible with most recent container runtimes, but Docker may be needed
    /// for older runtimes without OCI support.
    #[builder(setter(into, strip_option), default)]
    pub media_types: Option<ImageMediaTypes>,
    /// Identifiers for other platform specific containers.
    /// Used for multi-platform image.
    #[builder(setter(into, strip_option), default)]
    pub platform_variants: Option<Vec<ContainerId>>,
}
#[derive(Builder, Debug, PartialEq)]
pub struct ContainerImportOpts<'a> {
    /// Identifies the tag to import from the archive, if the archive bundles
    /// multiple tags.
    #[builder(setter(into, strip_option), default)]
    pub tag: Option<&'a str>,
}
#[derive(Builder, Debug, PartialEq)]
pub struct ContainerPipelineOpts<'a> {
    /// Pipeline description.
    #[builder(setter(into, strip_option), default)]
    pub description: Option<&'a str>,
    /// Pipeline labels.
    #[builder(setter(into, strip_option), default)]
    pub labels: Option<Vec<PipelineLabel>>,
}
#[derive(Builder, Debug, PartialEq)]
pub struct ContainerPublishOpts {
    /// Force each layer of the published image to use the specified compression algorithm.
    /// If this is unset, then if a layer already has a compressed blob in the engine's
    /// cache, that will be used (this can result in a mix of compression algorithms for
    /// different layers). If this is unset and a layer has no compressed blob in the
    /// engine's cache, then it will be compressed using Gzip.
    #[builder(setter(into, strip_option), default)]
    pub forced_compression: Option<ImageLayerCompression>,
    /// Use the specified media types for the published image's layers. Defaults to OCI, which
    /// is largely compatible with most recent registries, but Docker may be needed for older
    /// registries without OCI support.
    #[builder(setter(into, strip_option), default)]
    pub media_types: Option<ImageMediaTypes>,
    /// Identifiers for other platform specific containers.
    /// Used for multi-platform image.
    #[builder(setter(into, strip_option), default)]
    pub platform_variants: Option<Vec<ContainerId>>,
}
#[derive(Builder, Debug, PartialEq)]
pub struct ContainerWithDefaultArgsOpts<'a> {
    /// Arguments to prepend to future executions (e.g., ["-v", "--no-cache"]).
    #[builder(setter(into, strip_option), default)]
    pub args: Option<Vec<&'a str>>,
}
#[derive(Builder, Debug, PartialEq)]
pub struct ContainerWithDirectoryOpts<'a> {
    /// Patterns to exclude in the written directory (e.g., ["node_modules/**", ".gitignore", ".git/"]).
    #[builder(setter(into, strip_option), default)]
    pub exclude: Option<Vec<&'a str>>,
    /// Patterns to include in the written directory (e.g., ["*.go", "go.mod", "go.sum"]).
    #[builder(setter(into, strip_option), default)]
    pub include: Option<Vec<&'a str>>,
    /// A user:group to set for the directory and its contents.
    /// The user and group can either be an ID (1000:1000) or a name (foo:bar).
    /// If the group is omitted, it defaults to the same as the user.
    #[builder(setter(into, strip_option), default)]
    pub owner: Option<&'a str>,
}
#[derive(Builder, Debug, PartialEq)]
pub struct ContainerWithEnvVariableOpts {
    /// Replace ${VAR} or $VAR in the value according to the current environment
    /// variables defined in the container (e.g., "/opt/bin:$PATH").
    #[builder(setter(into, strip_option), default)]
    pub expand: Option<bool>,
}
#[derive(Builder, Debug, PartialEq)]
pub struct ContainerWithExecOpts<'a> {
    /// Provides dagger access to the executed command.
    /// Do not use this option unless you trust the command being executed.
    /// The command being executed WILL BE GRANTED FULL ACCESS TO YOUR HOST FILESYSTEM.
    #[builder(setter(into, strip_option), default)]
    pub experimental_privileged_nesting: Option<bool>,
    /// Execute the command with all root capabilities. This is similar to running a command
    /// with "sudo" or executing `docker run` with the `--privileged` flag. Containerization
    /// does not provide any security guarantees when using this option. It should only be used
    /// when absolutely necessary and only with trusted commands.
    #[builder(setter(into, strip_option), default)]
    pub insecure_root_capabilities: Option<bool>,
    /// Redirect the command's standard error to a file in the container (e.g., "/tmp/stderr").
    #[builder(setter(into, strip_option), default)]
    pub redirect_stderr: Option<&'a str>,
    /// Redirect the command's standard output to a file in the container (e.g., "/tmp/stdout").
    #[builder(setter(into, strip_option), default)]
    pub redirect_stdout: Option<&'a str>,
    /// If the container has an entrypoint, ignore it for args rather than using it to wrap them.
    #[builder(setter(into, strip_option), default)]
    pub skip_entrypoint: Option<bool>,
    /// Content to write to the command's standard input before closing (e.g., "Hello world").
    #[builder(setter(into, strip_option), default)]
    pub stdin: Option<&'a str>,
}
#[derive(Builder, Debug, PartialEq)]
pub struct ContainerWithExposedPortOpts<'a> {
    /// Optional port description
    #[builder(setter(into, strip_option), default)]
    pub description: Option<&'a str>,
    /// Transport layer network protocol
    #[builder(setter(into, strip_option), default)]
    pub protocol: Option<NetworkProtocol>,
}
#[derive(Builder, Debug, PartialEq)]
pub struct ContainerWithFileOpts<'a> {
    /// A user:group to set for the file.
    /// The user and group can either be an ID (1000:1000) or a name (foo:bar).
    /// If the group is omitted, it defaults to the same as the user.
    #[builder(setter(into, strip_option), default)]
    pub owner: Option<&'a str>,
    /// Permission given to the copied file (e.g., 0600).
    /// Default: 0644.
    #[builder(setter(into, strip_option), default)]
    pub permissions: Option<isize>,
}
#[derive(Builder, Debug, PartialEq)]
pub struct ContainerWithMountedCacheOpts<'a> {
    /// A user:group to set for the mounted cache directory.
    /// Note that this changes the ownership of the specified mount along with the
    /// initial filesystem provided by source (if any). It does not have any effect
    /// if/when the cache has already been created.
    /// The user and group can either be an ID (1000:1000) or a name (foo:bar).
    /// If the group is omitted, it defaults to the same as the user.
    #[builder(setter(into, strip_option), default)]
    pub owner: Option<&'a str>,
    /// Sharing mode of the cache volume.
    #[builder(setter(into, strip_option), default)]
    pub sharing: Option<CacheSharingMode>,
    /// Identifier of the directory to use as the cache volume's root.
    #[builder(setter(into, strip_option), default)]
    pub source: Option<DirectoryId>,
}
#[derive(Builder, Debug, PartialEq)]
pub struct ContainerWithMountedDirectoryOpts<'a> {
    /// A user:group to set for the mounted directory and its contents.
    /// The user and group can either be an ID (1000:1000) or a name (foo:bar).
    /// If the group is omitted, it defaults to the same as the user.
    #[builder(setter(into, strip_option), default)]
    pub owner: Option<&'a str>,
}
#[derive(Builder, Debug, PartialEq)]
pub struct ContainerWithMountedFileOpts<'a> {
    /// A user or user:group to set for the mounted file.
    /// The user and group can either be an ID (1000:1000) or a name (foo:bar).
    /// If the group is omitted, it defaults to the same as the user.
    #[builder(setter(into, strip_option), default)]
    pub owner: Option<&'a str>,
}
#[derive(Builder, Debug, PartialEq)]
pub struct ContainerWithMountedSecretOpts<'a> {
    /// Permission given to the mounted secret (e.g., 0600).
    /// This option requires an owner to be set to be active.
    /// Default: 0400.
    #[builder(setter(into, strip_option), default)]
    pub mode: Option<isize>,
    /// A user:group to set for the mounted secret.
    /// The user and group can either be an ID (1000:1000) or a name (foo:bar).
    /// If the group is omitted, it defaults to the same as the user.
    #[builder(setter(into, strip_option), default)]
    pub owner: Option<&'a str>,
}
#[derive(Builder, Debug, PartialEq)]
pub struct ContainerWithNewFileOpts<'a> {
    /// Content of the file to write (e.g., "Hello world!").
    #[builder(setter(into, strip_option), default)]
    pub contents: Option<&'a str>,
    /// A user:group to set for the file.
    /// The user and group can either be an ID (1000:1000) or a name (foo:bar).
    /// If the group is omitted, it defaults to the same as the user.
    #[builder(setter(into, strip_option), default)]
    pub owner: Option<&'a str>,
    /// Permission given to the written file (e.g., 0600).
    /// Default: 0644.
    #[builder(setter(into, strip_option), default)]
    pub permissions: Option<isize>,
}
#[derive(Builder, Debug, PartialEq)]
pub struct ContainerWithUnixSocketOpts<'a> {
    /// A user:group to set for the mounted socket.
    /// The user and group can either be an ID (1000:1000) or a name (foo:bar).
    /// If the group is omitted, it defaults to the same as the user.
    #[builder(setter(into, strip_option), default)]
    pub owner: Option<&'a str>,
}
#[derive(Builder, Debug, PartialEq)]
pub struct ContainerWithoutExposedPortOpts {
    /// Port protocol to unexpose
    #[builder(setter(into, strip_option), default)]
    pub protocol: Option<NetworkProtocol>,
}
impl Container {
<<<<<<< HEAD
    /// Turn the container into a Service.
    /// Be sure to set any exposed ports before this conversion.
    pub fn as_service(&self) -> Service {
        let query = self.selection.select("asService");
        return Service {
=======
    /// Returns a File representing the container serialized to a tarball.
    ///
    /// # Arguments
    ///
    /// * `opt` - optional argument, see inner type for documentation, use <func>_opts to use
    pub fn as_tarball(&self) -> File {
        let query = self.selection.select("asTarball");
        return File {
            proc: self.proc.clone(),
            selection: query,
            graphql_client: self.graphql_client.clone(),
        };
    }
    /// Returns a File representing the container serialized to a tarball.
    ///
    /// # Arguments
    ///
    /// * `opt` - optional argument, see inner type for documentation, use <func>_opts to use
    pub fn as_tarball_opts(&self, opts: ContainerAsTarballOpts) -> File {
        let mut query = self.selection.select("asTarball");
        if let Some(platform_variants) = opts.platform_variants {
            query = query.arg("platformVariants", platform_variants);
        }
        if let Some(forced_compression) = opts.forced_compression {
            query = query.arg_enum("forcedCompression", forced_compression);
        }
        if let Some(media_types) = opts.media_types {
            query = query.arg_enum("mediaTypes", media_types);
        }
        return File {
>>>>>>> d78b75d9
            proc: self.proc.clone(),
            selection: query,
            graphql_client: self.graphql_client.clone(),
        };
    }
    /// Initializes this container from a Dockerfile build.
    ///
    /// # Arguments
    ///
    /// * `context` - Directory context used by the Dockerfile.
    /// * `opt` - optional argument, see inner type for documentation, use <func>_opts to use
    pub fn build(&self, context: Directory) -> Container {
        let mut query = self.selection.select("build");
        query = query.arg_lazy(
            "context",
            Box::new(move || {
                let context = context.clone();
                Box::pin(async move { context.id().await.unwrap().quote() })
            }),
        );
        return Container {
            proc: self.proc.clone(),
            selection: query,
            graphql_client: self.graphql_client.clone(),
        };
    }
    /// Initializes this container from a Dockerfile build.
    ///
    /// # Arguments
    ///
    /// * `context` - Directory context used by the Dockerfile.
    /// * `opt` - optional argument, see inner type for documentation, use <func>_opts to use
    pub fn build_opts<'a>(&self, context: Directory, opts: ContainerBuildOpts<'a>) -> Container {
        let mut query = self.selection.select("build");
        query = query.arg_lazy(
            "context",
            Box::new(move || {
                let context = context.clone();
                Box::pin(async move { context.id().await.unwrap().quote() })
            }),
        );
        if let Some(dockerfile) = opts.dockerfile {
            query = query.arg("dockerfile", dockerfile);
        }
        if let Some(build_args) = opts.build_args {
            query = query.arg("buildArgs", build_args);
        }
        if let Some(target) = opts.target {
            query = query.arg("target", target);
        }
        if let Some(secrets) = opts.secrets {
            query = query.arg("secrets", secrets);
        }
        return Container {
            proc: self.proc.clone(),
            selection: query,
            graphql_client: self.graphql_client.clone(),
        };
    }
    /// Retrieves default arguments for future commands.
    pub async fn default_args(&self) -> Result<Vec<String>, DaggerError> {
        let query = self.selection.select("defaultArgs");
        query.execute(self.graphql_client.clone()).await
    }
    /// Retrieves a directory at the given path.
    /// Mounts are included.
    ///
    /// # Arguments
    ///
    /// * `path` - The path of the directory to retrieve (e.g., "./src").
    pub fn directory(&self, path: impl Into<String>) -> Directory {
        let mut query = self.selection.select("directory");
        query = query.arg("path", path.into());
        return Directory {
            proc: self.proc.clone(),
            selection: query,
            graphql_client: self.graphql_client.clone(),
        };
    }
    /// Retrieves entrypoint to be prepended to the arguments of all commands.
    pub async fn entrypoint(&self) -> Result<Vec<String>, DaggerError> {
        let query = self.selection.select("entrypoint");
        query.execute(self.graphql_client.clone()).await
    }
    /// Retrieves the value of the specified environment variable.
    ///
    /// # Arguments
    ///
    /// * `name` - The name of the environment variable to retrieve (e.g., "PATH").
    pub async fn env_variable(&self, name: impl Into<String>) -> Result<String, DaggerError> {
        let mut query = self.selection.select("envVariable");
        query = query.arg("name", name.into());
        query.execute(self.graphql_client.clone()).await
    }
    /// Retrieves the list of environment variables passed to commands.
    pub fn env_variables(&self) -> Vec<EnvVariable> {
        let query = self.selection.select("envVariables");
        return vec![EnvVariable {
            proc: self.proc.clone(),
            selection: query,
            graphql_client: self.graphql_client.clone(),
        }];
    }
    /// Writes the container as an OCI tarball to the destination file path on the host for the specified platform variants.
    /// Return true on success.
    /// It can also publishes platform variants.
    ///
    /// # Arguments
    ///
    /// * `path` - Host's destination path (e.g., "./tarball").
    /// Path can be relative to the engine's workdir or absolute.
    /// * `opt` - optional argument, see inner type for documentation, use <func>_opts to use
    pub async fn export(&self, path: impl Into<String>) -> Result<bool, DaggerError> {
        let mut query = self.selection.select("export");
        query = query.arg("path", path.into());
        query.execute(self.graphql_client.clone()).await
    }
    /// Writes the container as an OCI tarball to the destination file path on the host for the specified platform variants.
    /// Return true on success.
    /// It can also publishes platform variants.
    ///
    /// # Arguments
    ///
    /// * `path` - Host's destination path (e.g., "./tarball").
    /// Path can be relative to the engine's workdir or absolute.
    /// * `opt` - optional argument, see inner type for documentation, use <func>_opts to use
    pub async fn export_opts(
        &self,
        path: impl Into<String>,
        opts: ContainerExportOpts,
    ) -> Result<bool, DaggerError> {
        let mut query = self.selection.select("export");
        query = query.arg("path", path.into());
        if let Some(platform_variants) = opts.platform_variants {
            query = query.arg("platformVariants", platform_variants);
        }
        if let Some(forced_compression) = opts.forced_compression {
            query = query.arg_enum("forcedCompression", forced_compression);
        }
        if let Some(media_types) = opts.media_types {
            query = query.arg_enum("mediaTypes", media_types);
        }
        query.execute(self.graphql_client.clone()).await
    }
    /// Retrieves the list of exposed ports.
    /// This includes ports already exposed by the image, even if not
    /// explicitly added with dagger.
    pub fn exposed_ports(&self) -> Vec<Port> {
        let query = self.selection.select("exposedPorts");
        return vec![Port {
            proc: self.proc.clone(),
            selection: query,
            graphql_client: self.graphql_client.clone(),
        }];
    }
    /// Retrieves a file at the given path.
    /// Mounts are included.
    ///
    /// # Arguments
    ///
    /// * `path` - The path of the file to retrieve (e.g., "./README.md").
    pub fn file(&self, path: impl Into<String>) -> File {
        let mut query = self.selection.select("file");
        query = query.arg("path", path.into());
        return File {
            proc: self.proc.clone(),
            selection: query,
            graphql_client: self.graphql_client.clone(),
        };
    }
    /// Initializes this container from a pulled base image.
    ///
    /// # Arguments
    ///
    /// * `address` - Image's address from its registry.
    ///
    /// Formatted as [host]/[user]/[repo]:[tag] (e.g., "docker.io/dagger/dagger:main").
    pub fn from(&self, address: impl Into<String>) -> Container {
        let mut query = self.selection.select("from");
        query = query.arg("address", address.into());
        return Container {
            proc: self.proc.clone(),
            selection: query,
            graphql_client: self.graphql_client.clone(),
        };
    }
    /// A unique identifier for this container.
    pub async fn id(&self) -> Result<ContainerId, DaggerError> {
        let query = self.selection.select("id");
        query.execute(self.graphql_client.clone()).await
    }
    /// The unique image reference which can only be retrieved immediately after the 'Container.From' call.
    pub async fn image_ref(&self) -> Result<String, DaggerError> {
        let query = self.selection.select("imageRef");
        query.execute(self.graphql_client.clone()).await
    }
    /// Reads the container from an OCI tarball.
    /// NOTE: this involves unpacking the tarball to an OCI store on the host at
    /// $XDG_CACHE_DIR/dagger/oci. This directory can be removed whenever you like.
    ///
    /// # Arguments
    ///
    /// * `source` - File to read the container from.
    /// * `opt` - optional argument, see inner type for documentation, use <func>_opts to use
    pub fn import(&self, source: File) -> Container {
        let mut query = self.selection.select("import");
        query = query.arg_lazy(
            "source",
            Box::new(move || {
                let source = source.clone();
                Box::pin(async move { source.id().await.unwrap().quote() })
            }),
        );
        return Container {
            proc: self.proc.clone(),
            selection: query,
            graphql_client: self.graphql_client.clone(),
        };
    }
    /// Reads the container from an OCI tarball.
    /// NOTE: this involves unpacking the tarball to an OCI store on the host at
    /// $XDG_CACHE_DIR/dagger/oci. This directory can be removed whenever you like.
    ///
    /// # Arguments
    ///
    /// * `source` - File to read the container from.
    /// * `opt` - optional argument, see inner type for documentation, use <func>_opts to use
    pub fn import_opts<'a>(&self, source: File, opts: ContainerImportOpts<'a>) -> Container {
        let mut query = self.selection.select("import");
        query = query.arg_lazy(
            "source",
            Box::new(move || {
                let source = source.clone();
                Box::pin(async move { source.id().await.unwrap().quote() })
            }),
        );
        if let Some(tag) = opts.tag {
            query = query.arg("tag", tag);
        }
        return Container {
            proc: self.proc.clone(),
            selection: query,
            graphql_client: self.graphql_client.clone(),
        };
    }
    /// Retrieves the value of the specified label.
    pub async fn label(&self, name: impl Into<String>) -> Result<String, DaggerError> {
        let mut query = self.selection.select("label");
        query = query.arg("name", name.into());
        query.execute(self.graphql_client.clone()).await
    }
    /// Retrieves the list of labels passed to container.
    pub fn labels(&self) -> Vec<Label> {
        let query = self.selection.select("labels");
        return vec![Label {
            proc: self.proc.clone(),
            selection: query,
            graphql_client: self.graphql_client.clone(),
        }];
    }
    /// Retrieves the list of paths where a directory is mounted.
    pub async fn mounts(&self) -> Result<Vec<String>, DaggerError> {
        let query = self.selection.select("mounts");
        query.execute(self.graphql_client.clone()).await
    }
    /// Creates a named sub-pipeline
    ///
    /// # Arguments
    ///
    /// * `name` - Pipeline name.
    /// * `opt` - optional argument, see inner type for documentation, use <func>_opts to use
    pub fn pipeline(&self, name: impl Into<String>) -> Container {
        let mut query = self.selection.select("pipeline");
        query = query.arg("name", name.into());
        return Container {
            proc: self.proc.clone(),
            selection: query,
            graphql_client: self.graphql_client.clone(),
        };
    }
    /// Creates a named sub-pipeline
    ///
    /// # Arguments
    ///
    /// * `name` - Pipeline name.
    /// * `opt` - optional argument, see inner type for documentation, use <func>_opts to use
    pub fn pipeline_opts<'a>(
        &self,
        name: impl Into<String>,
        opts: ContainerPipelineOpts<'a>,
    ) -> Container {
        let mut query = self.selection.select("pipeline");
        query = query.arg("name", name.into());
        if let Some(description) = opts.description {
            query = query.arg("description", description);
        }
        if let Some(labels) = opts.labels {
            query = query.arg("labels", labels);
        }
        return Container {
            proc: self.proc.clone(),
            selection: query,
            graphql_client: self.graphql_client.clone(),
        };
    }
    /// The platform this container executes and publishes as.
    pub async fn platform(&self) -> Result<Platform, DaggerError> {
        let query = self.selection.select("platform");
        query.execute(self.graphql_client.clone()).await
    }
    /// Publishes this container as a new image to the specified address.
    /// Publish returns a fully qualified ref.
    /// It can also publish platform variants.
    ///
    /// # Arguments
    ///
    /// * `address` - Registry's address to publish the image to.
    ///
    /// Formatted as [host]/[user]/[repo]:[tag] (e.g. "docker.io/dagger/dagger:main").
    /// * `opt` - optional argument, see inner type for documentation, use <func>_opts to use
    pub async fn publish(&self, address: impl Into<String>) -> Result<String, DaggerError> {
        let mut query = self.selection.select("publish");
        query = query.arg("address", address.into());
        query.execute(self.graphql_client.clone()).await
    }
    /// Publishes this container as a new image to the specified address.
    /// Publish returns a fully qualified ref.
    /// It can also publish platform variants.
    ///
    /// # Arguments
    ///
    /// * `address` - Registry's address to publish the image to.
    ///
    /// Formatted as [host]/[user]/[repo]:[tag] (e.g. "docker.io/dagger/dagger:main").
    /// * `opt` - optional argument, see inner type for documentation, use <func>_opts to use
    pub async fn publish_opts(
        &self,
        address: impl Into<String>,
        opts: ContainerPublishOpts,
    ) -> Result<String, DaggerError> {
        let mut query = self.selection.select("publish");
        query = query.arg("address", address.into());
        if let Some(platform_variants) = opts.platform_variants {
            query = query.arg("platformVariants", platform_variants);
        }
        if let Some(forced_compression) = opts.forced_compression {
            query = query.arg_enum("forcedCompression", forced_compression);
        }
        if let Some(media_types) = opts.media_types {
            query = query.arg_enum("mediaTypes", media_types);
        }
        query.execute(self.graphql_client.clone()).await
    }
    /// Retrieves this container's root filesystem. Mounts are not included.
    pub fn rootfs(&self) -> Directory {
        let query = self.selection.select("rootfs");
        return Directory {
            proc: self.proc.clone(),
            selection: query,
            graphql_client: self.graphql_client.clone(),
        };
    }
    /// Return a websocket endpoint that, if connected to, will start the container with a TTY streamed
    /// over the websocket.
    /// Primarily intended for internal use with the dagger CLI.
    pub async fn shell_endpoint(&self) -> Result<String, DaggerError> {
        let query = self.selection.select("shellEndpoint");
        query.execute(self.graphql_client.clone()).await
    }
    /// The error stream of the last executed command.
    /// Will execute default command if none is set, or error if there's no default.
    pub async fn stderr(&self) -> Result<String, DaggerError> {
        let query = self.selection.select("stderr");
        query.execute(self.graphql_client.clone()).await
    }
    /// The output stream of the last executed command.
    /// Will execute default command if none is set, or error if there's no default.
    pub async fn stdout(&self) -> Result<String, DaggerError> {
        let query = self.selection.select("stdout");
        query.execute(self.graphql_client.clone()).await
    }
    /// Forces evaluation of the pipeline in the engine.
    /// It doesn't run the default command if no exec has been set.
    pub async fn sync(&self) -> Result<ContainerId, DaggerError> {
        let query = self.selection.select("sync");
        query.execute(self.graphql_client.clone()).await
    }
    /// Retrieves the user to be set for all commands.
    pub async fn user(&self) -> Result<String, DaggerError> {
        let query = self.selection.select("user");
        query.execute(self.graphql_client.clone()).await
    }
    /// Configures default arguments for future commands.
    ///
    /// # Arguments
    ///
    /// * `opt` - optional argument, see inner type for documentation, use <func>_opts to use
    pub fn with_default_args(&self) -> Container {
        let query = self.selection.select("withDefaultArgs");
        return Container {
            proc: self.proc.clone(),
            selection: query,
            graphql_client: self.graphql_client.clone(),
        };
    }
    /// Configures default arguments for future commands.
    ///
    /// # Arguments
    ///
    /// * `opt` - optional argument, see inner type for documentation, use <func>_opts to use
    pub fn with_default_args_opts<'a>(&self, opts: ContainerWithDefaultArgsOpts<'a>) -> Container {
        let mut query = self.selection.select("withDefaultArgs");
        if let Some(args) = opts.args {
            query = query.arg("args", args);
        }
        return Container {
            proc: self.proc.clone(),
            selection: query,
            graphql_client: self.graphql_client.clone(),
        };
    }
    /// Retrieves this container plus a directory written at the given path.
    ///
    /// # Arguments
    ///
    /// * `path` - Location of the written directory (e.g., "/tmp/directory").
    /// * `directory` - Identifier of the directory to write
    /// * `opt` - optional argument, see inner type for documentation, use <func>_opts to use
    pub fn with_directory(&self, path: impl Into<String>, directory: Directory) -> Container {
        let mut query = self.selection.select("withDirectory");
        query = query.arg("path", path.into());
        query = query.arg_lazy(
            "directory",
            Box::new(move || {
                let directory = directory.clone();
                Box::pin(async move { directory.id().await.unwrap().quote() })
            }),
        );
        return Container {
            proc: self.proc.clone(),
            selection: query,
            graphql_client: self.graphql_client.clone(),
        };
    }
    /// Retrieves this container plus a directory written at the given path.
    ///
    /// # Arguments
    ///
    /// * `path` - Location of the written directory (e.g., "/tmp/directory").
    /// * `directory` - Identifier of the directory to write
    /// * `opt` - optional argument, see inner type for documentation, use <func>_opts to use
    pub fn with_directory_opts<'a>(
        &self,
        path: impl Into<String>,
        directory: Directory,
        opts: ContainerWithDirectoryOpts<'a>,
    ) -> Container {
        let mut query = self.selection.select("withDirectory");
        query = query.arg("path", path.into());
        query = query.arg_lazy(
            "directory",
            Box::new(move || {
                let directory = directory.clone();
                Box::pin(async move { directory.id().await.unwrap().quote() })
            }),
        );
        if let Some(exclude) = opts.exclude {
            query = query.arg("exclude", exclude);
        }
        if let Some(include) = opts.include {
            query = query.arg("include", include);
        }
        if let Some(owner) = opts.owner {
            query = query.arg("owner", owner);
        }
        return Container {
            proc: self.proc.clone(),
            selection: query,
            graphql_client: self.graphql_client.clone(),
        };
    }
    /// Retrieves this container but with a different command entrypoint.
    ///
    /// # Arguments
    ///
    /// * `args` - Entrypoint to use for future executions (e.g., ["go", "run"]).
    pub fn with_entrypoint(&self, args: Vec<impl Into<String>>) -> Container {
        let mut query = self.selection.select("withEntrypoint");
        query = query.arg(
            "args",
            args.into_iter().map(|i| i.into()).collect::<Vec<String>>(),
        );
        return Container {
            proc: self.proc.clone(),
            selection: query,
            graphql_client: self.graphql_client.clone(),
        };
    }
    /// Retrieves this container plus the given environment variable.
    ///
    /// # Arguments
    ///
    /// * `name` - The name of the environment variable (e.g., "HOST").
    /// * `value` - The value of the environment variable. (e.g., "localhost").
    /// * `opt` - optional argument, see inner type for documentation, use <func>_opts to use
    pub fn with_env_variable(
        &self,
        name: impl Into<String>,
        value: impl Into<String>,
    ) -> Container {
        let mut query = self.selection.select("withEnvVariable");
        query = query.arg("name", name.into());
        query = query.arg("value", value.into());
        return Container {
            proc: self.proc.clone(),
            selection: query,
            graphql_client: self.graphql_client.clone(),
        };
    }
    /// Retrieves this container plus the given environment variable.
    ///
    /// # Arguments
    ///
    /// * `name` - The name of the environment variable (e.g., "HOST").
    /// * `value` - The value of the environment variable. (e.g., "localhost").
    /// * `opt` - optional argument, see inner type for documentation, use <func>_opts to use
    pub fn with_env_variable_opts(
        &self,
        name: impl Into<String>,
        value: impl Into<String>,
        opts: ContainerWithEnvVariableOpts,
    ) -> Container {
        let mut query = self.selection.select("withEnvVariable");
        query = query.arg("name", name.into());
        query = query.arg("value", value.into());
        if let Some(expand) = opts.expand {
            query = query.arg("expand", expand);
        }
        return Container {
            proc: self.proc.clone(),
            selection: query,
            graphql_client: self.graphql_client.clone(),
        };
    }
    /// Retrieves this container after executing the specified command inside it.
    ///
    /// # Arguments
    ///
    /// * `args` - Command to run instead of the container's default command (e.g., ["run", "main.go"]).
    ///
    /// If empty, the container's default command is used.
    /// * `opt` - optional argument, see inner type for documentation, use <func>_opts to use
    pub fn with_exec(&self, args: Vec<impl Into<String>>) -> Container {
        let mut query = self.selection.select("withExec");
        query = query.arg(
            "args",
            args.into_iter().map(|i| i.into()).collect::<Vec<String>>(),
        );
        return Container {
            proc: self.proc.clone(),
            selection: query,
            graphql_client: self.graphql_client.clone(),
        };
    }
    /// Retrieves this container after executing the specified command inside it.
    ///
    /// # Arguments
    ///
    /// * `args` - Command to run instead of the container's default command (e.g., ["run", "main.go"]).
    ///
    /// If empty, the container's default command is used.
    /// * `opt` - optional argument, see inner type for documentation, use <func>_opts to use
    pub fn with_exec_opts<'a>(
        &self,
        args: Vec<impl Into<String>>,
        opts: ContainerWithExecOpts<'a>,
    ) -> Container {
        let mut query = self.selection.select("withExec");
        query = query.arg(
            "args",
            args.into_iter().map(|i| i.into()).collect::<Vec<String>>(),
        );
        if let Some(skip_entrypoint) = opts.skip_entrypoint {
            query = query.arg("skipEntrypoint", skip_entrypoint);
        }
        if let Some(stdin) = opts.stdin {
            query = query.arg("stdin", stdin);
        }
        if let Some(redirect_stdout) = opts.redirect_stdout {
            query = query.arg("redirectStdout", redirect_stdout);
        }
        if let Some(redirect_stderr) = opts.redirect_stderr {
            query = query.arg("redirectStderr", redirect_stderr);
        }
        if let Some(experimental_privileged_nesting) = opts.experimental_privileged_nesting {
            query = query.arg(
                "experimentalPrivilegedNesting",
                experimental_privileged_nesting,
            );
        }
        if let Some(insecure_root_capabilities) = opts.insecure_root_capabilities {
            query = query.arg("insecureRootCapabilities", insecure_root_capabilities);
        }
        return Container {
            proc: self.proc.clone(),
            selection: query,
            graphql_client: self.graphql_client.clone(),
        };
    }
    /// Expose a network port.
    /// Exposed ports serve two purposes:
    /// - For health checks and introspection, when running services
    /// - For setting the EXPOSE OCI field when publishing the container
    ///
    /// # Arguments
    ///
    /// * `port` - Port number to expose
    /// * `opt` - optional argument, see inner type for documentation, use <func>_opts to use
    pub fn with_exposed_port(&self, port: isize) -> Container {
        let mut query = self.selection.select("withExposedPort");
        query = query.arg("port", port);
        return Container {
            proc: self.proc.clone(),
            selection: query,
            graphql_client: self.graphql_client.clone(),
        };
    }
    /// Expose a network port.
    /// Exposed ports serve two purposes:
    /// - For health checks and introspection, when running services
    /// - For setting the EXPOSE OCI field when publishing the container
    ///
    /// # Arguments
    ///
    /// * `port` - Port number to expose
    /// * `opt` - optional argument, see inner type for documentation, use <func>_opts to use
    pub fn with_exposed_port_opts<'a>(
        &self,
        port: isize,
        opts: ContainerWithExposedPortOpts<'a>,
    ) -> Container {
        let mut query = self.selection.select("withExposedPort");
        query = query.arg("port", port);
        if let Some(protocol) = opts.protocol {
            query = query.arg_enum("protocol", protocol);
        }
        if let Some(description) = opts.description {
            query = query.arg("description", description);
        }
        return Container {
            proc: self.proc.clone(),
            selection: query,
            graphql_client: self.graphql_client.clone(),
        };
    }
    /// Retrieves this container plus the contents of the given file copied to the given path.
    ///
    /// # Arguments
    ///
    /// * `path` - Location of the copied file (e.g., "/tmp/file.txt").
    /// * `source` - Identifier of the file to copy.
    /// * `opt` - optional argument, see inner type for documentation, use <func>_opts to use
    pub fn with_file(&self, path: impl Into<String>, source: File) -> Container {
        let mut query = self.selection.select("withFile");
        query = query.arg("path", path.into());
        query = query.arg_lazy(
            "source",
            Box::new(move || {
                let source = source.clone();
                Box::pin(async move { source.id().await.unwrap().quote() })
            }),
        );
        return Container {
            proc: self.proc.clone(),
            selection: query,
            graphql_client: self.graphql_client.clone(),
        };
    }
    /// Retrieves this container plus the contents of the given file copied to the given path.
    ///
    /// # Arguments
    ///
    /// * `path` - Location of the copied file (e.g., "/tmp/file.txt").
    /// * `source` - Identifier of the file to copy.
    /// * `opt` - optional argument, see inner type for documentation, use <func>_opts to use
    pub fn with_file_opts<'a>(
        &self,
        path: impl Into<String>,
        source: File,
        opts: ContainerWithFileOpts<'a>,
    ) -> Container {
        let mut query = self.selection.select("withFile");
        query = query.arg("path", path.into());
        query = query.arg_lazy(
            "source",
            Box::new(move || {
                let source = source.clone();
                Box::pin(async move { source.id().await.unwrap().quote() })
            }),
        );
        if let Some(permissions) = opts.permissions {
            query = query.arg("permissions", permissions);
        }
        if let Some(owner) = opts.owner {
            query = query.arg("owner", owner);
        }
        return Container {
            proc: self.proc.clone(),
            selection: query,
            graphql_client: self.graphql_client.clone(),
        };
    }
    /// Indicate that subsequent operations should be featured more prominently in
    /// the UI.
    pub fn with_focus(&self) -> Container {
        let query = self.selection.select("withFocus");
        return Container {
            proc: self.proc.clone(),
            selection: query,
            graphql_client: self.graphql_client.clone(),
        };
    }
    /// Retrieves this container plus the given label.
    ///
    /// # Arguments
    ///
    /// * `name` - The name of the label (e.g., "org.opencontainers.artifact.created").
    /// * `value` - The value of the label (e.g., "2023-01-01T00:00:00Z").
    pub fn with_label(&self, name: impl Into<String>, value: impl Into<String>) -> Container {
        let mut query = self.selection.select("withLabel");
        query = query.arg("name", name.into());
        query = query.arg("value", value.into());
        return Container {
            proc: self.proc.clone(),
            selection: query,
            graphql_client: self.graphql_client.clone(),
        };
    }
    /// Retrieves this container plus a cache volume mounted at the given path.
    ///
    /// # Arguments
    ///
    /// * `path` - Location of the cache directory (e.g., "/cache/node_modules").
    /// * `cache` - Identifier of the cache volume to mount.
    /// * `opt` - optional argument, see inner type for documentation, use <func>_opts to use
    pub fn with_mounted_cache(&self, path: impl Into<String>, cache: CacheVolume) -> Container {
        let mut query = self.selection.select("withMountedCache");
        query = query.arg("path", path.into());
        query = query.arg_lazy(
            "cache",
            Box::new(move || {
                let cache = cache.clone();
                Box::pin(async move { cache.id().await.unwrap().quote() })
            }),
        );
        return Container {
            proc: self.proc.clone(),
            selection: query,
            graphql_client: self.graphql_client.clone(),
        };
    }
    /// Retrieves this container plus a cache volume mounted at the given path.
    ///
    /// # Arguments
    ///
    /// * `path` - Location of the cache directory (e.g., "/cache/node_modules").
    /// * `cache` - Identifier of the cache volume to mount.
    /// * `opt` - optional argument, see inner type for documentation, use <func>_opts to use
    pub fn with_mounted_cache_opts<'a>(
        &self,
        path: impl Into<String>,
        cache: CacheVolume,
        opts: ContainerWithMountedCacheOpts<'a>,
    ) -> Container {
        let mut query = self.selection.select("withMountedCache");
        query = query.arg("path", path.into());
        query = query.arg_lazy(
            "cache",
            Box::new(move || {
                let cache = cache.clone();
                Box::pin(async move { cache.id().await.unwrap().quote() })
            }),
        );
        if let Some(source) = opts.source {
            query = query.arg("source", source);
        }
        if let Some(sharing) = opts.sharing {
            query = query.arg_enum("sharing", sharing);
        }
        if let Some(owner) = opts.owner {
            query = query.arg("owner", owner);
        }
        return Container {
            proc: self.proc.clone(),
            selection: query,
            graphql_client: self.graphql_client.clone(),
        };
    }
    /// Retrieves this container plus a directory mounted at the given path.
    ///
    /// # Arguments
    ///
    /// * `path` - Location of the mounted directory (e.g., "/mnt/directory").
    /// * `source` - Identifier of the mounted directory.
    /// * `opt` - optional argument, see inner type for documentation, use <func>_opts to use
    pub fn with_mounted_directory(&self, path: impl Into<String>, source: Directory) -> Container {
        let mut query = self.selection.select("withMountedDirectory");
        query = query.arg("path", path.into());
        query = query.arg_lazy(
            "source",
            Box::new(move || {
                let source = source.clone();
                Box::pin(async move { source.id().await.unwrap().quote() })
            }),
        );
        return Container {
            proc: self.proc.clone(),
            selection: query,
            graphql_client: self.graphql_client.clone(),
        };
    }
    /// Retrieves this container plus a directory mounted at the given path.
    ///
    /// # Arguments
    ///
    /// * `path` - Location of the mounted directory (e.g., "/mnt/directory").
    /// * `source` - Identifier of the mounted directory.
    /// * `opt` - optional argument, see inner type for documentation, use <func>_opts to use
    pub fn with_mounted_directory_opts<'a>(
        &self,
        path: impl Into<String>,
        source: Directory,
        opts: ContainerWithMountedDirectoryOpts<'a>,
    ) -> Container {
        let mut query = self.selection.select("withMountedDirectory");
        query = query.arg("path", path.into());
        query = query.arg_lazy(
            "source",
            Box::new(move || {
                let source = source.clone();
                Box::pin(async move { source.id().await.unwrap().quote() })
            }),
        );
        if let Some(owner) = opts.owner {
            query = query.arg("owner", owner);
        }
        return Container {
            proc: self.proc.clone(),
            selection: query,
            graphql_client: self.graphql_client.clone(),
        };
    }
    /// Retrieves this container plus a file mounted at the given path.
    ///
    /// # Arguments
    ///
    /// * `path` - Location of the mounted file (e.g., "/tmp/file.txt").
    /// * `source` - Identifier of the mounted file.
    /// * `opt` - optional argument, see inner type for documentation, use <func>_opts to use
    pub fn with_mounted_file(&self, path: impl Into<String>, source: File) -> Container {
        let mut query = self.selection.select("withMountedFile");
        query = query.arg("path", path.into());
        query = query.arg_lazy(
            "source",
            Box::new(move || {
                let source = source.clone();
                Box::pin(async move { source.id().await.unwrap().quote() })
            }),
        );
        return Container {
            proc: self.proc.clone(),
            selection: query,
            graphql_client: self.graphql_client.clone(),
        };
    }
    /// Retrieves this container plus a file mounted at the given path.
    ///
    /// # Arguments
    ///
    /// * `path` - Location of the mounted file (e.g., "/tmp/file.txt").
    /// * `source` - Identifier of the mounted file.
    /// * `opt` - optional argument, see inner type for documentation, use <func>_opts to use
    pub fn with_mounted_file_opts<'a>(
        &self,
        path: impl Into<String>,
        source: File,
        opts: ContainerWithMountedFileOpts<'a>,
    ) -> Container {
        let mut query = self.selection.select("withMountedFile");
        query = query.arg("path", path.into());
        query = query.arg_lazy(
            "source",
            Box::new(move || {
                let source = source.clone();
                Box::pin(async move { source.id().await.unwrap().quote() })
            }),
        );
        if let Some(owner) = opts.owner {
            query = query.arg("owner", owner);
        }
        return Container {
            proc: self.proc.clone(),
            selection: query,
            graphql_client: self.graphql_client.clone(),
        };
    }
    /// Retrieves this container plus a secret mounted into a file at the given path.
    ///
    /// # Arguments
    ///
    /// * `path` - Location of the secret file (e.g., "/tmp/secret.txt").
    /// * `source` - Identifier of the secret to mount.
    /// * `opt` - optional argument, see inner type for documentation, use <func>_opts to use
    pub fn with_mounted_secret(&self, path: impl Into<String>, source: Secret) -> Container {
        let mut query = self.selection.select("withMountedSecret");
        query = query.arg("path", path.into());
        query = query.arg_lazy(
            "source",
            Box::new(move || {
                let source = source.clone();
                Box::pin(async move { source.id().await.unwrap().quote() })
            }),
        );
        return Container {
            proc: self.proc.clone(),
            selection: query,
            graphql_client: self.graphql_client.clone(),
        };
    }
    /// Retrieves this container plus a secret mounted into a file at the given path.
    ///
    /// # Arguments
    ///
    /// * `path` - Location of the secret file (e.g., "/tmp/secret.txt").
    /// * `source` - Identifier of the secret to mount.
    /// * `opt` - optional argument, see inner type for documentation, use <func>_opts to use
    pub fn with_mounted_secret_opts<'a>(
        &self,
        path: impl Into<String>,
        source: Secret,
        opts: ContainerWithMountedSecretOpts<'a>,
    ) -> Container {
        let mut query = self.selection.select("withMountedSecret");
        query = query.arg("path", path.into());
        query = query.arg_lazy(
            "source",
            Box::new(move || {
                let source = source.clone();
                Box::pin(async move { source.id().await.unwrap().quote() })
            }),
        );
        if let Some(owner) = opts.owner {
            query = query.arg("owner", owner);
        }
        if let Some(mode) = opts.mode {
            query = query.arg("mode", mode);
        }
        return Container {
            proc: self.proc.clone(),
            selection: query,
            graphql_client: self.graphql_client.clone(),
        };
    }
    /// Retrieves this container plus a temporary directory mounted at the given path.
    ///
    /// # Arguments
    ///
    /// * `path` - Location of the temporary directory (e.g., "/tmp/temp_dir").
    pub fn with_mounted_temp(&self, path: impl Into<String>) -> Container {
        let mut query = self.selection.select("withMountedTemp");
        query = query.arg("path", path.into());
        return Container {
            proc: self.proc.clone(),
            selection: query,
            graphql_client: self.graphql_client.clone(),
        };
    }
    /// Retrieves this container plus a new file written at the given path.
    ///
    /// # Arguments
    ///
    /// * `path` - Location of the written file (e.g., "/tmp/file.txt").
    /// * `opt` - optional argument, see inner type for documentation, use <func>_opts to use
    pub fn with_new_file(&self, path: impl Into<String>) -> Container {
        let mut query = self.selection.select("withNewFile");
        query = query.arg("path", path.into());
        return Container {
            proc: self.proc.clone(),
            selection: query,
            graphql_client: self.graphql_client.clone(),
        };
    }
    /// Retrieves this container plus a new file written at the given path.
    ///
    /// # Arguments
    ///
    /// * `path` - Location of the written file (e.g., "/tmp/file.txt").
    /// * `opt` - optional argument, see inner type for documentation, use <func>_opts to use
    pub fn with_new_file_opts<'a>(
        &self,
        path: impl Into<String>,
        opts: ContainerWithNewFileOpts<'a>,
    ) -> Container {
        let mut query = self.selection.select("withNewFile");
        query = query.arg("path", path.into());
        if let Some(contents) = opts.contents {
            query = query.arg("contents", contents);
        }
        if let Some(permissions) = opts.permissions {
            query = query.arg("permissions", permissions);
        }
        if let Some(owner) = opts.owner {
            query = query.arg("owner", owner);
        }
        return Container {
            proc: self.proc.clone(),
            selection: query,
            graphql_client: self.graphql_client.clone(),
        };
    }
    /// Retrieves this container with a registry authentication for a given address.
    ///
    /// # Arguments
    ///
    /// * `address` - Registry's address to bind the authentication to.
    /// Formatted as [host]/[user]/[repo]:[tag] (e.g. docker.io/dagger/dagger:main).
    /// * `username` - The username of the registry's account (e.g., "Dagger").
    /// * `secret` - The API key, password or token to authenticate to this registry.
    pub fn with_registry_auth(
        &self,
        address: impl Into<String>,
        username: impl Into<String>,
        secret: Secret,
    ) -> Container {
        let mut query = self.selection.select("withRegistryAuth");
        query = query.arg("address", address.into());
        query = query.arg("username", username.into());
        query = query.arg_lazy(
            "secret",
            Box::new(move || {
                let secret = secret.clone();
                Box::pin(async move { secret.id().await.unwrap().quote() })
            }),
        );
        return Container {
            proc: self.proc.clone(),
            selection: query,
            graphql_client: self.graphql_client.clone(),
        };
    }
    /// Initializes this container from this DirectoryID.
    pub fn with_rootfs(&self, directory: Directory) -> Container {
        let mut query = self.selection.select("withRootfs");
        query = query.arg_lazy(
            "directory",
            Box::new(move || {
                let directory = directory.clone();
                Box::pin(async move { directory.id().await.unwrap().quote() })
            }),
        );
        return Container {
            proc: self.proc.clone(),
            selection: query,
            graphql_client: self.graphql_client.clone(),
        };
    }
    /// Retrieves this container plus an env variable containing the given secret.
    ///
    /// # Arguments
    ///
    /// * `name` - The name of the secret variable (e.g., "API_SECRET").
    /// * `secret` - The identifier of the secret value.
    pub fn with_secret_variable(&self, name: impl Into<String>, secret: Secret) -> Container {
        let mut query = self.selection.select("withSecretVariable");
        query = query.arg("name", name.into());
        query = query.arg_lazy(
            "secret",
            Box::new(move || {
                let secret = secret.clone();
                Box::pin(async move { secret.id().await.unwrap().quote() })
            }),
        );
        return Container {
            proc: self.proc.clone(),
            selection: query,
            graphql_client: self.graphql_client.clone(),
        };
    }
    /// Establish a runtime dependency on a service.
    /// The service will be started automatically when needed and detached when it is
    /// no longer needed, executing the default command if none is set.
    /// The service will be reachable from the container via the provided hostname alias.
    /// The service dependency will also convey to any files or directories produced by the container.
    ///
    /// # Arguments
    ///
    /// * `alias` - A name that can be used to reach the service from the container
    /// * `service` - Identifier of the service container
    pub fn with_service_binding(&self, alias: impl Into<String>, service: Service) -> Container {
        let mut query = self.selection.select("withServiceBinding");
        query = query.arg("alias", alias.into());
        query = query.arg_lazy(
            "service",
            Box::new(move || {
                let service = service.clone();
                Box::pin(async move { service.id().await.unwrap().quote() })
            }),
        );
        return Container {
            proc: self.proc.clone(),
            selection: query,
            graphql_client: self.graphql_client.clone(),
        };
    }
    /// Retrieves this container plus a socket forwarded to the given Unix socket path.
    ///
    /// # Arguments
    ///
    /// * `path` - Location of the forwarded Unix socket (e.g., "/tmp/socket").
    /// * `source` - Identifier of the socket to forward.
    /// * `opt` - optional argument, see inner type for documentation, use <func>_opts to use
    pub fn with_unix_socket(&self, path: impl Into<String>, source: Socket) -> Container {
        let mut query = self.selection.select("withUnixSocket");
        query = query.arg("path", path.into());
        query = query.arg_lazy(
            "source",
            Box::new(move || {
                let source = source.clone();
                Box::pin(async move { source.id().await.unwrap().quote() })
            }),
        );
        return Container {
            proc: self.proc.clone(),
            selection: query,
            graphql_client: self.graphql_client.clone(),
        };
    }
    /// Retrieves this container plus a socket forwarded to the given Unix socket path.
    ///
    /// # Arguments
    ///
    /// * `path` - Location of the forwarded Unix socket (e.g., "/tmp/socket").
    /// * `source` - Identifier of the socket to forward.
    /// * `opt` - optional argument, see inner type for documentation, use <func>_opts to use
    pub fn with_unix_socket_opts<'a>(
        &self,
        path: impl Into<String>,
        source: Socket,
        opts: ContainerWithUnixSocketOpts<'a>,
    ) -> Container {
        let mut query = self.selection.select("withUnixSocket");
        query = query.arg("path", path.into());
        query = query.arg_lazy(
            "source",
            Box::new(move || {
                let source = source.clone();
                Box::pin(async move { source.id().await.unwrap().quote() })
            }),
        );
        if let Some(owner) = opts.owner {
            query = query.arg("owner", owner);
        }
        return Container {
            proc: self.proc.clone(),
            selection: query,
            graphql_client: self.graphql_client.clone(),
        };
    }
    /// Retrieves this container with a different command user.
    ///
    /// # Arguments
    ///
    /// * `name` - The user to set (e.g., "root").
    pub fn with_user(&self, name: impl Into<String>) -> Container {
        let mut query = self.selection.select("withUser");
        query = query.arg("name", name.into());
        return Container {
            proc: self.proc.clone(),
            selection: query,
            graphql_client: self.graphql_client.clone(),
        };
    }
    /// Retrieves this container with a different working directory.
    ///
    /// # Arguments
    ///
    /// * `path` - The path to set as the working directory (e.g., "/app").
    pub fn with_workdir(&self, path: impl Into<String>) -> Container {
        let mut query = self.selection.select("withWorkdir");
        query = query.arg("path", path.into());
        return Container {
            proc: self.proc.clone(),
            selection: query,
            graphql_client: self.graphql_client.clone(),
        };
    }
    /// Retrieves this container minus the given environment variable.
    ///
    /// # Arguments
    ///
    /// * `name` - The name of the environment variable (e.g., "HOST").
    pub fn without_env_variable(&self, name: impl Into<String>) -> Container {
        let mut query = self.selection.select("withoutEnvVariable");
        query = query.arg("name", name.into());
        return Container {
            proc: self.proc.clone(),
            selection: query,
            graphql_client: self.graphql_client.clone(),
        };
    }
    /// Unexpose a previously exposed port.
    ///
    /// # Arguments
    ///
    /// * `port` - Port number to unexpose
    /// * `opt` - optional argument, see inner type for documentation, use <func>_opts to use
    pub fn without_exposed_port(&self, port: isize) -> Container {
        let mut query = self.selection.select("withoutExposedPort");
        query = query.arg("port", port);
        return Container {
            proc: self.proc.clone(),
            selection: query,
            graphql_client: self.graphql_client.clone(),
        };
    }
    /// Unexpose a previously exposed port.
    ///
    /// # Arguments
    ///
    /// * `port` - Port number to unexpose
    /// * `opt` - optional argument, see inner type for documentation, use <func>_opts to use
    pub fn without_exposed_port_opts(
        &self,
        port: isize,
        opts: ContainerWithoutExposedPortOpts,
    ) -> Container {
        let mut query = self.selection.select("withoutExposedPort");
        query = query.arg("port", port);
        if let Some(protocol) = opts.protocol {
            query = query.arg_enum("protocol", protocol);
        }
        return Container {
            proc: self.proc.clone(),
            selection: query,
            graphql_client: self.graphql_client.clone(),
        };
    }
    /// Indicate that subsequent operations should not be featured more prominently
    /// in the UI.
    /// This is the initial state of all containers.
    pub fn without_focus(&self) -> Container {
        let query = self.selection.select("withoutFocus");
        return Container {
            proc: self.proc.clone(),
            selection: query,
            graphql_client: self.graphql_client.clone(),
        };
    }
    /// Retrieves this container minus the given environment label.
    ///
    /// # Arguments
    ///
    /// * `name` - The name of the label to remove (e.g., "org.opencontainers.artifact.created").
    pub fn without_label(&self, name: impl Into<String>) -> Container {
        let mut query = self.selection.select("withoutLabel");
        query = query.arg("name", name.into());
        return Container {
            proc: self.proc.clone(),
            selection: query,
            graphql_client: self.graphql_client.clone(),
        };
    }
    /// Retrieves this container after unmounting everything at the given path.
    ///
    /// # Arguments
    ///
    /// * `path` - Location of the cache directory (e.g., "/cache/node_modules").
    pub fn without_mount(&self, path: impl Into<String>) -> Container {
        let mut query = self.selection.select("withoutMount");
        query = query.arg("path", path.into());
        return Container {
            proc: self.proc.clone(),
            selection: query,
            graphql_client: self.graphql_client.clone(),
        };
    }
    /// Retrieves this container without the registry authentication of a given address.
    ///
    /// # Arguments
    ///
    /// * `address` - Registry's address to remove the authentication from.
    /// Formatted as [host]/[user]/[repo]:[tag] (e.g. docker.io/dagger/dagger:main).
    pub fn without_registry_auth(&self, address: impl Into<String>) -> Container {
        let mut query = self.selection.select("withoutRegistryAuth");
        query = query.arg("address", address.into());
        return Container {
            proc: self.proc.clone(),
            selection: query,
            graphql_client: self.graphql_client.clone(),
        };
    }
    /// Retrieves this container with a previously added Unix socket removed.
    ///
    /// # Arguments
    ///
    /// * `path` - Location of the socket to remove (e.g., "/tmp/socket").
    pub fn without_unix_socket(&self, path: impl Into<String>) -> Container {
        let mut query = self.selection.select("withoutUnixSocket");
        query = query.arg("path", path.into());
        return Container {
            proc: self.proc.clone(),
            selection: query,
            graphql_client: self.graphql_client.clone(),
        };
    }
    /// Retrieves the working directory for all commands.
    pub async fn workdir(&self) -> Result<String, DaggerError> {
        let query = self.selection.select("workdir");
        query.execute(self.graphql_client.clone()).await
    }
}
#[derive(Clone)]
pub struct Directory {
    pub proc: Option<Arc<Child>>,
    pub selection: Selection,
    pub graphql_client: DynGraphQLClient,
}
#[derive(Builder, Debug, PartialEq)]
pub struct DirectoryAsModuleOpts<'a> {
    /// An optional subpath of the directory which contains the module's source
    /// code.
    /// This is needed when the module code is in a subdirectory but requires
    /// parent directories to be loaded in order to execute. For example, the
    /// module source code may need a go.mod, project.toml, package.json, etc. file
    /// from a parent directory.
    /// If not set, the module source code is loaded from the root of the
    /// directory.
    #[builder(setter(into, strip_option), default)]
    pub source_subpath: Option<&'a str>,
}
#[derive(Builder, Debug, PartialEq)]
pub struct DirectoryDockerBuildOpts<'a> {
    /// Build arguments to use in the build.
    #[builder(setter(into, strip_option), default)]
    pub build_args: Option<Vec<BuildArg>>,
    /// Path to the Dockerfile to use (e.g., "frontend.Dockerfile").
    /// Defaults: './Dockerfile'.
    #[builder(setter(into, strip_option), default)]
    pub dockerfile: Option<&'a str>,
    /// The platform to build.
    #[builder(setter(into, strip_option), default)]
    pub platform: Option<Platform>,
    /// Secrets to pass to the build.
    /// They will be mounted at /run/secrets/[secret-name].
    #[builder(setter(into, strip_option), default)]
    pub secrets: Option<Vec<SecretId>>,
    /// Target build stage to build.
    #[builder(setter(into, strip_option), default)]
    pub target: Option<&'a str>,
}
#[derive(Builder, Debug, PartialEq)]
pub struct DirectoryEntriesOpts<'a> {
    /// Location of the directory to look at (e.g., "/src").
    #[builder(setter(into, strip_option), default)]
    pub path: Option<&'a str>,
}
#[derive(Builder, Debug, PartialEq)]
pub struct DirectoryPipelineOpts<'a> {
    /// Pipeline description.
    #[builder(setter(into, strip_option), default)]
    pub description: Option<&'a str>,
    /// Pipeline labels.
    #[builder(setter(into, strip_option), default)]
    pub labels: Option<Vec<PipelineLabel>>,
}
#[derive(Builder, Debug, PartialEq)]
pub struct DirectoryWithDirectoryOpts<'a> {
    /// Exclude artifacts that match the given pattern (e.g., ["node_modules/", ".git*"]).
    #[builder(setter(into, strip_option), default)]
    pub exclude: Option<Vec<&'a str>>,
    /// Include only artifacts that match the given pattern (e.g., ["app/", "package.*"]).
    #[builder(setter(into, strip_option), default)]
    pub include: Option<Vec<&'a str>>,
}
#[derive(Builder, Debug, PartialEq)]
pub struct DirectoryWithFileOpts {
    /// Permission given to the copied file (e.g., 0600).
    /// Default: 0644.
    #[builder(setter(into, strip_option), default)]
    pub permissions: Option<isize>,
}
#[derive(Builder, Debug, PartialEq)]
pub struct DirectoryWithNewDirectoryOpts {
    /// Permission granted to the created directory (e.g., 0777).
    /// Default: 0755.
    #[builder(setter(into, strip_option), default)]
    pub permissions: Option<isize>,
}
#[derive(Builder, Debug, PartialEq)]
pub struct DirectoryWithNewFileOpts {
    /// Permission given to the copied file (e.g., 0600).
    /// Default: 0644.
    #[builder(setter(into, strip_option), default)]
    pub permissions: Option<isize>,
}
impl Directory {
    /// Load the directory as a Dagger module
    ///
    /// # Arguments
    ///
    /// * `opt` - optional argument, see inner type for documentation, use <func>_opts to use
    pub fn as_module(&self) -> Module {
        let query = self.selection.select("asModule");
        return Module {
            proc: self.proc.clone(),
            selection: query,
            graphql_client: self.graphql_client.clone(),
        };
    }
    /// Load the directory as a Dagger module
    ///
    /// # Arguments
    ///
    /// * `opt` - optional argument, see inner type for documentation, use <func>_opts to use
    pub fn as_module_opts<'a>(&self, opts: DirectoryAsModuleOpts<'a>) -> Module {
        let mut query = self.selection.select("asModule");
        if let Some(source_subpath) = opts.source_subpath {
            query = query.arg("sourceSubpath", source_subpath);
        }
        return Module {
            proc: self.proc.clone(),
            selection: query,
            graphql_client: self.graphql_client.clone(),
        };
    }
    /// Gets the difference between this directory and an another directory.
    ///
    /// # Arguments
    ///
    /// * `other` - Identifier of the directory to compare.
    pub fn diff(&self, other: Directory) -> Directory {
        let mut query = self.selection.select("diff");
        query = query.arg_lazy(
            "other",
            Box::new(move || {
                let other = other.clone();
                Box::pin(async move { other.id().await.unwrap().quote() })
            }),
        );
        return Directory {
            proc: self.proc.clone(),
            selection: query,
            graphql_client: self.graphql_client.clone(),
        };
    }
    /// Retrieves a directory at the given path.
    ///
    /// # Arguments
    ///
    /// * `path` - Location of the directory to retrieve (e.g., "/src").
    pub fn directory(&self, path: impl Into<String>) -> Directory {
        let mut query = self.selection.select("directory");
        query = query.arg("path", path.into());
        return Directory {
            proc: self.proc.clone(),
            selection: query,
            graphql_client: self.graphql_client.clone(),
        };
    }
    /// Builds a new Docker container from this directory.
    ///
    /// # Arguments
    ///
    /// * `opt` - optional argument, see inner type for documentation, use <func>_opts to use
    pub fn docker_build(&self) -> Container {
        let query = self.selection.select("dockerBuild");
        return Container {
            proc: self.proc.clone(),
            selection: query,
            graphql_client: self.graphql_client.clone(),
        };
    }
    /// Builds a new Docker container from this directory.
    ///
    /// # Arguments
    ///
    /// * `opt` - optional argument, see inner type for documentation, use <func>_opts to use
    pub fn docker_build_opts<'a>(&self, opts: DirectoryDockerBuildOpts<'a>) -> Container {
        let mut query = self.selection.select("dockerBuild");
        if let Some(dockerfile) = opts.dockerfile {
            query = query.arg("dockerfile", dockerfile);
        }
        if let Some(platform) = opts.platform {
            query = query.arg("platform", platform);
        }
        if let Some(build_args) = opts.build_args {
            query = query.arg("buildArgs", build_args);
        }
        if let Some(target) = opts.target {
            query = query.arg("target", target);
        }
        if let Some(secrets) = opts.secrets {
            query = query.arg("secrets", secrets);
        }
        return Container {
            proc: self.proc.clone(),
            selection: query,
            graphql_client: self.graphql_client.clone(),
        };
    }
    /// Returns a list of files and directories at the given path.
    ///
    /// # Arguments
    ///
    /// * `opt` - optional argument, see inner type for documentation, use <func>_opts to use
    pub async fn entries(&self) -> Result<Vec<String>, DaggerError> {
        let query = self.selection.select("entries");
        query.execute(self.graphql_client.clone()).await
    }
    /// Returns a list of files and directories at the given path.
    ///
    /// # Arguments
    ///
    /// * `opt` - optional argument, see inner type for documentation, use <func>_opts to use
    pub async fn entries_opts<'a>(
        &self,
        opts: DirectoryEntriesOpts<'a>,
    ) -> Result<Vec<String>, DaggerError> {
        let mut query = self.selection.select("entries");
        if let Some(path) = opts.path {
            query = query.arg("path", path);
        }
        query.execute(self.graphql_client.clone()).await
    }
    /// Writes the contents of the directory to a path on the host.
    ///
    /// # Arguments
    ///
    /// * `path` - Location of the copied directory (e.g., "logs/").
    pub async fn export(&self, path: impl Into<String>) -> Result<bool, DaggerError> {
        let mut query = self.selection.select("export");
        query = query.arg("path", path.into());
        query.execute(self.graphql_client.clone()).await
    }
    /// Retrieves a file at the given path.
    ///
    /// # Arguments
    ///
    /// * `path` - Location of the file to retrieve (e.g., "README.md").
    pub fn file(&self, path: impl Into<String>) -> File {
        let mut query = self.selection.select("file");
        query = query.arg("path", path.into());
        return File {
            proc: self.proc.clone(),
            selection: query,
            graphql_client: self.graphql_client.clone(),
        };
    }
    /// The content-addressed identifier of the directory.
    pub async fn id(&self) -> Result<DirectoryId, DaggerError> {
        let query = self.selection.select("id");
        query.execute(self.graphql_client.clone()).await
    }
    /// Creates a named sub-pipeline
    ///
    /// # Arguments
    ///
    /// * `name` - Pipeline name.
    /// * `opt` - optional argument, see inner type for documentation, use <func>_opts to use
    pub fn pipeline(&self, name: impl Into<String>) -> Directory {
        let mut query = self.selection.select("pipeline");
        query = query.arg("name", name.into());
        return Directory {
            proc: self.proc.clone(),
            selection: query,
            graphql_client: self.graphql_client.clone(),
        };
    }
    /// Creates a named sub-pipeline
    ///
    /// # Arguments
    ///
    /// * `name` - Pipeline name.
    /// * `opt` - optional argument, see inner type for documentation, use <func>_opts to use
    pub fn pipeline_opts<'a>(
        &self,
        name: impl Into<String>,
        opts: DirectoryPipelineOpts<'a>,
    ) -> Directory {
        let mut query = self.selection.select("pipeline");
        query = query.arg("name", name.into());
        if let Some(description) = opts.description {
            query = query.arg("description", description);
        }
        if let Some(labels) = opts.labels {
            query = query.arg("labels", labels);
        }
        return Directory {
            proc: self.proc.clone(),
            selection: query,
            graphql_client: self.graphql_client.clone(),
        };
    }
    /// Force evaluation in the engine.
    pub async fn sync(&self) -> Result<DirectoryId, DaggerError> {
        let query = self.selection.select("sync");
        query.execute(self.graphql_client.clone()).await
    }
    /// Retrieves this directory plus a directory written at the given path.
    ///
    /// # Arguments
    ///
    /// * `path` - Location of the written directory (e.g., "/src/").
    /// * `directory` - Identifier of the directory to copy.
    /// * `opt` - optional argument, see inner type for documentation, use <func>_opts to use
    pub fn with_directory(&self, path: impl Into<String>, directory: Directory) -> Directory {
        let mut query = self.selection.select("withDirectory");
        query = query.arg("path", path.into());
        query = query.arg_lazy(
            "directory",
            Box::new(move || {
                let directory = directory.clone();
                Box::pin(async move { directory.id().await.unwrap().quote() })
            }),
        );
        return Directory {
            proc: self.proc.clone(),
            selection: query,
            graphql_client: self.graphql_client.clone(),
        };
    }
    /// Retrieves this directory plus a directory written at the given path.
    ///
    /// # Arguments
    ///
    /// * `path` - Location of the written directory (e.g., "/src/").
    /// * `directory` - Identifier of the directory to copy.
    /// * `opt` - optional argument, see inner type for documentation, use <func>_opts to use
    pub fn with_directory_opts<'a>(
        &self,
        path: impl Into<String>,
        directory: Directory,
        opts: DirectoryWithDirectoryOpts<'a>,
    ) -> Directory {
        let mut query = self.selection.select("withDirectory");
        query = query.arg("path", path.into());
        query = query.arg_lazy(
            "directory",
            Box::new(move || {
                let directory = directory.clone();
                Box::pin(async move { directory.id().await.unwrap().quote() })
            }),
        );
        if let Some(exclude) = opts.exclude {
            query = query.arg("exclude", exclude);
        }
        if let Some(include) = opts.include {
            query = query.arg("include", include);
        }
        return Directory {
            proc: self.proc.clone(),
            selection: query,
            graphql_client: self.graphql_client.clone(),
        };
    }
    /// Retrieves this directory plus the contents of the given file copied to the given path.
    ///
    /// # Arguments
    ///
    /// * `path` - Location of the copied file (e.g., "/file.txt").
    /// * `source` - Identifier of the file to copy.
    /// * `opt` - optional argument, see inner type for documentation, use <func>_opts to use
    pub fn with_file(&self, path: impl Into<String>, source: File) -> Directory {
        let mut query = self.selection.select("withFile");
        query = query.arg("path", path.into());
        query = query.arg_lazy(
            "source",
            Box::new(move || {
                let source = source.clone();
                Box::pin(async move { source.id().await.unwrap().quote() })
            }),
        );
        return Directory {
            proc: self.proc.clone(),
            selection: query,
            graphql_client: self.graphql_client.clone(),
        };
    }
    /// Retrieves this directory plus the contents of the given file copied to the given path.
    ///
    /// # Arguments
    ///
    /// * `path` - Location of the copied file (e.g., "/file.txt").
    /// * `source` - Identifier of the file to copy.
    /// * `opt` - optional argument, see inner type for documentation, use <func>_opts to use
    pub fn with_file_opts(
        &self,
        path: impl Into<String>,
        source: File,
        opts: DirectoryWithFileOpts,
    ) -> Directory {
        let mut query = self.selection.select("withFile");
        query = query.arg("path", path.into());
        query = query.arg_lazy(
            "source",
            Box::new(move || {
                let source = source.clone();
                Box::pin(async move { source.id().await.unwrap().quote() })
            }),
        );
        if let Some(permissions) = opts.permissions {
            query = query.arg("permissions", permissions);
        }
        return Directory {
            proc: self.proc.clone(),
            selection: query,
            graphql_client: self.graphql_client.clone(),
        };
    }
    /// Retrieves this directory plus a new directory created at the given path.
    ///
    /// # Arguments
    ///
    /// * `path` - Location of the directory created (e.g., "/logs").
    /// * `opt` - optional argument, see inner type for documentation, use <func>_opts to use
    pub fn with_new_directory(&self, path: impl Into<String>) -> Directory {
        let mut query = self.selection.select("withNewDirectory");
        query = query.arg("path", path.into());
        return Directory {
            proc: self.proc.clone(),
            selection: query,
            graphql_client: self.graphql_client.clone(),
        };
    }
    /// Retrieves this directory plus a new directory created at the given path.
    ///
    /// # Arguments
    ///
    /// * `path` - Location of the directory created (e.g., "/logs").
    /// * `opt` - optional argument, see inner type for documentation, use <func>_opts to use
    pub fn with_new_directory_opts(
        &self,
        path: impl Into<String>,
        opts: DirectoryWithNewDirectoryOpts,
    ) -> Directory {
        let mut query = self.selection.select("withNewDirectory");
        query = query.arg("path", path.into());
        if let Some(permissions) = opts.permissions {
            query = query.arg("permissions", permissions);
        }
        return Directory {
            proc: self.proc.clone(),
            selection: query,
            graphql_client: self.graphql_client.clone(),
        };
    }
    /// Retrieves this directory plus a new file written at the given path.
    ///
    /// # Arguments
    ///
    /// * `path` - Location of the written file (e.g., "/file.txt").
    /// * `contents` - Content of the written file (e.g., "Hello world!").
    /// * `opt` - optional argument, see inner type for documentation, use <func>_opts to use
    pub fn with_new_file(&self, path: impl Into<String>, contents: impl Into<String>) -> Directory {
        let mut query = self.selection.select("withNewFile");
        query = query.arg("path", path.into());
        query = query.arg("contents", contents.into());
        return Directory {
            proc: self.proc.clone(),
            selection: query,
            graphql_client: self.graphql_client.clone(),
        };
    }
    /// Retrieves this directory plus a new file written at the given path.
    ///
    /// # Arguments
    ///
    /// * `path` - Location of the written file (e.g., "/file.txt").
    /// * `contents` - Content of the written file (e.g., "Hello world!").
    /// * `opt` - optional argument, see inner type for documentation, use <func>_opts to use
    pub fn with_new_file_opts(
        &self,
        path: impl Into<String>,
        contents: impl Into<String>,
        opts: DirectoryWithNewFileOpts,
    ) -> Directory {
        let mut query = self.selection.select("withNewFile");
        query = query.arg("path", path.into());
        query = query.arg("contents", contents.into());
        if let Some(permissions) = opts.permissions {
            query = query.arg("permissions", permissions);
        }
        return Directory {
            proc: self.proc.clone(),
            selection: query,
            graphql_client: self.graphql_client.clone(),
        };
    }
    /// Retrieves this directory with all file/dir timestamps set to the given time.
    ///
    /// # Arguments
    ///
    /// * `timestamp` - Timestamp to set dir/files in.
    ///
    /// Formatted in seconds following Unix epoch (e.g., 1672531199).
    pub fn with_timestamps(&self, timestamp: isize) -> Directory {
        let mut query = self.selection.select("withTimestamps");
        query = query.arg("timestamp", timestamp);
        return Directory {
            proc: self.proc.clone(),
            selection: query,
            graphql_client: self.graphql_client.clone(),
        };
    }
    /// Retrieves this directory with the directory at the given path removed.
    ///
    /// # Arguments
    ///
    /// * `path` - Location of the directory to remove (e.g., ".github/").
    pub fn without_directory(&self, path: impl Into<String>) -> Directory {
        let mut query = self.selection.select("withoutDirectory");
        query = query.arg("path", path.into());
        return Directory {
            proc: self.proc.clone(),
            selection: query,
            graphql_client: self.graphql_client.clone(),
        };
    }
    /// Retrieves this directory with the file at the given path removed.
    ///
    /// # Arguments
    ///
    /// * `path` - Location of the file to remove (e.g., "/file.txt").
    pub fn without_file(&self, path: impl Into<String>) -> Directory {
        let mut query = self.selection.select("withoutFile");
        query = query.arg("path", path.into());
        return Directory {
            proc: self.proc.clone(),
            selection: query,
            graphql_client: self.graphql_client.clone(),
        };
    }
}
#[derive(Clone)]
pub struct EnvVariable {
    pub proc: Option<Arc<Child>>,
    pub selection: Selection,
    pub graphql_client: DynGraphQLClient,
}
impl EnvVariable {
    /// The environment variable name.
    pub async fn name(&self) -> Result<String, DaggerError> {
        let query = self.selection.select("name");
        query.execute(self.graphql_client.clone()).await
    }
    /// The environment variable value.
    pub async fn value(&self) -> Result<String, DaggerError> {
        let query = self.selection.select("value");
        query.execute(self.graphql_client.clone()).await
    }
}
#[derive(Clone)]
pub struct FieldTypeDef {
    pub proc: Option<Arc<Child>>,
    pub selection: Selection,
    pub graphql_client: DynGraphQLClient,
}
impl FieldTypeDef {
    /// A doc string for the field, if any
    pub async fn description(&self) -> Result<String, DaggerError> {
        let query = self.selection.select("description");
        query.execute(self.graphql_client.clone()).await
    }
    /// The name of the field in the object
    pub async fn name(&self) -> Result<String, DaggerError> {
        let query = self.selection.select("name");
        query.execute(self.graphql_client.clone()).await
    }
    /// The type of the field
    pub fn type_def(&self) -> TypeDef {
        let query = self.selection.select("typeDef");
        return TypeDef {
            proc: self.proc.clone(),
            selection: query,
            graphql_client: self.graphql_client.clone(),
        };
    }
}
#[derive(Clone)]
pub struct File {
    pub proc: Option<Arc<Child>>,
    pub selection: Selection,
    pub graphql_client: DynGraphQLClient,
}
#[derive(Builder, Debug, PartialEq)]
pub struct FileExportOpts {
    /// If allowParentDirPath is true, the path argument can be a directory path, in which case
    /// the file will be created in that directory.
    #[builder(setter(into, strip_option), default)]
    pub allow_parent_dir_path: Option<bool>,
}
impl File {
    /// Retrieves the contents of the file.
    pub async fn contents(&self) -> Result<String, DaggerError> {
        let query = self.selection.select("contents");
        query.execute(self.graphql_client.clone()).await
    }
    /// Writes the file to a file path on the host.
    ///
    /// # Arguments
    ///
    /// * `path` - Location of the written directory (e.g., "output.txt").
    /// * `opt` - optional argument, see inner type for documentation, use <func>_opts to use
    pub async fn export(&self, path: impl Into<String>) -> Result<bool, DaggerError> {
        let mut query = self.selection.select("export");
        query = query.arg("path", path.into());
        query.execute(self.graphql_client.clone()).await
    }
    /// Writes the file to a file path on the host.
    ///
    /// # Arguments
    ///
    /// * `path` - Location of the written directory (e.g., "output.txt").
    /// * `opt` - optional argument, see inner type for documentation, use <func>_opts to use
    pub async fn export_opts(
        &self,
        path: impl Into<String>,
        opts: FileExportOpts,
    ) -> Result<bool, DaggerError> {
        let mut query = self.selection.select("export");
        query = query.arg("path", path.into());
        if let Some(allow_parent_dir_path) = opts.allow_parent_dir_path {
            query = query.arg("allowParentDirPath", allow_parent_dir_path);
        }
        query.execute(self.graphql_client.clone()).await
    }
    /// Retrieves the content-addressed identifier of the file.
    pub async fn id(&self) -> Result<FileId, DaggerError> {
        let query = self.selection.select("id");
        query.execute(self.graphql_client.clone()).await
    }
    /// Gets the size of the file, in bytes.
    pub async fn size(&self) -> Result<isize, DaggerError> {
        let query = self.selection.select("size");
        query.execute(self.graphql_client.clone()).await
    }
    /// Force evaluation in the engine.
    pub async fn sync(&self) -> Result<FileId, DaggerError> {
        let query = self.selection.select("sync");
        query.execute(self.graphql_client.clone()).await
    }
    /// Retrieves this file with its created/modified timestamps set to the given time.
    ///
    /// # Arguments
    ///
    /// * `timestamp` - Timestamp to set dir/files in.
    ///
    /// Formatted in seconds following Unix epoch (e.g., 1672531199).
    pub fn with_timestamps(&self, timestamp: isize) -> File {
        let mut query = self.selection.select("withTimestamps");
        query = query.arg("timestamp", timestamp);
        return File {
            proc: self.proc.clone(),
            selection: query,
            graphql_client: self.graphql_client.clone(),
        };
    }
}
#[derive(Clone)]
pub struct Function {
    pub proc: Option<Arc<Child>>,
    pub selection: Selection,
    pub graphql_client: DynGraphQLClient,
}
#[derive(Builder, Debug, PartialEq)]
pub struct FunctionCallOpts {
    #[builder(setter(into, strip_option), default)]
    pub input: Option<Vec<FunctionCallInput>>,
}
#[derive(Builder, Debug, PartialEq)]
pub struct FunctionWithArgOpts<'a> {
    /// A default value to use for this argument if not explicitly set by the caller, if any
    #[builder(setter(into, strip_option), default)]
    pub default_value: Option<Json>,
    /// A doc string for the argument, if any
    #[builder(setter(into, strip_option), default)]
    pub description: Option<&'a str>,
}
impl Function {
    /// Arguments accepted by this function, if any
    pub fn args(&self) -> Vec<FunctionArg> {
        let query = self.selection.select("args");
        return vec![FunctionArg {
            proc: self.proc.clone(),
            selection: query,
            graphql_client: self.graphql_client.clone(),
        }];
    }
    /// Execute this function using dynamic input+output types.
    /// Typically, it's preferable to invoke a function using a type
    /// safe graphql query rather than using this call field. However,
    /// call is useful for some advanced use cases where dynamically
    /// loading arbitrary modules and invoking functions in them is
    /// required.
    ///
    /// # Arguments
    ///
    /// * `opt` - optional argument, see inner type for documentation, use <func>_opts to use
    pub async fn call(&self) -> Result<Json, DaggerError> {
        let query = self.selection.select("call");
        query.execute(self.graphql_client.clone()).await
    }
    /// Execute this function using dynamic input+output types.
    /// Typically, it's preferable to invoke a function using a type
    /// safe graphql query rather than using this call field. However,
    /// call is useful for some advanced use cases where dynamically
    /// loading arbitrary modules and invoking functions in them is
    /// required.
    ///
    /// # Arguments
    ///
    /// * `opt` - optional argument, see inner type for documentation, use <func>_opts to use
    pub async fn call_opts(&self, opts: FunctionCallOpts) -> Result<Json, DaggerError> {
        let mut query = self.selection.select("call");
        if let Some(input) = opts.input {
            query = query.arg("input", input);
        }
        query.execute(self.graphql_client.clone()).await
    }
    /// A doc string for the function, if any
    pub async fn description(&self) -> Result<String, DaggerError> {
        let query = self.selection.select("description");
        query.execute(self.graphql_client.clone()).await
    }
    /// The ID of the function
    pub async fn id(&self) -> Result<FunctionId, DaggerError> {
        let query = self.selection.select("id");
        query.execute(self.graphql_client.clone()).await
    }
    /// The name of the function
    pub async fn name(&self) -> Result<String, DaggerError> {
        let query = self.selection.select("name");
        query.execute(self.graphql_client.clone()).await
    }
    /// The type returned by this function
    pub fn return_type(&self) -> TypeDef {
        let query = self.selection.select("returnType");
        return TypeDef {
            proc: self.proc.clone(),
            selection: query,
            graphql_client: self.graphql_client.clone(),
        };
    }
    /// Returns the function with the provided argument
    ///
    /// # Arguments
    ///
    /// * `name` - The name of the argument
    /// * `type_def` - The type of the argument
    /// * `opt` - optional argument, see inner type for documentation, use <func>_opts to use
    pub fn with_arg(&self, name: impl Into<String>, type_def: TypeDef) -> Function {
        let mut query = self.selection.select("withArg");
        query = query.arg("name", name.into());
        query = query.arg_lazy(
            "typeDef",
            Box::new(move || {
                let type_def = type_def.clone();
                Box::pin(async move { type_def.id().await.unwrap().quote() })
            }),
        );
        return Function {
            proc: self.proc.clone(),
            selection: query,
            graphql_client: self.graphql_client.clone(),
        };
    }
    /// Returns the function with the provided argument
    ///
    /// # Arguments
    ///
    /// * `name` - The name of the argument
    /// * `type_def` - The type of the argument
    /// * `opt` - optional argument, see inner type for documentation, use <func>_opts to use
    pub fn with_arg_opts<'a>(
        &self,
        name: impl Into<String>,
        type_def: TypeDef,
        opts: FunctionWithArgOpts<'a>,
    ) -> Function {
        let mut query = self.selection.select("withArg");
        query = query.arg("name", name.into());
        query = query.arg_lazy(
            "typeDef",
            Box::new(move || {
                let type_def = type_def.clone();
                Box::pin(async move { type_def.id().await.unwrap().quote() })
            }),
        );
        if let Some(description) = opts.description {
            query = query.arg("description", description);
        }
        if let Some(default_value) = opts.default_value {
            query = query.arg("defaultValue", default_value);
        }
        return Function {
            proc: self.proc.clone(),
            selection: query,
            graphql_client: self.graphql_client.clone(),
        };
    }
    /// Returns the function with the doc string
    pub fn with_description(&self, description: impl Into<String>) -> Function {
        let mut query = self.selection.select("withDescription");
        query = query.arg("description", description.into());
        return Function {
            proc: self.proc.clone(),
            selection: query,
            graphql_client: self.graphql_client.clone(),
        };
    }
}
#[derive(Clone)]
pub struct FunctionArg {
    pub proc: Option<Arc<Child>>,
    pub selection: Selection,
    pub graphql_client: DynGraphQLClient,
}
impl FunctionArg {
    /// A default value to use for this argument when not explicitly set by the caller, if any
    pub async fn default_value(&self) -> Result<Json, DaggerError> {
        let query = self.selection.select("defaultValue");
        query.execute(self.graphql_client.clone()).await
    }
    /// A doc string for the argument, if any
    pub async fn description(&self) -> Result<String, DaggerError> {
        let query = self.selection.select("description");
        query.execute(self.graphql_client.clone()).await
    }
    /// The ID of the argument
    pub async fn id(&self) -> Result<FunctionArgId, DaggerError> {
        let query = self.selection.select("id");
        query.execute(self.graphql_client.clone()).await
    }
    /// The name of the argument
    pub async fn name(&self) -> Result<String, DaggerError> {
        let query = self.selection.select("name");
        query.execute(self.graphql_client.clone()).await
    }
    /// The type of the argument
    pub fn type_def(&self) -> TypeDef {
        let query = self.selection.select("typeDef");
        return TypeDef {
            proc: self.proc.clone(),
            selection: query,
            graphql_client: self.graphql_client.clone(),
        };
    }
}
#[derive(Clone)]
pub struct FunctionCall {
    pub proc: Option<Arc<Child>>,
    pub selection: Selection,
    pub graphql_client: DynGraphQLClient,
}
impl FunctionCall {
    /// The argument values the function is being invoked with.
    pub fn input_args(&self) -> Vec<FunctionCallArgValue> {
        let query = self.selection.select("inputArgs");
        return vec![FunctionCallArgValue {
            proc: self.proc.clone(),
            selection: query,
            graphql_client: self.graphql_client.clone(),
        }];
    }
    /// The name of the function being called.
    pub async fn name(&self) -> Result<String, DaggerError> {
        let query = self.selection.select("name");
        query.execute(self.graphql_client.clone()).await
    }
    /// The value of the parent object of the function being called.
    /// If the function is "top-level" to the module, this is always an empty object.
    pub async fn parent(&self) -> Result<Json, DaggerError> {
        let query = self.selection.select("parent");
        query.execute(self.graphql_client.clone()).await
    }
    /// The name of the parent object of the function being called.
    /// If the function is "top-level" to the module, this is the name of the module.
    pub async fn parent_name(&self) -> Result<String, DaggerError> {
        let query = self.selection.select("parentName");
        query.execute(self.graphql_client.clone()).await
    }
    /// Set the return value of the function call to the provided value.
    /// The value should be a string of the JSON serialization of the return value.
    pub async fn return_value(&self, value: Json) -> Result<Void, DaggerError> {
        let mut query = self.selection.select("returnValue");
        query = query.arg("value", value);
        query.execute(self.graphql_client.clone()).await
    }
}
#[derive(Clone)]
pub struct FunctionCallArgValue {
    pub proc: Option<Arc<Child>>,
    pub selection: Selection,
    pub graphql_client: DynGraphQLClient,
}
impl FunctionCallArgValue {
    /// The name of the argument.
    pub async fn name(&self) -> Result<String, DaggerError> {
        let query = self.selection.select("name");
        query.execute(self.graphql_client.clone()).await
    }
    /// The value of the argument represented as a string of the JSON serialization.
    pub async fn value(&self) -> Result<Json, DaggerError> {
        let query = self.selection.select("value");
        query.execute(self.graphql_client.clone()).await
    }
}
#[derive(Clone)]
pub struct GeneratedCode {
    pub proc: Option<Arc<Child>>,
    pub selection: Selection,
    pub graphql_client: DynGraphQLClient,
}
impl GeneratedCode {
    /// The directory containing the generated code
    pub fn code(&self) -> Directory {
        let query = self.selection.select("code");
        return Directory {
            proc: self.proc.clone(),
            selection: query,
            graphql_client: self.graphql_client.clone(),
        };
    }
    pub async fn id(&self) -> Result<GeneratedCodeId, DaggerError> {
        let query = self.selection.select("id");
        query.execute(self.graphql_client.clone()).await
    }
    /// List of paths to mark generated in version control (i.e. .gitattributes)
    pub async fn vcs_generated_paths(&self) -> Result<Vec<String>, DaggerError> {
        let query = self.selection.select("vcsGeneratedPaths");
        query.execute(self.graphql_client.clone()).await
    }
    /// List of paths to ignore in version control (i.e. .gitignore)
    pub async fn vcs_ignored_paths(&self) -> Result<Vec<String>, DaggerError> {
        let query = self.selection.select("vcsIgnoredPaths");
        query.execute(self.graphql_client.clone()).await
    }
    /// Set the list of paths to mark generated in version control
    pub fn with_vcs_generated_paths(&self, paths: Vec<impl Into<String>>) -> GeneratedCode {
        let mut query = self.selection.select("withVCSGeneratedPaths");
        query = query.arg(
            "paths",
            paths.into_iter().map(|i| i.into()).collect::<Vec<String>>(),
        );
        return GeneratedCode {
            proc: self.proc.clone(),
            selection: query,
            graphql_client: self.graphql_client.clone(),
        };
    }
    /// Set the list of paths to ignore in version control
    pub fn with_vcs_ignored_paths(&self, paths: Vec<impl Into<String>>) -> GeneratedCode {
        let mut query = self.selection.select("withVCSIgnoredPaths");
        query = query.arg(
            "paths",
            paths.into_iter().map(|i| i.into()).collect::<Vec<String>>(),
        );
        return GeneratedCode {
            proc: self.proc.clone(),
            selection: query,
            graphql_client: self.graphql_client.clone(),
        };
    }
}
#[derive(Clone)]
pub struct GitRef {
    pub proc: Option<Arc<Child>>,
    pub selection: Selection,
    pub graphql_client: DynGraphQLClient,
}
#[derive(Builder, Debug, PartialEq)]
pub struct GitRefTreeOpts<'a> {
    #[builder(setter(into, strip_option), default)]
    pub ssh_auth_socket: Option<SocketId>,
    #[builder(setter(into, strip_option), default)]
    pub ssh_known_hosts: Option<&'a str>,
}
impl GitRef {
    /// The filesystem tree at this ref.
    ///
    /// # Arguments
    ///
    /// * `opt` - optional argument, see inner type for documentation, use <func>_opts to use
    pub fn tree(&self) -> Directory {
        let query = self.selection.select("tree");
        return Directory {
            proc: self.proc.clone(),
            selection: query,
            graphql_client: self.graphql_client.clone(),
        };
    }
    /// The filesystem tree at this ref.
    ///
    /// # Arguments
    ///
    /// * `opt` - optional argument, see inner type for documentation, use <func>_opts to use
    pub fn tree_opts<'a>(&self, opts: GitRefTreeOpts<'a>) -> Directory {
        let mut query = self.selection.select("tree");
        if let Some(ssh_known_hosts) = opts.ssh_known_hosts {
            query = query.arg("sshKnownHosts", ssh_known_hosts);
        }
        if let Some(ssh_auth_socket) = opts.ssh_auth_socket {
            query = query.arg("sshAuthSocket", ssh_auth_socket);
        }
        return Directory {
            proc: self.proc.clone(),
            selection: query,
            graphql_client: self.graphql_client.clone(),
        };
    }
}
#[derive(Clone)]
pub struct GitRepository {
    pub proc: Option<Arc<Child>>,
    pub selection: Selection,
    pub graphql_client: DynGraphQLClient,
}
impl GitRepository {
    /// Returns details on one branch.
    ///
    /// # Arguments
    ///
    /// * `name` - Branch's name (e.g., "main").
    pub fn branch(&self, name: impl Into<String>) -> GitRef {
        let mut query = self.selection.select("branch");
        query = query.arg("name", name.into());
        return GitRef {
            proc: self.proc.clone(),
            selection: query,
            graphql_client: self.graphql_client.clone(),
        };
    }
    /// Returns details on one commit.
    ///
    /// # Arguments
    ///
    /// * `id` - Identifier of the commit (e.g., "b6315d8f2810962c601af73f86831f6866ea798b").
    pub fn commit(&self, id: impl Into<String>) -> GitRef {
        let mut query = self.selection.select("commit");
        query = query.arg("id", id.into());
        return GitRef {
            proc: self.proc.clone(),
            selection: query,
            graphql_client: self.graphql_client.clone(),
        };
    }
    /// Returns details on one tag.
    ///
    /// # Arguments
    ///
    /// * `name` - Tag's name (e.g., "v0.3.9").
    pub fn tag(&self, name: impl Into<String>) -> GitRef {
        let mut query = self.selection.select("tag");
        query = query.arg("name", name.into());
        return GitRef {
            proc: self.proc.clone(),
            selection: query,
            graphql_client: self.graphql_client.clone(),
        };
    }
}
#[derive(Clone)]
pub struct Host {
    pub proc: Option<Arc<Child>>,
    pub selection: Selection,
    pub graphql_client: DynGraphQLClient,
}
#[derive(Builder, Debug, PartialEq)]
pub struct HostDirectoryOpts<'a> {
    /// Exclude artifacts that match the given pattern (e.g., ["node_modules/", ".git*"]).
    #[builder(setter(into, strip_option), default)]
    pub exclude: Option<Vec<&'a str>>,
    /// Include only artifacts that match the given pattern (e.g., ["app/", "package.*"]).
    #[builder(setter(into, strip_option), default)]
    pub include: Option<Vec<&'a str>>,
}
#[derive(Builder, Debug, PartialEq)]
pub struct HostServiceOpts<'a> {
    /// Upstream host to forward traffic to.
    #[builder(setter(into, strip_option), default)]
    pub host: Option<&'a str>,
}
#[derive(Builder, Debug, PartialEq)]
pub struct HostTunnelOpts {
    /// Map each service port to the same port on the host, as if the service were
    /// running natively.
    /// Note: enabling may result in port conflicts.
    #[builder(setter(into, strip_option), default)]
    pub native: Option<bool>,
    /// Configure explicit port forwarding rules for the tunnel.
    /// If a port's frontend is unspecified or 0, a random port will be chosen by
    /// the host.
    /// If no ports are given, all of the service's ports are forwarded. If native
    /// is true, each port maps to the same port on the host. If native is false,
    /// each port maps to a random port chosen by the host.
    /// If ports are given and native is true, the ports are additive.
    #[builder(setter(into, strip_option), default)]
    pub ports: Option<Vec<PortForward>>,
}
impl Host {
    /// Accesses a directory on the host.
    ///
    /// # Arguments
    ///
    /// * `path` - Location of the directory to access (e.g., ".").
    /// * `opt` - optional argument, see inner type for documentation, use <func>_opts to use
    pub fn directory(&self, path: impl Into<String>) -> Directory {
        let mut query = self.selection.select("directory");
        query = query.arg("path", path.into());
        return Directory {
            proc: self.proc.clone(),
            selection: query,
            graphql_client: self.graphql_client.clone(),
        };
    }
    /// Accesses a directory on the host.
    ///
    /// # Arguments
    ///
    /// * `path` - Location of the directory to access (e.g., ".").
    /// * `opt` - optional argument, see inner type for documentation, use <func>_opts to use
    pub fn directory_opts<'a>(
        &self,
        path: impl Into<String>,
        opts: HostDirectoryOpts<'a>,
    ) -> Directory {
        let mut query = self.selection.select("directory");
        query = query.arg("path", path.into());
        if let Some(exclude) = opts.exclude {
            query = query.arg("exclude", exclude);
        }
        if let Some(include) = opts.include {
            query = query.arg("include", include);
        }
        return Directory {
            proc: self.proc.clone(),
            selection: query,
            graphql_client: self.graphql_client.clone(),
        };
    }
    /// Accesses a file on the host.
    ///
    /// # Arguments
    ///
    /// * `path` - Location of the file to retrieve (e.g., "README.md").
    pub fn file(&self, path: impl Into<String>) -> File {
        let mut query = self.selection.select("file");
        query = query.arg("path", path.into());
        return File {
            proc: self.proc.clone(),
            selection: query,
            graphql_client: self.graphql_client.clone(),
        };
    }
    /// Creates a service that forwards traffic to a specified address via the host.
    ///
    /// # Arguments
    ///
    /// * `ports` - Ports to expose via the service, forwarding through the host network.
    ///
    /// If a port's frontend is unspecified or 0, it defaults to the same as the
    /// backend port.
    ///
    /// An empty set of ports is not valid; an error will be returned.
    /// * `opt` - optional argument, see inner type for documentation, use <func>_opts to use
    pub fn service(&self, ports: Vec<PortForward>) -> Service {
        let mut query = self.selection.select("service");
        query = query.arg("ports", ports);
        return Service {
            proc: self.proc.clone(),
            selection: query,
            graphql_client: self.graphql_client.clone(),
        };
    }
    /// Creates a service that forwards traffic to a specified address via the host.
    ///
    /// # Arguments
    ///
    /// * `ports` - Ports to expose via the service, forwarding through the host network.
    ///
    /// If a port's frontend is unspecified or 0, it defaults to the same as the
    /// backend port.
    ///
    /// An empty set of ports is not valid; an error will be returned.
    /// * `opt` - optional argument, see inner type for documentation, use <func>_opts to use
    pub fn service_opts<'a>(&self, ports: Vec<PortForward>, opts: HostServiceOpts<'a>) -> Service {
        let mut query = self.selection.select("service");
        query = query.arg("ports", ports);
        if let Some(host) = opts.host {
            query = query.arg("host", host);
        }
        return Service {
            proc: self.proc.clone(),
            selection: query,
            graphql_client: self.graphql_client.clone(),
        };
    }
    /// Sets a secret given a user-defined name and the file path on the host, and returns the secret.
    /// The file is limited to a size of 512000 bytes.
    ///
    /// # Arguments
    ///
    /// * `name` - The user defined name for this secret.
    /// * `path` - Location of the file to set as a secret.
    pub fn set_secret_file(&self, name: impl Into<String>, path: impl Into<String>) -> Secret {
        let mut query = self.selection.select("setSecretFile");
        query = query.arg("name", name.into());
        query = query.arg("path", path.into());
        return Secret {
            proc: self.proc.clone(),
            selection: query,
            graphql_client: self.graphql_client.clone(),
        };
    }
    /// Creates a tunnel that forwards traffic from the host to a service.
    ///
    /// # Arguments
    ///
    /// * `service` - Service to send traffic from the tunnel.
    /// * `opt` - optional argument, see inner type for documentation, use <func>_opts to use
    pub fn tunnel(&self, service: Service) -> Service {
        let mut query = self.selection.select("tunnel");
        query = query.arg_lazy(
            "service",
            Box::new(move || {
                let service = service.clone();
                Box::pin(async move { service.id().await.unwrap().quote() })
            }),
        );
        return Service {
            proc: self.proc.clone(),
            selection: query,
            graphql_client: self.graphql_client.clone(),
        };
    }
    /// Creates a tunnel that forwards traffic from the host to a service.
    ///
    /// # Arguments
    ///
    /// * `service` - Service to send traffic from the tunnel.
    /// * `opt` - optional argument, see inner type for documentation, use <func>_opts to use
    pub fn tunnel_opts(&self, service: Service, opts: HostTunnelOpts) -> Service {
        let mut query = self.selection.select("tunnel");
        query = query.arg_lazy(
            "service",
            Box::new(move || {
                let service = service.clone();
                Box::pin(async move { service.id().await.unwrap().quote() })
            }),
        );
        if let Some(native) = opts.native {
            query = query.arg("native", native);
        }
        if let Some(ports) = opts.ports {
            query = query.arg("ports", ports);
        }
        return Service {
            proc: self.proc.clone(),
            selection: query,
            graphql_client: self.graphql_client.clone(),
        };
    }
    /// Accesses a Unix socket on the host.
    ///
    /// # Arguments
    ///
    /// * `path` - Location of the Unix socket (e.g., "/var/run/docker.sock").
    pub fn unix_socket(&self, path: impl Into<String>) -> Socket {
        let mut query = self.selection.select("unixSocket");
        query = query.arg("path", path.into());
        return Socket {
            proc: self.proc.clone(),
            selection: query,
            graphql_client: self.graphql_client.clone(),
        };
    }
}
#[derive(Clone)]
pub struct Label {
    pub proc: Option<Arc<Child>>,
    pub selection: Selection,
    pub graphql_client: DynGraphQLClient,
}
impl Label {
    /// The label name.
    pub async fn name(&self) -> Result<String, DaggerError> {
        let query = self.selection.select("name");
        query.execute(self.graphql_client.clone()).await
    }
    /// The label value.
    pub async fn value(&self) -> Result<String, DaggerError> {
        let query = self.selection.select("value");
        query.execute(self.graphql_client.clone()).await
    }
}
#[derive(Clone)]
pub struct ListTypeDef {
    pub proc: Option<Arc<Child>>,
    pub selection: Selection,
    pub graphql_client: DynGraphQLClient,
}
impl ListTypeDef {
    /// The type of the elements in the list
    pub fn element_type_def(&self) -> TypeDef {
        let query = self.selection.select("elementTypeDef");
        return TypeDef {
            proc: self.proc.clone(),
            selection: query,
            graphql_client: self.graphql_client.clone(),
        };
    }
}
#[derive(Clone)]
pub struct Module {
    pub proc: Option<Arc<Child>>,
    pub selection: Selection,
    pub graphql_client: DynGraphQLClient,
}
impl Module {
    /// Modules used by this module
    pub fn dependencies(&self) -> Vec<Module> {
        let query = self.selection.select("dependencies");
        return vec![Module {
            proc: self.proc.clone(),
            selection: query,
            graphql_client: self.graphql_client.clone(),
        }];
    }
    /// The dependencies as configured by the module
    pub async fn dependency_config(&self) -> Result<Vec<String>, DaggerError> {
        let query = self.selection.select("dependencyConfig");
        query.execute(self.graphql_client.clone()).await
    }
    /// The doc string of the module, if any
    pub async fn description(&self) -> Result<String, DaggerError> {
        let query = self.selection.select("description");
        query.execute(self.graphql_client.clone()).await
    }
    /// The code generated by the SDK's runtime
    pub fn generated_code(&self) -> GeneratedCode {
        let query = self.selection.select("generatedCode");
        return GeneratedCode {
            proc: self.proc.clone(),
            selection: query,
            graphql_client: self.graphql_client.clone(),
        };
    }
    /// The ID of the module
    pub async fn id(&self) -> Result<ModuleId, DaggerError> {
        let query = self.selection.select("id");
        query.execute(self.graphql_client.clone()).await
    }
    /// The name of the module
    pub async fn name(&self) -> Result<String, DaggerError> {
        let query = self.selection.select("name");
        query.execute(self.graphql_client.clone()).await
    }
    /// Objects served by this module
    pub fn objects(&self) -> Vec<TypeDef> {
        let query = self.selection.select("objects");
        return vec![TypeDef {
            proc: self.proc.clone(),
            selection: query,
            graphql_client: self.graphql_client.clone(),
        }];
    }
    /// The SDK used by this module. Either a name of a builtin SDK or a module ref pointing to the SDK's implementation.
    pub async fn sdk(&self) -> Result<String, DaggerError> {
        let query = self.selection.select("sdk");
        query.execute(self.graphql_client.clone()).await
    }
    /// Serve a module's API in the current session.
    /// Note: this can only be called once per session.
    /// In the future, it could return a stream or service to remove the side effect.
    pub async fn serve(&self) -> Result<Void, DaggerError> {
        let query = self.selection.select("serve");
        query.execute(self.graphql_client.clone()).await
    }
    /// The directory containing the module's source code
    pub fn source_directory(&self) -> Directory {
        let query = self.selection.select("sourceDirectory");
        return Directory {
            proc: self.proc.clone(),
            selection: query,
            graphql_client: self.graphql_client.clone(),
        };
    }
    /// The module's subpath within the source directory
    pub async fn source_directory_sub_path(&self) -> Result<String, DaggerError> {
        let query = self.selection.select("sourceDirectorySubPath");
        query.execute(self.graphql_client.clone()).await
    }
    /// This module plus the given Object type and associated functions
    pub fn with_object(&self, object: TypeDef) -> Module {
        let mut query = self.selection.select("withObject");
        query = query.arg_lazy(
            "object",
            Box::new(move || {
                let object = object.clone();
                Box::pin(async move { object.id().await.unwrap().quote() })
            }),
        );
        return Module {
            proc: self.proc.clone(),
            selection: query,
            graphql_client: self.graphql_client.clone(),
        };
    }
}
#[derive(Clone)]
pub struct ModuleConfig {
    pub proc: Option<Arc<Child>>,
    pub selection: Selection,
    pub graphql_client: DynGraphQLClient,
}
impl ModuleConfig {
    /// Modules that this module depends on.
    pub async fn dependencies(&self) -> Result<Vec<String>, DaggerError> {
        let query = self.selection.select("dependencies");
        query.execute(self.graphql_client.clone()).await
    }
    /// Exclude these file globs when loading the module root.
    pub async fn exclude(&self) -> Result<Vec<String>, DaggerError> {
        let query = self.selection.select("exclude");
        query.execute(self.graphql_client.clone()).await
    }
    /// Include only these file globs when loading the module root.
    pub async fn include(&self) -> Result<Vec<String>, DaggerError> {
        let query = self.selection.select("include");
        query.execute(self.graphql_client.clone()).await
    }
    /// The name of the module.
    pub async fn name(&self) -> Result<String, DaggerError> {
        let query = self.selection.select("name");
        query.execute(self.graphql_client.clone()).await
    }
    /// The root directory of the module's project, which may be above the module source code.
    pub async fn root(&self) -> Result<String, DaggerError> {
        let query = self.selection.select("root");
        query.execute(self.graphql_client.clone()).await
    }
    /// Either the name of a built-in SDK ('go', 'python', etc.) OR a module reference pointing to the SDK's module implementation.
    pub async fn sdk(&self) -> Result<String, DaggerError> {
        let query = self.selection.select("sdk");
        query.execute(self.graphql_client.clone()).await
    }
}
#[derive(Clone)]
pub struct ObjectTypeDef {
    pub proc: Option<Arc<Child>>,
    pub selection: Selection,
    pub graphql_client: DynGraphQLClient,
}
impl ObjectTypeDef {
    /// The doc string for the object, if any
    pub async fn description(&self) -> Result<String, DaggerError> {
        let query = self.selection.select("description");
        query.execute(self.graphql_client.clone()).await
    }
    /// Static fields defined on this object, if any
    pub fn fields(&self) -> Vec<FieldTypeDef> {
        let query = self.selection.select("fields");
        return vec![FieldTypeDef {
            proc: self.proc.clone(),
            selection: query,
            graphql_client: self.graphql_client.clone(),
        }];
    }
    /// Functions defined on this object, if any
    pub fn functions(&self) -> Vec<Function> {
        let query = self.selection.select("functions");
        return vec![Function {
            proc: self.proc.clone(),
            selection: query,
            graphql_client: self.graphql_client.clone(),
        }];
    }
    /// The name of the object
    pub async fn name(&self) -> Result<String, DaggerError> {
        let query = self.selection.select("name");
        query.execute(self.graphql_client.clone()).await
    }
}
#[derive(Clone)]
pub struct Port {
    pub proc: Option<Arc<Child>>,
    pub selection: Selection,
    pub graphql_client: DynGraphQLClient,
}
impl Port {
    /// The port description.
    pub async fn description(&self) -> Result<String, DaggerError> {
        let query = self.selection.select("description");
        query.execute(self.graphql_client.clone()).await
    }
    /// The port number.
    pub async fn port(&self) -> Result<isize, DaggerError> {
        let query = self.selection.select("port");
        query.execute(self.graphql_client.clone()).await
    }
    /// The transport layer network protocol.
    pub async fn protocol(&self) -> Result<NetworkProtocol, DaggerError> {
        let query = self.selection.select("protocol");
        query.execute(self.graphql_client.clone()).await
    }
}
#[derive(Clone)]
pub struct Query {
    pub proc: Option<Arc<Child>>,
    pub selection: Selection,
    pub graphql_client: DynGraphQLClient,
}
#[derive(Builder, Debug, PartialEq)]
pub struct QueryContainerOpts {
    #[builder(setter(into, strip_option), default)]
    pub id: Option<ContainerId>,
    #[builder(setter(into, strip_option), default)]
    pub platform: Option<Platform>,
}
#[derive(Builder, Debug, PartialEq)]
pub struct QueryDirectoryOpts {
    #[builder(setter(into, strip_option), default)]
    pub id: Option<DirectoryId>,
}
#[derive(Builder, Debug, PartialEq)]
pub struct QueryGitOpts {
    /// A service which must be started before the repo is fetched.
    #[builder(setter(into, strip_option), default)]
    pub experimental_service_host: Option<ServiceId>,
    /// Set to true to keep .git directory.
    #[builder(setter(into, strip_option), default)]
    pub keep_git_dir: Option<bool>,
}
#[derive(Builder, Debug, PartialEq)]
pub struct QueryHttpOpts {
    /// A service which must be started before the URL is fetched.
    #[builder(setter(into, strip_option), default)]
    pub experimental_service_host: Option<ServiceId>,
}
#[derive(Builder, Debug, PartialEq)]
pub struct QueryModuleConfigOpts<'a> {
    #[builder(setter(into, strip_option), default)]
    pub subpath: Option<&'a str>,
}
#[derive(Builder, Debug, PartialEq)]
pub struct QueryPipelineOpts<'a> {
    /// Pipeline description.
    #[builder(setter(into, strip_option), default)]
    pub description: Option<&'a str>,
    /// Pipeline labels.
    #[builder(setter(into, strip_option), default)]
    pub labels: Option<Vec<PipelineLabel>>,
}
#[derive(Builder, Debug, PartialEq)]
pub struct QuerySocketOpts {
    #[builder(setter(into, strip_option), default)]
    pub id: Option<SocketId>,
}
impl Query {
    /// Constructs a cache volume for a given cache key.
    ///
    /// # Arguments
    ///
    /// * `key` - A string identifier to target this cache volume (e.g., "modules-cache").
    pub fn cache_volume(&self, key: impl Into<String>) -> CacheVolume {
        let mut query = self.selection.select("cacheVolume");
        query = query.arg("key", key.into());
        return CacheVolume {
            proc: self.proc.clone(),
            selection: query,
            graphql_client: self.graphql_client.clone(),
        };
    }
    /// Checks if the current Dagger Engine is compatible with an SDK's required version.
    ///
    /// # Arguments
    ///
    /// * `version` - The SDK's required version.
    pub async fn check_version_compatibility(
        &self,
        version: impl Into<String>,
    ) -> Result<bool, DaggerError> {
        let mut query = self.selection.select("checkVersionCompatibility");
        query = query.arg("version", version.into());
        query.execute(self.graphql_client.clone()).await
    }
    /// Creates a scratch container or loads one by ID.
    /// Optional platform argument initializes new containers to execute and publish
    /// as that platform. Platform defaults to that of the builder's host.
    ///
    /// # Arguments
    ///
    /// * `opt` - optional argument, see inner type for documentation, use <func>_opts to use
    pub fn container(&self) -> Container {
        let query = self.selection.select("container");
        return Container {
            proc: self.proc.clone(),
            selection: query,
            graphql_client: self.graphql_client.clone(),
        };
    }
    /// Creates a scratch container or loads one by ID.
    /// Optional platform argument initializes new containers to execute and publish
    /// as that platform. Platform defaults to that of the builder's host.
    ///
    /// # Arguments
    ///
    /// * `opt` - optional argument, see inner type for documentation, use <func>_opts to use
    pub fn container_opts(&self, opts: QueryContainerOpts) -> Container {
        let mut query = self.selection.select("container");
        if let Some(id) = opts.id {
            query = query.arg("id", id);
        }
        if let Some(platform) = opts.platform {
            query = query.arg("platform", platform);
        }
        return Container {
            proc: self.proc.clone(),
            selection: query,
            graphql_client: self.graphql_client.clone(),
        };
    }
    /// The FunctionCall context that the SDK caller is currently executing in.
    /// If the caller is not currently executing in a function, this will return
    /// an error.
    pub fn current_function_call(&self) -> FunctionCall {
        let query = self.selection.select("currentFunctionCall");
        return FunctionCall {
            proc: self.proc.clone(),
            selection: query,
            graphql_client: self.graphql_client.clone(),
        };
    }
    /// The module currently being served in the session, if any.
    pub fn current_module(&self) -> Module {
        let query = self.selection.select("currentModule");
        return Module {
            proc: self.proc.clone(),
            selection: query,
            graphql_client: self.graphql_client.clone(),
        };
    }
    /// The default platform of the builder.
    pub async fn default_platform(&self) -> Result<Platform, DaggerError> {
        let query = self.selection.select("defaultPlatform");
        query.execute(self.graphql_client.clone()).await
    }
    /// Creates an empty directory or loads one by ID.
    ///
    /// # Arguments
    ///
    /// * `opt` - optional argument, see inner type for documentation, use <func>_opts to use
    pub fn directory(&self) -> Directory {
        let query = self.selection.select("directory");
        return Directory {
            proc: self.proc.clone(),
            selection: query,
            graphql_client: self.graphql_client.clone(),
        };
    }
    /// Creates an empty directory or loads one by ID.
    ///
    /// # Arguments
    ///
    /// * `opt` - optional argument, see inner type for documentation, use <func>_opts to use
    pub fn directory_opts(&self, opts: QueryDirectoryOpts) -> Directory {
        let mut query = self.selection.select("directory");
        if let Some(id) = opts.id {
            query = query.arg("id", id);
        }
        return Directory {
            proc: self.proc.clone(),
            selection: query,
            graphql_client: self.graphql_client.clone(),
        };
    }
    /// Loads a file by ID.
    pub fn file(&self, id: File) -> File {
        let mut query = self.selection.select("file");
        query = query.arg_lazy(
            "id",
            Box::new(move || {
                let id = id.clone();
                Box::pin(async move { id.id().await.unwrap().quote() })
            }),
        );
        return File {
            proc: self.proc.clone(),
            selection: query,
            graphql_client: self.graphql_client.clone(),
        };
    }
    /// Create a function.
    pub fn function(&self, name: impl Into<String>, return_type: TypeDef) -> Function {
        let mut query = self.selection.select("function");
        query = query.arg("name", name.into());
        query = query.arg_lazy(
            "returnType",
            Box::new(move || {
                let return_type = return_type.clone();
                Box::pin(async move { return_type.id().await.unwrap().quote() })
            }),
        );
        return Function {
            proc: self.proc.clone(),
            selection: query,
            graphql_client: self.graphql_client.clone(),
        };
    }
    /// Create a code generation result, given a directory containing the generated
    /// code.
    pub fn generated_code(&self, code: Directory) -> GeneratedCode {
        let mut query = self.selection.select("generatedCode");
        query = query.arg_lazy(
            "code",
            Box::new(move || {
                let code = code.clone();
                Box::pin(async move { code.id().await.unwrap().quote() })
            }),
        );
        return GeneratedCode {
            proc: self.proc.clone(),
            selection: query,
            graphql_client: self.graphql_client.clone(),
        };
    }
    /// Queries a git repository.
    ///
    /// # Arguments
    ///
    /// * `url` - Url of the git repository.
    /// Can be formatted as https://{host}/{owner}/{repo}, git@{host}/{owner}/{repo}
    /// Suffix ".git" is optional.
    /// * `opt` - optional argument, see inner type for documentation, use <func>_opts to use
    pub fn git(&self, url: impl Into<String>) -> GitRepository {
        let mut query = self.selection.select("git");
        query = query.arg("url", url.into());
        return GitRepository {
            proc: self.proc.clone(),
            selection: query,
            graphql_client: self.graphql_client.clone(),
        };
    }
    /// Queries a git repository.
    ///
    /// # Arguments
    ///
    /// * `url` - Url of the git repository.
    /// Can be formatted as https://{host}/{owner}/{repo}, git@{host}/{owner}/{repo}
    /// Suffix ".git" is optional.
    /// * `opt` - optional argument, see inner type for documentation, use <func>_opts to use
    pub fn git_opts(&self, url: impl Into<String>, opts: QueryGitOpts) -> GitRepository {
        let mut query = self.selection.select("git");
        query = query.arg("url", url.into());
        if let Some(keep_git_dir) = opts.keep_git_dir {
            query = query.arg("keepGitDir", keep_git_dir);
        }
        if let Some(experimental_service_host) = opts.experimental_service_host {
            query = query.arg("experimentalServiceHost", experimental_service_host);
        }
        return GitRepository {
            proc: self.proc.clone(),
            selection: query,
            graphql_client: self.graphql_client.clone(),
        };
    }
    /// Queries the host environment.
    pub fn host(&self) -> Host {
        let query = self.selection.select("host");
        return Host {
            proc: self.proc.clone(),
            selection: query,
            graphql_client: self.graphql_client.clone(),
        };
    }
    /// Returns a file containing an http remote url content.
    ///
    /// # Arguments
    ///
    /// * `url` - HTTP url to get the content from (e.g., "https://docs.dagger.io").
    /// * `opt` - optional argument, see inner type for documentation, use <func>_opts to use
    pub fn http(&self, url: impl Into<String>) -> File {
        let mut query = self.selection.select("http");
        query = query.arg("url", url.into());
        return File {
            proc: self.proc.clone(),
            selection: query,
            graphql_client: self.graphql_client.clone(),
        };
    }
    /// Returns a file containing an http remote url content.
    ///
    /// # Arguments
    ///
    /// * `url` - HTTP url to get the content from (e.g., "https://docs.dagger.io").
    /// * `opt` - optional argument, see inner type for documentation, use <func>_opts to use
    pub fn http_opts(&self, url: impl Into<String>, opts: QueryHttpOpts) -> File {
        let mut query = self.selection.select("http");
        query = query.arg("url", url.into());
        if let Some(experimental_service_host) = opts.experimental_service_host {
            query = query.arg("experimentalServiceHost", experimental_service_host);
        }
        return File {
            proc: self.proc.clone(),
            selection: query,
            graphql_client: self.graphql_client.clone(),
        };
    }
    /// Load a CacheVolume from its ID.
    pub fn load_cache_volume_from_id(&self, id: CacheVolume) -> CacheVolume {
        let mut query = self.selection.select("loadCacheVolumeFromID");
        query = query.arg_lazy(
            "id",
            Box::new(move || {
                let id = id.clone();
                Box::pin(async move { id.id().await.unwrap().quote() })
            }),
        );
        return CacheVolume {
            proc: self.proc.clone(),
            selection: query,
            graphql_client: self.graphql_client.clone(),
        };
    }
    /// Loads a container from an ID.
    pub fn load_container_from_id(&self, id: Container) -> Container {
        let mut query = self.selection.select("loadContainerFromID");
        query = query.arg_lazy(
            "id",
            Box::new(move || {
                let id = id.clone();
                Box::pin(async move { id.id().await.unwrap().quote() })
            }),
        );
        return Container {
            proc: self.proc.clone(),
            selection: query,
            graphql_client: self.graphql_client.clone(),
        };
    }
    /// Load a Directory from its ID.
    pub fn load_directory_from_id(&self, id: Directory) -> Directory {
        let mut query = self.selection.select("loadDirectoryFromID");
        query = query.arg_lazy(
            "id",
            Box::new(move || {
                let id = id.clone();
                Box::pin(async move { id.id().await.unwrap().quote() })
            }),
        );
        return Directory {
            proc: self.proc.clone(),
            selection: query,
            graphql_client: self.graphql_client.clone(),
        };
    }
    /// Load a File from its ID.
    pub fn load_file_from_id(&self, id: File) -> File {
        let mut query = self.selection.select("loadFileFromID");
        query = query.arg_lazy(
            "id",
            Box::new(move || {
                let id = id.clone();
                Box::pin(async move { id.id().await.unwrap().quote() })
            }),
        );
        return File {
            proc: self.proc.clone(),
            selection: query,
            graphql_client: self.graphql_client.clone(),
        };
    }
    /// Load a function argument by ID.
    pub fn load_function_arg_from_id(&self, id: FunctionArg) -> FunctionArg {
        let mut query = self.selection.select("loadFunctionArgFromID");
        query = query.arg_lazy(
            "id",
            Box::new(move || {
                let id = id.clone();
                Box::pin(async move { id.id().await.unwrap().quote() })
            }),
        );
        return FunctionArg {
            proc: self.proc.clone(),
            selection: query,
            graphql_client: self.graphql_client.clone(),
        };
    }
    /// Load a function by ID.
    pub fn load_function_from_id(&self, id: Function) -> Function {
        let mut query = self.selection.select("loadFunctionFromID");
        query = query.arg_lazy(
            "id",
            Box::new(move || {
                let id = id.clone();
                Box::pin(async move { id.id().await.unwrap().quote() })
            }),
        );
        return Function {
            proc: self.proc.clone(),
            selection: query,
            graphql_client: self.graphql_client.clone(),
        };
    }
    /// Load a GeneratedCode by ID.
    pub fn load_generated_code_from_id(&self, id: GeneratedCode) -> GeneratedCode {
        let mut query = self.selection.select("loadGeneratedCodeFromID");
        query = query.arg_lazy(
            "id",
            Box::new(move || {
                let id = id.clone();
                Box::pin(async move { id.id().await.unwrap().quote() })
            }),
        );
        return GeneratedCode {
            proc: self.proc.clone(),
            selection: query,
            graphql_client: self.graphql_client.clone(),
        };
    }
    /// Load a module by ID.
    pub fn load_module_from_id(&self, id: Module) -> Module {
        let mut query = self.selection.select("loadModuleFromID");
        query = query.arg_lazy(
            "id",
            Box::new(move || {
                let id = id.clone();
                Box::pin(async move { id.id().await.unwrap().quote() })
            }),
        );
        return Module {
            proc: self.proc.clone(),
            selection: query,
            graphql_client: self.graphql_client.clone(),
        };
    }
    /// Load a Secret from its ID.
    pub fn load_secret_from_id(&self, id: Secret) -> Secret {
        let mut query = self.selection.select("loadSecretFromID");
        query = query.arg_lazy(
            "id",
            Box::new(move || {
                let id = id.clone();
                Box::pin(async move { id.id().await.unwrap().quote() })
            }),
        );
        return Secret {
            proc: self.proc.clone(),
            selection: query,
            graphql_client: self.graphql_client.clone(),
        };
    }
    /// Loads a service from ID.
    pub fn load_service_from_id(&self, id: Service) -> Service {
        let mut query = self.selection.select("loadServiceFromID");
        query = query.arg_lazy(
            "id",
            Box::new(move || {
                let id = id.clone();
                Box::pin(async move { id.id().await.unwrap().quote() })
            }),
        );
        return Service {
            proc: self.proc.clone(),
            selection: query,
            graphql_client: self.graphql_client.clone(),
        };
    }
    /// Load a Socket from its ID.
    pub fn load_socket_from_id(&self, id: Socket) -> Socket {
        let mut query = self.selection.select("loadSocketFromID");
        query = query.arg_lazy(
            "id",
            Box::new(move || {
                let id = id.clone();
                Box::pin(async move { id.id().await.unwrap().quote() })
            }),
        );
        return Socket {
            proc: self.proc.clone(),
            selection: query,
            graphql_client: self.graphql_client.clone(),
        };
    }
    /// Load a TypeDef by ID.
    pub fn load_type_def_from_id(&self, id: TypeDef) -> TypeDef {
        let mut query = self.selection.select("loadTypeDefFromID");
        query = query.arg_lazy(
            "id",
            Box::new(move || {
                let id = id.clone();
                Box::pin(async move { id.id().await.unwrap().quote() })
            }),
        );
        return TypeDef {
            proc: self.proc.clone(),
            selection: query,
            graphql_client: self.graphql_client.clone(),
        };
    }
    /// Create a new module.
    pub fn module(&self) -> Module {
        let query = self.selection.select("module");
        return Module {
            proc: self.proc.clone(),
            selection: query,
            graphql_client: self.graphql_client.clone(),
        };
    }
    /// Load the static configuration for a module from the given source directory and optional subpath.
    ///
    /// # Arguments
    ///
    /// * `opt` - optional argument, see inner type for documentation, use <func>_opts to use
    pub fn module_config(&self, source_directory: Directory) -> ModuleConfig {
        let mut query = self.selection.select("moduleConfig");
        query = query.arg_lazy(
            "sourceDirectory",
            Box::new(move || {
                let source_directory = source_directory.clone();
                Box::pin(async move { source_directory.id().await.unwrap().quote() })
            }),
        );
        return ModuleConfig {
            proc: self.proc.clone(),
            selection: query,
            graphql_client: self.graphql_client.clone(),
        };
    }
    /// Load the static configuration for a module from the given source directory and optional subpath.
    ///
    /// # Arguments
    ///
    /// * `opt` - optional argument, see inner type for documentation, use <func>_opts to use
    pub fn module_config_opts<'a>(
        &self,
        source_directory: Directory,
        opts: QueryModuleConfigOpts<'a>,
    ) -> ModuleConfig {
        let mut query = self.selection.select("moduleConfig");
        query = query.arg_lazy(
            "sourceDirectory",
            Box::new(move || {
                let source_directory = source_directory.clone();
                Box::pin(async move { source_directory.id().await.unwrap().quote() })
            }),
        );
        if let Some(subpath) = opts.subpath {
            query = query.arg("subpath", subpath);
        }
        return ModuleConfig {
            proc: self.proc.clone(),
            selection: query,
            graphql_client: self.graphql_client.clone(),
        };
    }
    /// Creates a named sub-pipeline.
    ///
    /// # Arguments
    ///
    /// * `name` - Pipeline name.
    /// * `opt` - optional argument, see inner type for documentation, use <func>_opts to use
    pub fn pipeline(&self, name: impl Into<String>) -> Query {
        let mut query = self.selection.select("pipeline");
        query = query.arg("name", name.into());
        return Query {
            proc: self.proc.clone(),
            selection: query,
            graphql_client: self.graphql_client.clone(),
        };
    }
    /// Creates a named sub-pipeline.
    ///
    /// # Arguments
    ///
    /// * `name` - Pipeline name.
    /// * `opt` - optional argument, see inner type for documentation, use <func>_opts to use
    pub fn pipeline_opts<'a>(&self, name: impl Into<String>, opts: QueryPipelineOpts<'a>) -> Query {
        let mut query = self.selection.select("pipeline");
        query = query.arg("name", name.into());
        if let Some(description) = opts.description {
            query = query.arg("description", description);
        }
        if let Some(labels) = opts.labels {
            query = query.arg("labels", labels);
        }
        return Query {
            proc: self.proc.clone(),
            selection: query,
            graphql_client: self.graphql_client.clone(),
        };
    }
    /// Loads a secret from its ID.
    pub fn secret(&self, id: Secret) -> Secret {
        let mut query = self.selection.select("secret");
        query = query.arg_lazy(
            "id",
            Box::new(move || {
                let id = id.clone();
                Box::pin(async move { id.id().await.unwrap().quote() })
            }),
        );
        return Secret {
            proc: self.proc.clone(),
            selection: query,
            graphql_client: self.graphql_client.clone(),
        };
    }
    /// Sets a secret given a user defined name to its plaintext and returns the secret.
    /// The plaintext value is limited to a size of 128000 bytes.
    ///
    /// # Arguments
    ///
    /// * `name` - The user defined name for this secret
    /// * `plaintext` - The plaintext of the secret
    pub fn set_secret(&self, name: impl Into<String>, plaintext: impl Into<String>) -> Secret {
        let mut query = self.selection.select("setSecret");
        query = query.arg("name", name.into());
        query = query.arg("plaintext", plaintext.into());
        return Secret {
            proc: self.proc.clone(),
            selection: query,
            graphql_client: self.graphql_client.clone(),
        };
    }
    /// Loads a socket by its ID.
    ///
    /// # Arguments
    ///
    /// * `opt` - optional argument, see inner type for documentation, use <func>_opts to use
    pub fn socket(&self) -> Socket {
        let query = self.selection.select("socket");
        return Socket {
            proc: self.proc.clone(),
            selection: query,
            graphql_client: self.graphql_client.clone(),
        };
    }
    /// Loads a socket by its ID.
    ///
    /// # Arguments
    ///
    /// * `opt` - optional argument, see inner type for documentation, use <func>_opts to use
    pub fn socket_opts(&self, opts: QuerySocketOpts) -> Socket {
        let mut query = self.selection.select("socket");
        if let Some(id) = opts.id {
            query = query.arg("id", id);
        }
        return Socket {
            proc: self.proc.clone(),
            selection: query,
            graphql_client: self.graphql_client.clone(),
        };
    }
    /// Create a new TypeDef.
    pub fn type_def(&self) -> TypeDef {
        let query = self.selection.select("typeDef");
        return TypeDef {
            proc: self.proc.clone(),
            selection: query,
            graphql_client: self.graphql_client.clone(),
        };
    }
}
#[derive(Clone)]
pub struct Secret {
    pub proc: Option<Arc<Child>>,
    pub selection: Selection,
    pub graphql_client: DynGraphQLClient,
}
impl Secret {
    /// The identifier for this secret.
    pub async fn id(&self) -> Result<SecretId, DaggerError> {
        let query = self.selection.select("id");
        query.execute(self.graphql_client.clone()).await
    }
    /// The value of this secret.
    pub async fn plaintext(&self) -> Result<String, DaggerError> {
        let query = self.selection.select("plaintext");
        query.execute(self.graphql_client.clone()).await
    }
}
#[derive(Clone)]
pub struct Service {
    pub proc: Option<Arc<Child>>,
    pub selection: Selection,
    pub graphql_client: DynGraphQLClient,
}
#[derive(Builder, Debug, PartialEq)]
pub struct ServiceEndpointOpts<'a> {
    /// The exposed port number for the endpoint
    #[builder(setter(into, strip_option), default)]
    pub port: Option<isize>,
    /// Return a URL with the given scheme, eg. http for http://
    #[builder(setter(into, strip_option), default)]
    pub scheme: Option<&'a str>,
}
impl Service {
    /// Retrieves an endpoint that clients can use to reach this container.
    /// If no port is specified, the first exposed port is used. If none exist an error is returned.
    /// If a scheme is specified, a URL is returned. Otherwise, a host:port pair is returned.
    ///
    /// # Arguments
    ///
    /// * `opt` - optional argument, see inner type for documentation, use <func>_opts to use
    pub async fn endpoint(&self) -> Result<String, DaggerError> {
        let query = self.selection.select("endpoint");
        query.execute(self.graphql_client.clone()).await
    }
    /// Retrieves an endpoint that clients can use to reach this container.
    /// If no port is specified, the first exposed port is used. If none exist an error is returned.
    /// If a scheme is specified, a URL is returned. Otherwise, a host:port pair is returned.
    ///
    /// # Arguments
    ///
    /// * `opt` - optional argument, see inner type for documentation, use <func>_opts to use
    pub async fn endpoint_opts<'a>(
        &self,
        opts: ServiceEndpointOpts<'a>,
    ) -> Result<String, DaggerError> {
        let mut query = self.selection.select("endpoint");
        if let Some(port) = opts.port {
            query = query.arg("port", port);
        }
        if let Some(scheme) = opts.scheme {
            query = query.arg("scheme", scheme);
        }
        query.execute(self.graphql_client.clone()).await
    }
    /// Retrieves a hostname which can be used by clients to reach this container.
    pub async fn hostname(&self) -> Result<String, DaggerError> {
        let query = self.selection.select("hostname");
        query.execute(self.graphql_client.clone()).await
    }
    /// A unique identifier for this service.
    pub async fn id(&self) -> Result<ServiceId, DaggerError> {
        let query = self.selection.select("id");
        query.execute(self.graphql_client.clone()).await
    }
    /// Retrieves the list of ports provided by the service.
    pub fn ports(&self) -> Vec<Port> {
        let query = self.selection.select("ports");
        return vec![Port {
            proc: self.proc.clone(),
            selection: query,
            graphql_client: self.graphql_client.clone(),
        }];
    }
    /// Start the service and wait for its health checks to succeed.
    /// Services bound to a Container do not need to be manually started.
    pub async fn start(&self) -> Result<ServiceId, DaggerError> {
        let query = self.selection.select("start");
        query.execute(self.graphql_client.clone()).await
    }
    /// Stop the service.
    pub async fn stop(&self) -> Result<ServiceId, DaggerError> {
        let query = self.selection.select("stop");
        query.execute(self.graphql_client.clone()).await
    }
}
#[derive(Clone)]
pub struct Socket {
    pub proc: Option<Arc<Child>>,
    pub selection: Selection,
    pub graphql_client: DynGraphQLClient,
}
impl Socket {
    /// The content-addressed identifier of the socket.
    pub async fn id(&self) -> Result<SocketId, DaggerError> {
        let query = self.selection.select("id");
        query.execute(self.graphql_client.clone()).await
    }
}
#[derive(Clone)]
pub struct TypeDef {
    pub proc: Option<Arc<Child>>,
    pub selection: Selection,
    pub graphql_client: DynGraphQLClient,
}
#[derive(Builder, Debug, PartialEq)]
pub struct TypeDefWithFieldOpts<'a> {
    /// A doc string for the field, if any
    #[builder(setter(into, strip_option), default)]
    pub description: Option<&'a str>,
}
#[derive(Builder, Debug, PartialEq)]
pub struct TypeDefWithObjectOpts<'a> {
    #[builder(setter(into, strip_option), default)]
    pub description: Option<&'a str>,
}
impl TypeDef {
    /// If kind is LIST, the list-specific type definition.
    /// If kind is not LIST, this will be null.
    pub fn as_list(&self) -> ListTypeDef {
        let query = self.selection.select("asList");
        return ListTypeDef {
            proc: self.proc.clone(),
            selection: query,
            graphql_client: self.graphql_client.clone(),
        };
    }
    /// If kind is OBJECT, the object-specific type definition.
    /// If kind is not OBJECT, this will be null.
    pub fn as_object(&self) -> ObjectTypeDef {
        let query = self.selection.select("asObject");
        return ObjectTypeDef {
            proc: self.proc.clone(),
            selection: query,
            graphql_client: self.graphql_client.clone(),
        };
    }
    pub async fn id(&self) -> Result<TypeDefId, DaggerError> {
        let query = self.selection.select("id");
        query.execute(self.graphql_client.clone()).await
    }
    /// The kind of type this is (e.g. primitive, list, object)
    pub async fn kind(&self) -> Result<TypeDefKind, DaggerError> {
        let query = self.selection.select("kind");
        query.execute(self.graphql_client.clone()).await
    }
    /// Whether this type can be set to null. Defaults to false.
    pub async fn optional(&self) -> Result<bool, DaggerError> {
        let query = self.selection.select("optional");
        query.execute(self.graphql_client.clone()).await
    }
    /// Adds a static field for an Object TypeDef, failing if the type is not an object.
    ///
    /// # Arguments
    ///
    /// * `name` - The name of the field in the object
    /// * `type_def` - The type of the field
    /// * `opt` - optional argument, see inner type for documentation, use <func>_opts to use
    pub fn with_field(&self, name: impl Into<String>, type_def: TypeDef) -> TypeDef {
        let mut query = self.selection.select("withField");
        query = query.arg("name", name.into());
        query = query.arg_lazy(
            "typeDef",
            Box::new(move || {
                let type_def = type_def.clone();
                Box::pin(async move { type_def.id().await.unwrap().quote() })
            }),
        );
        return TypeDef {
            proc: self.proc.clone(),
            selection: query,
            graphql_client: self.graphql_client.clone(),
        };
    }
    /// Adds a static field for an Object TypeDef, failing if the type is not an object.
    ///
    /// # Arguments
    ///
    /// * `name` - The name of the field in the object
    /// * `type_def` - The type of the field
    /// * `opt` - optional argument, see inner type for documentation, use <func>_opts to use
    pub fn with_field_opts<'a>(
        &self,
        name: impl Into<String>,
        type_def: TypeDef,
        opts: TypeDefWithFieldOpts<'a>,
    ) -> TypeDef {
        let mut query = self.selection.select("withField");
        query = query.arg("name", name.into());
        query = query.arg_lazy(
            "typeDef",
            Box::new(move || {
                let type_def = type_def.clone();
                Box::pin(async move { type_def.id().await.unwrap().quote() })
            }),
        );
        if let Some(description) = opts.description {
            query = query.arg("description", description);
        }
        return TypeDef {
            proc: self.proc.clone(),
            selection: query,
            graphql_client: self.graphql_client.clone(),
        };
    }
    /// Adds a function for an Object TypeDef, failing if the type is not an object.
    pub fn with_function(&self, function: Function) -> TypeDef {
        let mut query = self.selection.select("withFunction");
        query = query.arg_lazy(
            "function",
            Box::new(move || {
                let function = function.clone();
                Box::pin(async move { function.id().await.unwrap().quote() })
            }),
        );
        return TypeDef {
            proc: self.proc.clone(),
            selection: query,
            graphql_client: self.graphql_client.clone(),
        };
    }
    /// Sets the kind of the type.
    pub fn with_kind(&self, kind: TypeDefKind) -> TypeDef {
        let mut query = self.selection.select("withKind");
        query = query.arg_enum("kind", kind);
        return TypeDef {
            proc: self.proc.clone(),
            selection: query,
            graphql_client: self.graphql_client.clone(),
        };
    }
    /// Returns a TypeDef of kind List with the provided type for its elements.
    pub fn with_list_of(&self, element_type: TypeDef) -> TypeDef {
        let mut query = self.selection.select("withListOf");
        query = query.arg_lazy(
            "elementType",
            Box::new(move || {
                let element_type = element_type.clone();
                Box::pin(async move { element_type.id().await.unwrap().quote() })
            }),
        );
        return TypeDef {
            proc: self.proc.clone(),
            selection: query,
            graphql_client: self.graphql_client.clone(),
        };
    }
    /// Returns a TypeDef of kind Object with the provided name.
    /// Note that an object's fields and functions may be omitted if the intent is
    /// only to refer to an object. This is how functions are able to return their
    /// own object, or any other circular reference.
    ///
    /// # Arguments
    ///
    /// * `opt` - optional argument, see inner type for documentation, use <func>_opts to use
    pub fn with_object(&self, name: impl Into<String>) -> TypeDef {
        let mut query = self.selection.select("withObject");
        query = query.arg("name", name.into());
        return TypeDef {
            proc: self.proc.clone(),
            selection: query,
            graphql_client: self.graphql_client.clone(),
        };
    }
    /// Returns a TypeDef of kind Object with the provided name.
    /// Note that an object's fields and functions may be omitted if the intent is
    /// only to refer to an object. This is how functions are able to return their
    /// own object, or any other circular reference.
    ///
    /// # Arguments
    ///
    /// * `opt` - optional argument, see inner type for documentation, use <func>_opts to use
    pub fn with_object_opts<'a>(
        &self,
        name: impl Into<String>,
        opts: TypeDefWithObjectOpts<'a>,
    ) -> TypeDef {
        let mut query = self.selection.select("withObject");
        query = query.arg("name", name.into());
        if let Some(description) = opts.description {
            query = query.arg("description", description);
        }
        return TypeDef {
            proc: self.proc.clone(),
            selection: query,
            graphql_client: self.graphql_client.clone(),
        };
    }
    /// Sets whether this type can be set to null.
    pub fn with_optional(&self, optional: bool) -> TypeDef {
        let mut query = self.selection.select("withOptional");
        query = query.arg("optional", optional);
        return TypeDef {
            proc: self.proc.clone(),
            selection: query,
            graphql_client: self.graphql_client.clone(),
        };
    }
}
#[derive(Serialize, Deserialize, Clone, PartialEq, Debug)]
pub enum CacheSharingMode {
    LOCKED,
    PRIVATE,
    SHARED,
}
#[derive(Serialize, Deserialize, Clone, PartialEq, Debug)]
pub enum ImageLayerCompression {
    EStarGZ,
    Gzip,
    Uncompressed,
    Zstd,
}
#[derive(Serialize, Deserialize, Clone, PartialEq, Debug)]
pub enum ImageMediaTypes {
    DockerMediaTypes,
    OCIMediaTypes,
}
#[derive(Serialize, Deserialize, Clone, PartialEq, Debug)]
pub enum NetworkProtocol {
    TCP,
    UDP,
}
#[derive(Serialize, Deserialize, Clone, PartialEq, Debug)]
pub enum TypeDefKind {
    BooleanKind,
    IntegerKind,
    ListKind,
    ObjectKind,
    StringKind,
    VoidKind,
}<|MERGE_RESOLUTION|>--- conflicted
+++ resolved
@@ -194,23 +194,6 @@
     }
 }
 #[derive(Serialize, Deserialize, PartialEq, Debug, Clone)]
-pub struct ServiceId(pub String);
-impl Into<ServiceId> for &str {
-    fn into(self) -> ServiceId {
-        ServiceId(self.to_string())
-    }
-}
-impl Into<ServiceId> for String {
-    fn into(self) -> ServiceId {
-        ServiceId(self.clone())
-    }
-}
-impl ServiceId {
-    fn quote(&self) -> String {
-        format!("\"{}\"", self.0.clone())
-    }
-}
-#[derive(Serialize, Deserialize, PartialEq, Debug, Clone)]
 pub struct SocketId(pub String);
 impl Into<SocketId> for &str {
     fn into(self) -> SocketId {
@@ -275,12 +258,6 @@
 pub struct PipelineLabel {
     pub name: String,
     pub value: String,
-}
-#[derive(Serialize, Deserialize, Debug, PartialEq, Clone)]
-pub struct PortForward {
-    pub backend: isize,
-    pub frontend: isize,
-    pub protocol: NetworkProtocol,
 }
 #[derive(Clone)]
 pub struct CacheVolume {
@@ -338,6 +315,15 @@
     /// Target build stage to build.
     #[builder(setter(into, strip_option), default)]
     pub target: Option<&'a str>,
+}
+#[derive(Builder, Debug, PartialEq)]
+pub struct ContainerEndpointOpts<'a> {
+    /// The exposed port number for the endpoint
+    #[builder(setter(into, strip_option), default)]
+    pub port: Option<isize>,
+    /// Return a URL with the given scheme, eg. http for http://
+    #[builder(setter(into, strip_option), default)]
+    pub scheme: Option<&'a str>,
 }
 #[derive(Builder, Debug, PartialEq)]
 pub struct ContainerExportOpts {
@@ -543,13 +529,6 @@
     pub protocol: Option<NetworkProtocol>,
 }
 impl Container {
-<<<<<<< HEAD
-    /// Turn the container into a Service.
-    /// Be sure to set any exposed ports before this conversion.
-    pub fn as_service(&self) -> Service {
-        let query = self.selection.select("asService");
-        return Service {
-=======
     /// Returns a File representing the container serialized to a tarball.
     ///
     /// # Arguments
@@ -580,7 +559,6 @@
             query = query.arg_enum("mediaTypes", media_types);
         }
         return File {
->>>>>>> d78b75d9
             proc: self.proc.clone(),
             selection: query,
             graphql_client: self.graphql_client.clone(),
@@ -659,6 +637,39 @@
             selection: query,
             graphql_client: self.graphql_client.clone(),
         };
+    }
+    /// Retrieves an endpoint that clients can use to reach this container.
+    /// If no port is specified, the first exposed port is used. If none exist an error is returned.
+    /// If a scheme is specified, a URL is returned. Otherwise, a host:port pair is returned.
+    /// Currently experimental; set _EXPERIMENTAL_DAGGER_SERVICES_DNS=0 to disable.
+    ///
+    /// # Arguments
+    ///
+    /// * `opt` - optional argument, see inner type for documentation, use <func>_opts to use
+    pub async fn endpoint(&self) -> Result<String, DaggerError> {
+        let query = self.selection.select("endpoint");
+        query.execute(self.graphql_client.clone()).await
+    }
+    /// Retrieves an endpoint that clients can use to reach this container.
+    /// If no port is specified, the first exposed port is used. If none exist an error is returned.
+    /// If a scheme is specified, a URL is returned. Otherwise, a host:port pair is returned.
+    /// Currently experimental; set _EXPERIMENTAL_DAGGER_SERVICES_DNS=0 to disable.
+    ///
+    /// # Arguments
+    ///
+    /// * `opt` - optional argument, see inner type for documentation, use <func>_opts to use
+    pub async fn endpoint_opts<'a>(
+        &self,
+        opts: ContainerEndpointOpts<'a>,
+    ) -> Result<String, DaggerError> {
+        let mut query = self.selection.select("endpoint");
+        if let Some(port) = opts.port {
+            query = query.arg("port", port);
+        }
+        if let Some(scheme) = opts.scheme {
+            query = query.arg("scheme", scheme);
+        }
+        query.execute(self.graphql_client.clone()).await
     }
     /// Retrieves entrypoint to be prepended to the arguments of all commands.
     pub async fn entrypoint(&self) -> Result<Vec<String>, DaggerError> {
@@ -728,6 +739,7 @@
     /// Retrieves the list of exposed ports.
     /// This includes ports already exposed by the image, even if not
     /// explicitly added with dagger.
+    /// Currently experimental; set _EXPERIMENTAL_DAGGER_SERVICES_DNS=0 to disable.
     pub fn exposed_ports(&self) -> Vec<Port> {
         let query = self.selection.select("exposedPorts");
         return vec![Port {
@@ -766,6 +778,12 @@
             selection: query,
             graphql_client: self.graphql_client.clone(),
         };
+    }
+    /// Retrieves a hostname which can be used by clients to reach this container.
+    /// Currently experimental; set _EXPERIMENTAL_DAGGER_SERVICES_DNS=0 to disable.
+    pub async fn hostname(&self) -> Result<String, DaggerError> {
+        let query = self.selection.select("hostname");
+        query.execute(self.graphql_client.clone()).await
     }
     /// A unique identifier for this container.
     pub async fn id(&self) -> Result<ContainerId, DaggerError> {
@@ -1194,6 +1212,7 @@
     /// Exposed ports serve two purposes:
     /// - For health checks and introspection, when running services
     /// - For setting the EXPOSE OCI field when publishing the container
+    /// Currently experimental; set _EXPERIMENTAL_DAGGER_SERVICES_DNS=0 to disable.
     ///
     /// # Arguments
     ///
@@ -1212,6 +1231,7 @@
     /// Exposed ports serve two purposes:
     /// - For health checks and introspection, when running services
     /// - For setting the EXPOSE OCI field when publishing the container
+    /// Currently experimental; set _EXPERIMENTAL_DAGGER_SERVICES_DNS=0 to disable.
     ///
     /// # Arguments
     ///
@@ -1674,12 +1694,13 @@
     /// no longer needed, executing the default command if none is set.
     /// The service will be reachable from the container via the provided hostname alias.
     /// The service dependency will also convey to any files or directories produced by the container.
+    /// Currently experimental; set _EXPERIMENTAL_DAGGER_SERVICES_DNS=0 to disable.
     ///
     /// # Arguments
     ///
     /// * `alias` - A name that can be used to reach the service from the container
     /// * `service` - Identifier of the service container
-    pub fn with_service_binding(&self, alias: impl Into<String>, service: Service) -> Container {
+    pub fn with_service_binding(&self, alias: impl Into<String>, service: Container) -> Container {
         let mut query = self.selection.select("withServiceBinding");
         query = query.arg("alias", alias.into());
         query = query.arg_lazy(
@@ -1792,6 +1813,7 @@
         };
     }
     /// Unexpose a previously exposed port.
+    /// Currently experimental; set _EXPERIMENTAL_DAGGER_SERVICES_DNS=0 to disable.
     ///
     /// # Arguments
     ///
@@ -1807,6 +1829,7 @@
         };
     }
     /// Unexpose a previously exposed port.
+    /// Currently experimental; set _EXPERIMENTAL_DAGGER_SERVICES_DNS=0 to disable.
     ///
     /// # Arguments
     ///
@@ -2967,29 +2990,6 @@
     #[builder(setter(into, strip_option), default)]
     pub include: Option<Vec<&'a str>>,
 }
-#[derive(Builder, Debug, PartialEq)]
-pub struct HostServiceOpts<'a> {
-    /// Upstream host to forward traffic to.
-    #[builder(setter(into, strip_option), default)]
-    pub host: Option<&'a str>,
-}
-#[derive(Builder, Debug, PartialEq)]
-pub struct HostTunnelOpts {
-    /// Map each service port to the same port on the host, as if the service were
-    /// running natively.
-    /// Note: enabling may result in port conflicts.
-    #[builder(setter(into, strip_option), default)]
-    pub native: Option<bool>,
-    /// Configure explicit port forwarding rules for the tunnel.
-    /// If a port's frontend is unspecified or 0, a random port will be chosen by
-    /// the host.
-    /// If no ports are given, all of the service's ports are forwarded. If native
-    /// is true, each port maps to the same port on the host. If native is false,
-    /// each port maps to a random port chosen by the host.
-    /// If ports are given and native is true, the ports are additive.
-    #[builder(setter(into, strip_option), default)]
-    pub ports: Option<Vec<PortForward>>,
-}
 impl Host {
     /// Accesses a directory on the host.
     ///
@@ -3045,49 +3045,6 @@
             graphql_client: self.graphql_client.clone(),
         };
     }
-    /// Creates a service that forwards traffic to a specified address via the host.
-    ///
-    /// # Arguments
-    ///
-    /// * `ports` - Ports to expose via the service, forwarding through the host network.
-    ///
-    /// If a port's frontend is unspecified or 0, it defaults to the same as the
-    /// backend port.
-    ///
-    /// An empty set of ports is not valid; an error will be returned.
-    /// * `opt` - optional argument, see inner type for documentation, use <func>_opts to use
-    pub fn service(&self, ports: Vec<PortForward>) -> Service {
-        let mut query = self.selection.select("service");
-        query = query.arg("ports", ports);
-        return Service {
-            proc: self.proc.clone(),
-            selection: query,
-            graphql_client: self.graphql_client.clone(),
-        };
-    }
-    /// Creates a service that forwards traffic to a specified address via the host.
-    ///
-    /// # Arguments
-    ///
-    /// * `ports` - Ports to expose via the service, forwarding through the host network.
-    ///
-    /// If a port's frontend is unspecified or 0, it defaults to the same as the
-    /// backend port.
-    ///
-    /// An empty set of ports is not valid; an error will be returned.
-    /// * `opt` - optional argument, see inner type for documentation, use <func>_opts to use
-    pub fn service_opts<'a>(&self, ports: Vec<PortForward>, opts: HostServiceOpts<'a>) -> Service {
-        let mut query = self.selection.select("service");
-        query = query.arg("ports", ports);
-        if let Some(host) = opts.host {
-            query = query.arg("host", host);
-        }
-        return Service {
-            proc: self.proc.clone(),
-            selection: query,
-            graphql_client: self.graphql_client.clone(),
-        };
-    }
     /// Sets a secret given a user-defined name and the file path on the host, and returns the secret.
     /// The file is limited to a size of 512000 bytes.
     ///
@@ -3105,54 +3062,6 @@
             graphql_client: self.graphql_client.clone(),
         };
     }
-    /// Creates a tunnel that forwards traffic from the host to a service.
-    ///
-    /// # Arguments
-    ///
-    /// * `service` - Service to send traffic from the tunnel.
-    /// * `opt` - optional argument, see inner type for documentation, use <func>_opts to use
-    pub fn tunnel(&self, service: Service) -> Service {
-        let mut query = self.selection.select("tunnel");
-        query = query.arg_lazy(
-            "service",
-            Box::new(move || {
-                let service = service.clone();
-                Box::pin(async move { service.id().await.unwrap().quote() })
-            }),
-        );
-        return Service {
-            proc: self.proc.clone(),
-            selection: query,
-            graphql_client: self.graphql_client.clone(),
-        };
-    }
-    /// Creates a tunnel that forwards traffic from the host to a service.
-    ///
-    /// # Arguments
-    ///
-    /// * `service` - Service to send traffic from the tunnel.
-    /// * `opt` - optional argument, see inner type for documentation, use <func>_opts to use
-    pub fn tunnel_opts(&self, service: Service, opts: HostTunnelOpts) -> Service {
-        let mut query = self.selection.select("tunnel");
-        query = query.arg_lazy(
-            "service",
-            Box::new(move || {
-                let service = service.clone();
-                Box::pin(async move { service.id().await.unwrap().quote() })
-            }),
-        );
-        if let Some(native) = opts.native {
-            query = query.arg("native", native);
-        }
-        if let Some(ports) = opts.ports {
-            query = query.arg("ports", ports);
-        }
-        return Service {
-            proc: self.proc.clone(),
-            selection: query,
-            graphql_client: self.graphql_client.clone(),
-        };
-    }
     /// Accesses a Unix socket on the host.
     ///
     /// # Arguments
@@ -3419,7 +3328,7 @@
 pub struct QueryGitOpts {
     /// A service which must be started before the repo is fetched.
     #[builder(setter(into, strip_option), default)]
-    pub experimental_service_host: Option<ServiceId>,
+    pub experimental_service_host: Option<ContainerId>,
     /// Set to true to keep .git directory.
     #[builder(setter(into, strip_option), default)]
     pub keep_git_dir: Option<bool>,
@@ -3428,7 +3337,7 @@
 pub struct QueryHttpOpts {
     /// A service which must be started before the URL is fetched.
     #[builder(setter(into, strip_option), default)]
-    pub experimental_service_host: Option<ServiceId>,
+    pub experimental_service_host: Option<ContainerId>,
 }
 #[derive(Builder, Debug, PartialEq)]
 pub struct QueryModuleConfigOpts<'a> {
@@ -3843,22 +3752,6 @@
             graphql_client: self.graphql_client.clone(),
         };
     }
-    /// Loads a service from ID.
-    pub fn load_service_from_id(&self, id: Service) -> Service {
-        let mut query = self.selection.select("loadServiceFromID");
-        query = query.arg_lazy(
-            "id",
-            Box::new(move || {
-                let id = id.clone();
-                Box::pin(async move { id.id().await.unwrap().quote() })
-            }),
-        );
-        return Service {
-            proc: self.proc.clone(),
-            selection: query,
-            graphql_client: self.graphql_client.clone(),
-        };
-    }
     /// Load a Socket from its ID.
     pub fn load_socket_from_id(&self, id: Socket) -> Socket {
         let mut query = self.selection.select("loadSocketFromID");
@@ -4070,84 +3963,6 @@
     /// The value of this secret.
     pub async fn plaintext(&self) -> Result<String, DaggerError> {
         let query = self.selection.select("plaintext");
-        query.execute(self.graphql_client.clone()).await
-    }
-}
-#[derive(Clone)]
-pub struct Service {
-    pub proc: Option<Arc<Child>>,
-    pub selection: Selection,
-    pub graphql_client: DynGraphQLClient,
-}
-#[derive(Builder, Debug, PartialEq)]
-pub struct ServiceEndpointOpts<'a> {
-    /// The exposed port number for the endpoint
-    #[builder(setter(into, strip_option), default)]
-    pub port: Option<isize>,
-    /// Return a URL with the given scheme, eg. http for http://
-    #[builder(setter(into, strip_option), default)]
-    pub scheme: Option<&'a str>,
-}
-impl Service {
-    /// Retrieves an endpoint that clients can use to reach this container.
-    /// If no port is specified, the first exposed port is used. If none exist an error is returned.
-    /// If a scheme is specified, a URL is returned. Otherwise, a host:port pair is returned.
-    ///
-    /// # Arguments
-    ///
-    /// * `opt` - optional argument, see inner type for documentation, use <func>_opts to use
-    pub async fn endpoint(&self) -> Result<String, DaggerError> {
-        let query = self.selection.select("endpoint");
-        query.execute(self.graphql_client.clone()).await
-    }
-    /// Retrieves an endpoint that clients can use to reach this container.
-    /// If no port is specified, the first exposed port is used. If none exist an error is returned.
-    /// If a scheme is specified, a URL is returned. Otherwise, a host:port pair is returned.
-    ///
-    /// # Arguments
-    ///
-    /// * `opt` - optional argument, see inner type for documentation, use <func>_opts to use
-    pub async fn endpoint_opts<'a>(
-        &self,
-        opts: ServiceEndpointOpts<'a>,
-    ) -> Result<String, DaggerError> {
-        let mut query = self.selection.select("endpoint");
-        if let Some(port) = opts.port {
-            query = query.arg("port", port);
-        }
-        if let Some(scheme) = opts.scheme {
-            query = query.arg("scheme", scheme);
-        }
-        query.execute(self.graphql_client.clone()).await
-    }
-    /// Retrieves a hostname which can be used by clients to reach this container.
-    pub async fn hostname(&self) -> Result<String, DaggerError> {
-        let query = self.selection.select("hostname");
-        query.execute(self.graphql_client.clone()).await
-    }
-    /// A unique identifier for this service.
-    pub async fn id(&self) -> Result<ServiceId, DaggerError> {
-        let query = self.selection.select("id");
-        query.execute(self.graphql_client.clone()).await
-    }
-    /// Retrieves the list of ports provided by the service.
-    pub fn ports(&self) -> Vec<Port> {
-        let query = self.selection.select("ports");
-        return vec![Port {
-            proc: self.proc.clone(),
-            selection: query,
-            graphql_client: self.graphql_client.clone(),
-        }];
-    }
-    /// Start the service and wait for its health checks to succeed.
-    /// Services bound to a Container do not need to be manually started.
-    pub async fn start(&self) -> Result<ServiceId, DaggerError> {
-        let query = self.selection.select("start");
-        query.execute(self.graphql_client.clone()).await
-    }
-    /// Stop the service.
-    pub async fn stop(&self) -> Result<ServiceId, DaggerError> {
-        let query = self.selection.select("stop");
         query.execute(self.graphql_client.clone()).await
     }
 }
