--- conflicted
+++ resolved
@@ -7,51 +7,35 @@
 	"log/slog"
 	"strings"
 
-	"github.com/dagger/dagger/dagql"
-<<<<<<< HEAD
-	"github.com/dagger/dagger/dagql/idproto"
 	"github.com/opencontainers/go-digest"
-=======
-	"github.com/dagger/dagger/dagql/call"
-	"github.com/dagger/dagger/dagql/ioctx"
-	"github.com/vito/progrock"
->>>>>>> 96c7db2c
 	"go.opentelemetry.io/otel/attribute"
 	"go.opentelemetry.io/otel/trace"
 	"google.golang.org/protobuf/types/known/anypb"
+
+	"github.com/dagger/dagger/dagql"
+	"github.com/dagger/dagger/dagql/call"
 )
 
-<<<<<<< HEAD
-func AroundFunc(ctx context.Context, self dagql.Object, id *idproto.ID) (context.Context, func(res dagql.Typed, cached bool, rerr error)) {
+func AroundFunc(ctx context.Context, self dagql.Object, id *call.ID) (context.Context, func(res dagql.Typed, cached bool, rerr error)) {
 	if isIntrospection(id) {
 		return ctx, dagql.NoopDone
 	}
-=======
-func AroundFunc(ctx context.Context, self dagql.Object, id *call.ID, next func(context.Context) (dagql.Typed, error)) func(context.Context) (dagql.Typed, error) {
-	// install tracing at the outermost layer so we don't ignore perf impact of
-	// other telemetry
-	return SpanAroundFunc(ctx, self, id,
-		ProgrockAroundFunc(ctx, self, id, next))
-}
-
-func SpanAroundFunc(ctx context.Context, self dagql.Object, id *call.ID, next func(context.Context) (dagql.Typed, error)) func(context.Context) (dagql.Typed, error) {
-	return func(ctx context.Context) (dagql.Typed, error) {
-		if isIntrospection(id) {
-			return next(ctx)
-		}
-
-		ctx, span := Tracer.Start(ctx, id.Display())
->>>>>>> 96c7db2c
 
 	var base string
-	if id.Base == nil {
+	if id.Base() == nil {
 		base = "Query"
 	} else {
-		base = id.Base.Type.ToAST().Name()
+		base = id.Base().Type().ToAST().Name()
 	}
-	spanName := fmt.Sprintf("%s.%s", base, id.Field)
+	spanName := fmt.Sprintf("%s.%s", base, id.Field())
 
-	payload, err := anypb.New(id)
+	idPb, err := id.ToProto()
+	if err != nil {
+		slog.Warn("failed to convert id to proto", "id", id.Display(), "err", err)
+		return ctx, dagql.NoopDone
+	}
+
+	payload, err := anypb.New(idPb)
 	if err != nil {
 		slog.Warn("failed to anypb.New(id)", "id", id.Display(), "err", err)
 		return ctx, dagql.NoopDone
@@ -79,7 +63,6 @@
 	ctx, span := dagql.Tracer().Start(ctx, spanName, trace.WithAttributes(attrs...))
 	ctx, _, _ = WithStdioToOtel(ctx, dagql.InstrumentationLibrary)
 
-<<<<<<< HEAD
 	return ctx, func(res dagql.Typed, cached bool, err error) {
 		defer End(span, func() error { return err })
 
@@ -88,41 +71,6 @@
 			span.SetAttributes(attribute.Bool(CachedAttr, true))
 		}
 
-=======
-func ProgrockAroundFunc(ctx context.Context, self dagql.Object, id *call.ID, next func(context.Context) (dagql.Typed, error)) func(context.Context) (dagql.Typed, error) {
-	return func(ctx context.Context) (dagql.Typed, error) {
-		if isIntrospection(id) {
-			return next(ctx)
-		}
-
-		dig := id.Digest()
-		// TODO: we don't need this for anything yet
-		// inputs, err := id.Inputs()
-		// if err != nil {
-		// 	slog.Warn("failed to digest inputs", "id", id.Display(), "err", err)
-		// 	return next(ctx)
-		// }
-		opts := []progrock.VertexOpt{
-			// see telemetry/legacy.go LegacyIDInternalizer
-			progrock.WithLabels(progrock.Labelf(IDLabel, "true")),
-		}
-		if dagql.IsInternal(ctx) {
-			opts = append(opts, progrock.Internal())
-		}
-
-		// group any self-calls or Buildkit vertices beneath this vertex
-		ctx, vtx := progrock.Span(ctx, dig.String(), id.Field(), opts...)
-		ctx = ioctx.WithStdout(ctx, vtx.Stdout())
-		ctx = ioctx.WithStderr(ctx, vtx.Stderr())
-
-		// send ID payload to the frontend
-		idProto, err := id.ToProto()
-		if err != nil {
-			slog.Warn("failed to convert id to proto", "id", id.Display(), "err", err)
-			return next(ctx)
-		}
-		payload, err := anypb.New(idProto)
->>>>>>> 96c7db2c
 		if err != nil {
 			// NB: we do +id.Display() instead of setting it as a field to avoid
 			// dobule quoting
@@ -135,26 +83,16 @@
 		// NB: so long as the simplifying process rejects larger IDs, this
 		// shouldn't be necessary, but it seems like a good idea to just never even
 		// consider it.
-		isLoader := strings.HasPrefix(id.Field, "load") && strings.HasSuffix(id.Field, "FromID")
+		isLoader := strings.HasPrefix(id.Field(), "load") && strings.HasSuffix(id.Field(), "FromID")
 
 		// record an object result as an output of this vertex
 		//
 		// this allows the UI to "simplify" this ID back to its creator ID when it
 		// sees it in the future if it wants to, e.g. showing mymod.unit().stdout()
 		// instead of the full container().from().[...].stdout() ID
-<<<<<<< HEAD
 		if obj, ok := res.(dagql.Object); ok && !isLoader {
-			objDigest, err := obj.ID().Digest()
-			if err != nil {
-				slog.Error("failed to digest object", "id", id.Display(), "err", err)
-			} else {
-				// TODO maybe this should be an event?
-				span.SetAttributes(attribute.String(DagOutputAttr, objDigest.String()))
-			}
-=======
-		if obj, ok := res.(dagql.Object); ok {
-			vtx.Output(obj.ID().Digest())
->>>>>>> 96c7db2c
+			objDigest := obj.ID().Digest()
+			span.SetAttributes(attribute.String(DagOutputAttr, objDigest.String()))
 		}
 	}
 }
