const path = require("path");
const mdxMermaid = require("mdx-mermaid");

async function createConfig() {
  const remarkCodeImport = (await import('remark-code-import'));
  return {
    title: "Dagger",
    tagline: "Dagger is a programmable deployment system",
    url: "https://docs.dagger.io",
    baseUrl: "/",
    onBrokenMarkdownLinks: "throw",
    onBrokenLinks: "throw",
    favicon: "img/favicon.png",
    organizationName: "Dagger",
    projectName: "Dagger",
    stylesheets: [
      "https://fonts.googleapis.com/css2?family=Source+Code+Pro:wght@400&display=swap",
    ],
    customFields: {
      AMPLITUDE_ID: process.env.REACT_APP_AMPLITUDE_ID,
    },
    themeConfig: {
      sidebarCollapsed: false,
      prism: {
        theme: require("prism-react-renderer/themes/okaidia"),
      },
      navbar: {
        logo: {
          alt: "Dagger Logo",
          src: "img/dagger-logo.png",
        },
        items: [
          {
            type: "search",
            position: "right",
            className: "header-searchbar",
          },
          {
            position: "right",
            to: "https://dagger.io/blog",
            label: "Blog",
            className: "navbar-blog-link",
          },
          {
            position: "right",
            type: "html",
            value: "<span></span>",
            className: "navbar-items-separator",
          },
          {
            position: "right",
            href: "https://github.com/dagger/dagger",
            className: "header-github-link hide-target-icon",
            "aria-label": "GitHub repository",
          },
          {
            position: "right",
            type: "html",
            value:
              "<a href='https://discord.gg/ufnyBtc8uY'><div></div><span>Ask for help</span></a>",
            className: "header-discord-link",
          },
          {
            position: "right",
            type: "html",
            value: "<span></span>",
            className: "navbar-items-separator",
          },
        ],
        hideOnScroll: true,
      },
      algolia: {
        apiKey: "bffda1490c07dcce81a26a144115cc02",
        indexName: "dagger",
        appId: "XEIYPBWGOI",
      },
      hotjar: {
        siteId: "2541514",
      },
      colorMode: {
        defaultMode: "light",
      },
      zoom: {
        selector: '.markdown img:not(.not-zoom)',
        background: {
          light: 'rgb(255, 255, 255)',
          dark: 'rgb(50, 50, 50)'
        },
        // medium-zoom configuration options
        // Refer to https://github.com/francoischalifour/medium-zoom#options
        config: {}
      }
    },
    presets: [
      [
        "@docusaurus/preset-classic",
        {
          docs: {
            breadcrumbs: false,
            path: "../docs",
            sidebarPath: require.resolve("./sidebars.js"),
            editUrl: "https://github.com/dagger/dagger/edit/main/website",
            routeBasePath: "/",
            remarkPlugins: [remarkCodeImport, mdxMermaid]
          },
          gtag: {
            trackingID: "G-RDXG80F635",
            anonymizeIP: true,
          },
          theme: {
            customCss: require.resolve("./src/css/custom.scss"),
          },
          blog: false,
        },
      ],
    ],
<<<<<<< HEAD
  ],
  plugins: [
    "docusaurus-plugin-sass",
    "docusaurus2-dotenv",
    [
      "posthog-docusaurus",
      {
        apiKey: "phc_hqwS484sDJhTnrPCANTyWX48nKL3AEucgf6w0czQtQi"
      }
=======
    plugins: [
      "docusaurus-plugin-sass",
      "docusaurus2-dotenv",
      [ 
        "posthog-docusaurus",
        {
          apiKey: "phc_8Onnz5zyGA8mMEia4ALiaAetunwfeoHiekU0l5ND6tg"
        }
      ],
      "docusaurus-plugin-image-zoom",
      path.resolve(__dirname, "plugins/docusaurus-plugin-hotjar"),
      path.resolve(__dirname, "plugins/docusaurus-plugin-dagger-version"),
      "docusaurus-plugin-includes"
>>>>>>> f729b815
    ],
  }
}

/** @type {import('@docusaurus/types').DocusaurusConfig} */
module.exports = createConfig;<|MERGE_RESOLUTION|>--- conflicted
+++ resolved
@@ -114,31 +114,19 @@
         },
       ],
     ],
-<<<<<<< HEAD
-  ],
-  plugins: [
-    "docusaurus-plugin-sass",
-    "docusaurus2-dotenv",
-    [
-      "posthog-docusaurus",
-      {
-        apiKey: "phc_hqwS484sDJhTnrPCANTyWX48nKL3AEucgf6w0czQtQi"
-      }
-=======
     plugins: [
       "docusaurus-plugin-sass",
       "docusaurus2-dotenv",
       [ 
         "posthog-docusaurus",
         {
-          apiKey: "phc_8Onnz5zyGA8mMEia4ALiaAetunwfeoHiekU0l5ND6tg"
+          apiKey: "phc_hqwS484sDJhTnrPCANTyWX48nKL3AEucgf6w0czQtQi"
         }
       ],
       "docusaurus-plugin-image-zoom",
       path.resolve(__dirname, "plugins/docusaurus-plugin-hotjar"),
       path.resolve(__dirname, "plugins/docusaurus-plugin-dagger-version"),
       "docusaurus-plugin-includes"
->>>>>>> f729b815
     ],
   }
 }
