{
  "name": "dagger-docs",
  "version": "0.0.0",
  "private": true,
  "scripts": {
    "docusaurus": "docusaurus",
    "start": "OAUTH_ENABLE=false docusaurus start",
    "start:withAuth": "OAUTH_ENABLE=true docusaurus start --port=3001",
    "build": "OAUTH_ENABLE=true docusaurus build",
    "build:withoutAuth": "OAUTH_ENABLE=false docusaurus build",
    "swizzle": "docusaurus swizzle",
    "deploy": "docusaurus deploy",
    "clear": "docusaurus clear",
    "serve": "docusaurus serve",
    "write-translations": "docusaurus write-translations",
    "write-heading-ids": "docusaurus write-heading-ids",
    "start-server": "concurrently \"OAUTH_ENABLE=false yarn docusaurus start --port=3000 --no-open\" \"OAUTH_ENABLE=true yarn docusaurus start --port=3001 --no-open\"",
    "ci": "start-server-and-test 'yarn start-server' '3000|3001' 'yarn run cypress run'"
  },
  "dependencies": {
    "@docusaurus/core": "^2.0.0-beta.6",
    "@docusaurus/preset-classic": "^2.0.0-beta.6",
    "@mdx-js/react": "^1.6.21",
<<<<<<< HEAD
    "@svgr/webpack": "^6.1.0",
    "amplitude-js": "^8.12.0",
=======
    "@svgr/webpack": "^5.5.0",
    "amplitude-js": "^8.13.0",
>>>>>>> 82e9374d
    "clsx": "^1.1.1",
    "docusaurus-plugin-sass": "^0.2.1",
    "docusaurus2-dotenv": "^1.4.0",
    "file-loader": "^6.2.0",
    "nprogress": "^0.2.0",
    "react": "^17.0.1",
    "react-dom": "^17.0.1",
    "react-social-login-buttons": "^3.6.0",
    "remark-code-import": "^0.4.0",
    "sass": "^1.43.5",
    "url-loader": "^4.1.1"
  },
  "browserslist": {
    "production": [
      ">0.5%",
      "not dead",
      "not op_mini all"
    ],
    "development": [
      "last 1 chrome version",
      "last 1 firefox version",
      "last 1 safari version"
    ]
  },
  "devDependencies": {
    "concurrently": "^6.4.0",
    "cypress": "9.1.0",
    "cypress-localstorage-commands": "^1.6.1",
    "start-server-and-test": "^1.13.1"
  }
}<|MERGE_RESOLUTION|>--- conflicted
+++ resolved
@@ -21,13 +21,8 @@
     "@docusaurus/core": "^2.0.0-beta.6",
     "@docusaurus/preset-classic": "^2.0.0-beta.6",
     "@mdx-js/react": "^1.6.21",
-<<<<<<< HEAD
     "@svgr/webpack": "^6.1.0",
-    "amplitude-js": "^8.12.0",
-=======
-    "@svgr/webpack": "^5.5.0",
     "amplitude-js": "^8.13.0",
->>>>>>> 82e9374d
     "clsx": "^1.1.1",
     "docusaurus-plugin-sass": "^0.2.1",
     "docusaurus2-dotenv": "^1.4.0",
