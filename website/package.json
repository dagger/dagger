{
  "name": "dagger-docs",
  "version": "0.0.0",
  "private": true,
  "scripts": {
    "docusaurus": "docusaurus",
    "start": "docusaurus start",
    "build": "docusaurus build",
    "swizzle": "docusaurus swizzle",
    "deploy": "docusaurus deploy",
    "clear": "docusaurus clear",
    "serve": "docusaurus serve",
    "write-translations": "docusaurus write-translations",
    "write-heading-ids": "docusaurus write-heading-ids",
    "start-server": "concurrently \"yarn docusaurus start --port=3000 --no-open\" \"yarn docusaurus start --port=3001 --no-open\"",
    "ci": "start-server-and-test 'yarn start-server' '3000|3001' 'yarn run cypress run'"
  },
  "dependencies": {
    "@docusaurus/core": "^2.0.0-beta.21",
    "@docusaurus/preset-classic": "^2.0.0-beta.21",
    "@mdx-js/react": "^1.6.22",
    "@svgr/webpack": "^6.2.1",
    "amplitude-js": "^8.18.4",
    "clsx": "^1.1.1",
    "docusaurus-plugin-sass": "^0.2.2",
    "docusaurus2-dotenv": "^1.4.0",
    "file-loader": "^6.2.0",
    "nprogress": "^0.2.0",
    "querystringify": "^2.2.0",
    "react": "^17.0.1",
    "react-dom": "^17.0.1",
    "react-social-login-buttons": "^3.6.0",
    "remark-code-import": "^0.4.0",
    "sass": "^1.52.3",
    "url-loader": "^4.1.1"
  },
  "browserslist": {
    "production": [
      ">0.5%",
      "not dead",
      "not op_mini all"
    ],
    "development": [
      "last 1 chrome version",
      "last 1 firefox version",
      "last 1 safari version"
    ]
  },
  "devDependencies": {
<<<<<<< HEAD
    "concurrently": "^7.2.2",
    "cypress": "10.0.0",
=======
    "concurrently": "^7.2.0",
    "cypress": "10.1.0",
>>>>>>> 52971518
    "cypress-localstorage-commands": "^2.1.0",
    "start-server-and-test": "^1.13.1"
  }
}<|MERGE_RESOLUTION|>--- conflicted
+++ resolved
@@ -47,13 +47,8 @@
     ]
   },
   "devDependencies": {
-<<<<<<< HEAD
     "concurrently": "^7.2.2",
-    "cypress": "10.0.0",
-=======
-    "concurrently": "^7.2.0",
     "cypress": "10.1.0",
->>>>>>> 52971518
     "cypress-localstorage-commands": "^2.1.0",
     "start-server-and-test": "^1.13.1"
   }
