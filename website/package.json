--- conflicted
+++ resolved
@@ -37,13 +37,8 @@
     "react-social-login-buttons": "^3.6.1",
     "remark-code-import": "^1.1.1",
     "sass": "^1.59.3",
-<<<<<<< HEAD
-    "spectaql": "^2.0.4",
+    "spectaql": "^2.0.5",
     "typedoc": "^0.23.26",
-=======
-    "spectaql": "^2.0.5",
-    "typedoc": "^0.23.25",
->>>>>>> 4caeaf16
     "typedoc-plugin-markdown": "^3.14.0",
     "typescript": "^4.9.5",
     "url-loader": "^4.1.1"
